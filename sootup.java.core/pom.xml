<project xmlns="http://maven.apache.org/POM/4.0.0"
  xmlns:xsi="http://www.w3.org/2001/XMLSchema-instance"
  xsi:schemaLocation="http://maven.apache.org/POM/4.0.0 http://maven.apache.org/maven-v4_0_0.xsd">
  <modelVersion>4.0.0</modelVersion>

  <name>SootUp Java Core</name>
  <artifactId>sootup.java.core</artifactId>
  <packaging>jar</packaging>
  <parent>
    <groupId>org.soot-oss</groupId>
    <artifactId>sootup</artifactId>
    <version>1.1.2-SNAPSHOT</version>
  </parent>

    <dependencies>

    <dependency>
        <groupId>org.soot-oss</groupId>
        <artifactId>sootup.core</artifactId>
<<<<<<< HEAD
        <version>1.1.2-SNAPSHOT</version>
=======
        <version>${project.version}</version>
>>>>>>> f9dfcdfc
    </dependency>

    </dependencies>

</project><|MERGE_RESOLUTION|>--- conflicted
+++ resolved
@@ -17,11 +17,7 @@
     <dependency>
         <groupId>org.soot-oss</groupId>
         <artifactId>sootup.core</artifactId>
-<<<<<<< HEAD
-        <version>1.1.2-SNAPSHOT</version>
-=======
         <version>${project.version}</version>
->>>>>>> f9dfcdfc
     </dependency>
 
     </dependencies>
