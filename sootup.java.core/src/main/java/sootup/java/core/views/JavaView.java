package sootup.java.core.views;

/*-
 * #%L
 * Soot - a J*va Optimization Framework
 * %%
 * Copyright (C) 2018-2020 Linghui Luo, Jan Martin Persch, Christian Brüggemann and others
 * %%
 * This program is free software: you can redistribute it and/or modify
 * it under the terms of the GNU Lesser General Public License as
 * published by the Free Software Foundation, either version 2.1 of the
 * License, or (at your option) any later version.
 *
 * This program is distributed in the hope that it will be useful,
 * but WITHOUT ANY WARRANTY; without even the implied warranty of
 * MERCHANTABILITY or FITNESS FOR A PARTICULAR PURPOSE.  See the
 * GNU General Lesser Public License for more details.
 *
 * You should have received a copy of the GNU General Lesser Public
 * License along with this program.  If not, see
 * <http://www.gnu.org/licenses/lgpl-2.1.html>.
 * #L%
 */

import java.util.Collection;
import java.util.Collections;
import java.util.List;
import java.util.Optional;
import java.util.function.Function;
import java.util.stream.Collectors;
import javax.annotation.Nonnull;
import sootup.core.Project;
import sootup.core.cache.ClassCache;
import sootup.core.cache.FullCache;
import sootup.core.cache.provider.ClassCacheProvider;
import sootup.core.cache.provider.FullCacheProvider;
import sootup.core.frontend.AbstractClassSource;
import sootup.core.inputlocation.AnalysisInputLocation;
import sootup.core.inputlocation.ClassLoadingOptions;
import sootup.core.inputlocation.EmptyClassLoadingOptions;
import sootup.core.transform.BodyInterceptor;
import sootup.core.types.ClassType;
import sootup.core.views.AbstractView;
import sootup.java.core.AnnotationUsage;
import sootup.java.core.JavaAnnotationSootClass;
import sootup.java.core.JavaSootClass;
import sootup.java.core.types.AnnotationType;

/**
 * The Class JavaView manages the Java classes of the application being analyzed. This view cannot
 * be altered after its creation.
 *
 * @author Linghui Luo created on 31.07.2018
 * @author Jan Martin Persch
 */
public class JavaView extends AbstractView<JavaSootClass> {

  @Nonnull protected final ClassCache<JavaSootClass> cache;

  protected volatile boolean isFullyResolved = false;

  @Nonnull
  protected Function<AnalysisInputLocation<? extends JavaSootClass>, ClassLoadingOptions>
      classLoadingOptionsSpecifier;

<<<<<<< HEAD
  /** Creates a new instance of the {@link JavaView} class. */
  public JavaView(@Nonnull Project<? extends JavaSootClass, ? extends JavaView> project) {
    this(project, analysisInputLocation -> EmptyClassLoadingOptions.Default);
=======
  public JavaView(@Nonnull Project<JavaSootClass, ? extends JavaView> project) {
    this(project, new FullCacheProvider<>());
  }

  /** Creates a new instance of the {@link JavaView} class. */
  public JavaView(
      @Nonnull Project<JavaSootClass, ? extends JavaView> project,
      @Nonnull ClassCacheProvider<JavaSootClass> cacheProvider) {
    this(project, cacheProvider, analysisInputLocation -> EmptyClassLoadingOptions.Default);
>>>>>>> 66040d21
  }

  /**
   * Creates a new instance of the {@link JavaView} class.
   *
   * @param classLoadingOptionsSpecifier To use the default {@link ClassLoadingOptions} for an
   *     {@link AnalysisInputLocation}, simply return <code>null</code>, otherwise the desired
   *     options.
   */
  public JavaView(
      @Nonnull Project<? extends JavaSootClass, ? extends JavaView> project,
      @Nonnull
          Function<AnalysisInputLocation<? extends JavaSootClass>, ClassLoadingOptions>
              classLoadingOptionsSpecifier) {
    this(project, new FullCacheProvider<>(), classLoadingOptionsSpecifier);
  }

  public JavaView(
      @Nonnull Project<JavaSootClass, ? extends JavaView> project,
      @Nonnull ClassCacheProvider<JavaSootClass> cacheProvider,
      @Nonnull
          Function<AnalysisInputLocation<? extends JavaSootClass>, ClassLoadingOptions>
              classLoadingOptionsSpecifier) {
    super(project);
    this.classLoadingOptionsSpecifier = classLoadingOptionsSpecifier;
    this.cache = cacheProvider.createCache();
  }

  @Nonnull
  @Override
  public List<BodyInterceptor> getBodyInterceptors(AnalysisInputLocation<JavaSootClass> clazz) {
    return this.classLoadingOptionsSpecifier.apply(clazz) != null
        ? this.classLoadingOptionsSpecifier.apply(clazz).getBodyInterceptors()
        : getBodyInterceptors();
  }

  @Nonnull
  @Override
  public List<BodyInterceptor> getBodyInterceptors() {
    // TODO add default interceptors from
    // sootup.java.bytecode.interceptors.BytecodeBodyInterceptors;
    return Collections.emptyList();
  }

  public void configBodyInterceptors(
      @Nonnull
          Function<AnalysisInputLocation<? extends JavaSootClass>, ClassLoadingOptions>
              classLoadingOptionsSpecifier) {
    this.classLoadingOptionsSpecifier = classLoadingOptionsSpecifier;
  }

  /** Resolves all classes that are part of the view and stores them in the cache. */
  @Override
  @Nonnull
  public synchronized Collection<JavaSootClass> getClasses() {
    return resolveAll();
  }

  /** Resolves the class matching the provided {@link ClassType ClassType}. */
  @Override
  @Nonnull
  public synchronized Optional<JavaSootClass> getClass(@Nonnull ClassType type) {
    JavaSootClass cachedClass = cache.getClass(type);
    if (cachedClass != null) {
      return Optional.of(cachedClass);
    }

    Optional<? extends AbstractClassSource<? extends JavaSootClass>> abstractClass =
        getAbstractClass(type);
    if (!abstractClass.isPresent()) {
      return Optional.empty();
    }

    return buildClassFrom(abstractClass.get());
  }

  /** Returns the amount of classes that are currently stored in the cache. */
  public int getAmountOfStoredClasses() {
    return cache.size();
  }

  @Nonnull
  protected Optional<? extends AbstractClassSource<? extends JavaSootClass>> getAbstractClass(
      @Nonnull ClassType type) {
    return getProject().getInputLocations().stream()
        .map(location -> location.getClassSource(type, this))
        .filter(Optional::isPresent)
        // like javas behaviour: if multiple matching Classes(ClassTypes) are found on the
        // classpath the first is returned (see splitpackage)
        .limit(1)
        .map(Optional::get)
        .findAny();
  }

  @Nonnull
  protected synchronized Optional<JavaSootClass> buildClassFrom(
      AbstractClassSource<? extends JavaSootClass> classSource) {

    ClassType classType = classSource.getClassType();
    JavaSootClass theClass;
    if (!cache.hasClass(classType)) {
      theClass =
          classSource.buildClass(getProject().getSourceTypeSpecifier().sourceTypeFor(classSource));
      cache.putClass(classType, theClass);
    } else {
      theClass = cache.getClass(classType);
    }

    if (theClass.getType() instanceof AnnotationType) {
      JavaAnnotationSootClass jasc = (JavaAnnotationSootClass) theClass;
      jasc.getAnnotations(Optional.of(this)).forEach(AnnotationUsage::getValuesWithDefaults);
    }

    return Optional.of(theClass);
  }

  @Nonnull
  protected synchronized Collection<JavaSootClass> resolveAll() {
    if (isFullyResolved && cache instanceof FullCache) {
      return cache.getClasses();
    }

    Collection<Optional<JavaSootClass>> resolvedClassesOpts =
        getProject().getInputLocations().stream()
            .flatMap(location -> location.getClassSources(this).stream())
            .map(this::buildClassFrom)
            .collect(Collectors.toList());

    Collection<JavaSootClass> resolvedClasses =
        resolvedClassesOpts.stream()
            .filter(Optional::isPresent)
            .map(Optional::get)
            .collect(Collectors.toList());

    isFullyResolved = true;

    return resolvedClasses;
  }
}<|MERGE_RESOLUTION|>--- conflicted
+++ resolved
@@ -63,11 +63,6 @@
   protected Function<AnalysisInputLocation<? extends JavaSootClass>, ClassLoadingOptions>
       classLoadingOptionsSpecifier;
 
-<<<<<<< HEAD
-  /** Creates a new instance of the {@link JavaView} class. */
-  public JavaView(@Nonnull Project<? extends JavaSootClass, ? extends JavaView> project) {
-    this(project, analysisInputLocation -> EmptyClassLoadingOptions.Default);
-=======
   public JavaView(@Nonnull Project<JavaSootClass, ? extends JavaView> project) {
     this(project, new FullCacheProvider<>());
   }
@@ -77,7 +72,6 @@
       @Nonnull Project<JavaSootClass, ? extends JavaView> project,
       @Nonnull ClassCacheProvider<JavaSootClass> cacheProvider) {
     this(project, cacheProvider, analysisInputLocation -> EmptyClassLoadingOptions.Default);
->>>>>>> 66040d21
   }
 
   /**
@@ -88,7 +82,7 @@
    *     options.
    */
   public JavaView(
-      @Nonnull Project<? extends JavaSootClass, ? extends JavaView> project,
+      @Nonnull Project<JavaSootClass, ? extends JavaView> project,
       @Nonnull
           Function<AnalysisInputLocation<? extends JavaSootClass>, ClassLoadingOptions>
               classLoadingOptionsSpecifier) {
