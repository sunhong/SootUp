--- conflicted
+++ resolved
@@ -93,16 +93,12 @@
 
   @Deprecated
   @Nonnull
-<<<<<<< HEAD
-  @Override
-=======
   public MutableJavaView createMutableOnDemandView() {
     return new MutableJavaView(this);
   }
 
   @Deprecated
   @Nonnull
->>>>>>> 66040d21
   public JavaView createOnDemandView(
       @Nonnull
           Function<AnalysisInputLocation<? extends JavaSootClass>, ClassLoadingOptions>
@@ -112,15 +108,6 @@
 
   @Deprecated
   @Nonnull
-<<<<<<< HEAD
-  public MutableJavaView createMutableOnDemandView() {
-    return new MutableJavaView(this);
-  }
-
-  @Nonnull
-  @Override
-=======
->>>>>>> 66040d21
   public JavaView createFullView() {
     final JavaView view = createOnDemandView();
     view.getClasses();
