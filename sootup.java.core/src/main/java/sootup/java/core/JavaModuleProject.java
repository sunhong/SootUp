package sootup.java.core;

import java.util.List;
import java.util.function.Function;
import javax.annotation.Nonnull;
import sootup.core.SourceTypeSpecifier;
import sootup.core.inputlocation.AnalysisInputLocation;
import sootup.core.inputlocation.ClassLoadingOptions;
import sootup.java.core.language.JavaLanguage;
import sootup.java.core.views.JavaModuleView;

public class JavaModuleProject extends JavaProject {

  @Nonnull private final List<ModuleInfoAnalysisInputLocation> moduleInfoAnalysisInputLocation;

  public JavaModuleProject(
      JavaLanguage language,
      @Nonnull List<AnalysisInputLocation<? extends JavaSootClass>> inputLocations,
      @Nonnull List<ModuleInfoAnalysisInputLocation> moduleInputLocations,
      @Nonnull SourceTypeSpecifier sourceTypeSpecifier) {
    super(language, inputLocations, sourceTypeSpecifier);
    moduleInfoAnalysisInputLocation = moduleInputLocations;
  }

  @Nonnull
  @Override
  public JavaModuleIdentifierFactory getIdentifierFactory() {
    return JavaModuleIdentifierFactory.getInstance();
  }

  @Override
  public void validate() {
    if (getInputLocations().isEmpty() && getModuleInfoAnalysisInputLocation().isEmpty()) {
      throw new IllegalArgumentException(
          "The inputLocations collection for classPath and modulePath must not be empty.");
    }
  }

  @Nonnull
  public List<ModuleInfoAnalysisInputLocation> getModuleInfoAnalysisInputLocation() {
    return moduleInfoAnalysisInputLocation;
  }

  @Nonnull
  @Override
  public JavaModuleView createView() {
    return new JavaModuleView(this);
  }

  @Nonnull
  public JavaModuleView createView(
      @Nonnull
          Function<AnalysisInputLocation<? extends JavaSootClass>, ClassLoadingOptions>
              classLoadingOptionsSpecifier) {
    return new JavaModuleView(this, classLoadingOptionsSpecifier);
  }

  @Deprecated
  @Nonnull
  public JavaModuleView createOnDemandView() {
    return new JavaModuleView(this);
  }

  @Deprecated
  @Nonnull
<<<<<<< HEAD
  public JavaModuleView configBodyInterceptors(
      JavaModuleView view,
      Function<AnalysisInputLocation<? extends JavaSootClass>, ClassLoadingOptions>
          classLoadingOptionsSpecifier) {
    view.configBodyInterceptors(classLoadingOptionsSpecifier);
    return view;
=======
  public JavaModuleView createOnDemandView(
      @Nonnull
          Function<AnalysisInputLocation<? extends JavaSootClass>, ClassLoadingOptions>
              classLoadingOptionsSpecifier) {
    return new JavaModuleView(this, classLoadingOptionsSpecifier);
>>>>>>> 66040d21
  }
}<|MERGE_RESOLUTION|>--- conflicted
+++ resolved
@@ -63,19 +63,11 @@
 
   @Deprecated
   @Nonnull
-<<<<<<< HEAD
   public JavaModuleView configBodyInterceptors(
       JavaModuleView view,
       Function<AnalysisInputLocation<? extends JavaSootClass>, ClassLoadingOptions>
           classLoadingOptionsSpecifier) {
     view.configBodyInterceptors(classLoadingOptionsSpecifier);
     return view;
-=======
-  public JavaModuleView createOnDemandView(
-      @Nonnull
-          Function<AnalysisInputLocation<? extends JavaSootClass>, ClassLoadingOptions>
-              classLoadingOptionsSpecifier) {
-    return new JavaModuleView(this, classLoadingOptionsSpecifier);
->>>>>>> 66040d21
   }
 }