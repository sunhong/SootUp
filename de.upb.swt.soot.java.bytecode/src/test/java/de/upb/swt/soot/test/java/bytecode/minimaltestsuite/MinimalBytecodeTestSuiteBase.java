--- conflicted
+++ resolved
@@ -129,15 +129,9 @@
     return cs.get();
   }
 
-<<<<<<< HEAD
-  public SootMethod loadMethod(MethodSignature methodSignature) {
-    SootClass clazz = loadClass(methodSignature.getDeclClassType());
-    Optional<SootMethod> m = clazz.getMethod(methodSignature.getSubSignature());
-=======
   public JavaSootMethod loadMethod(MethodSignature methodSignature) {
     JavaSootClass clazz = loadClass(methodSignature.getDeclClassType());
-    Optional<JavaSootMethod> m = clazz.getMethod(methodSignature);
->>>>>>> c5bd552a
+    Optional<JavaSootMethod> m = clazz.getMethod(methodSignature.getSubSignature());
     assertTrue("No matching method signature found", m.isPresent());
     return m.get();
   }
