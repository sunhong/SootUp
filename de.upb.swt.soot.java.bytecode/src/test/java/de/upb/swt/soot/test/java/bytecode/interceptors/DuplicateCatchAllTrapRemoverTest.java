--- conflicted
+++ resolved
@@ -37,9 +37,6 @@
       builder.addStmt(to);
       builder.addFlow(from, to);
     }
-<<<<<<< HEAD
-    Body originalBody = builder.setLocals(locals).setTraps(traps).setPosition(null).build();
-=======
 
     builder.setMethodSignature(
         JavaIdentifierFactory.getInstance()
@@ -50,7 +47,6 @@
             .setTraps(traps)
             .setPosition(NoPositionInformation.getInstance())
             .build();
->>>>>>> 392b6e2a
     Body processedBody = new UnusedLocalEliminator().interceptBody(originalBody);
 
     assertNotNull(processedBody);
@@ -142,9 +138,6 @@
       builder.addStmt(to);
       builder.addFlow(from, to);
     }
-<<<<<<< HEAD
-    Body body = builder.setLocals(locals).setTraps(traps).setPosition(null).build();
-=======
     builder.setMethodSignature(
         JavaIdentifierFactory.getInstance()
             .getMethodSignature("test", "a.b.c", "void", Collections.emptyList()));
@@ -154,7 +147,6 @@
             .setTraps(traps)
             .setPosition(NoPositionInformation.getInstance())
             .build();
->>>>>>> 392b6e2a
     return body;
   }
 
