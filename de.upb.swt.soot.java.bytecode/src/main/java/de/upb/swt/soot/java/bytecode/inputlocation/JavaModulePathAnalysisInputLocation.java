package de.upb.swt.soot.java.bytecode.inputlocation;
/*-
 * #%L
 * Soot - a J*va Optimization Framework
 * %%
 * Copyright (C) 2018-2020 Andreas Dann, Christian Brüggemann and others
 * %%
 * This program is free software: you can redistribute it and/or modify
 * it under the terms of the GNU Lesser General Public License as
 * published by the Free Software Foundation, either version 2.1 of the
 * License, or (at your option) any later version.
 *
 * This program is distributed in the hope that it will be useful,
 * but WITHOUT ANY WARRANTY; without even the implied warranty of
 * MERCHANTABILITY or FITNESS FOR A PARTICULAR PURPOSE.  See the
 * GNU General Lesser Public License for more details.
 *
 * You should have received a copy of the GNU General Lesser Public
 * License along with this program.  If not, see
 * <http://www.gnu.org/licenses/lgpl-2.1.html>.
 * #L%
 */
import com.google.common.base.Preconditions;
import de.upb.swt.soot.core.IdentifierFactory;
import de.upb.swt.soot.core.frontend.AbstractClassSource;
import de.upb.swt.soot.core.frontend.ClassProvider;
import de.upb.swt.soot.core.frontend.SootClassSource;
import de.upb.swt.soot.core.inputlocation.AnalysisInputLocation;
<<<<<<< HEAD
import de.upb.swt.soot.core.model.SootClass;
import de.upb.swt.soot.core.signatures.FieldSignature;
import de.upb.swt.soot.core.signatures.FieldSubSignature;
import de.upb.swt.soot.core.signatures.MethodSignature;
import de.upb.swt.soot.core.signatures.MethodSubSignature;
import de.upb.swt.soot.core.signatures.PackageName;
import de.upb.swt.soot.core.transform.BodyInterceptor;
import de.upb.swt.soot.core.types.*;
import de.upb.swt.soot.core.views.View;
import de.upb.swt.soot.java.bytecode.frontend.AsmJavaClassProvider;
=======
import de.upb.swt.soot.core.inputlocation.ClassLoadingOptions;
import de.upb.swt.soot.core.types.*;
import de.upb.swt.soot.java.core.JavaModuleIdentifierFactory;
import de.upb.swt.soot.java.core.JavaModuleInfo;
>>>>>>> 3307116c
import de.upb.swt.soot.java.core.JavaSootClass;
import de.upb.swt.soot.java.core.ModuleInfoAnalysisInputLocation;
import de.upb.swt.soot.java.core.signatures.ModulePackageName;
import de.upb.swt.soot.java.core.signatures.ModuleSignature;
import de.upb.swt.soot.java.core.types.JavaClassType;
import java.util.Collection;
import java.util.Optional;
import java.util.Set;
import java.util.stream.Collectors;
import java.util.stream.Stream;
import javax.annotation.Nonnull;

/**
 * An implementation of the {@link AnalysisInputLocation} interface for the Java modulepath. Handles
 * directories, archives (including wildcard denoted archives) as stated in the official
 * documentation:
 *
 * @author Andreas Dann created on 28.05.18
 * @see <a
 *     href=http://docs.oracle.com/javase/9/docs/api/java/lang/module/ModuleFinder.html#of-java.nio.file.Path...->ModuleFinder</a>
 */
<<<<<<< HEAD
public class JavaModulePathAnalysisInputLocation implements AnalysisInputLocation<JavaSootClass> {
  private static final @Nonnull Logger logger =
      LoggerFactory.getLogger(JavaModulePathAnalysisInputLocation.class);
=======
public class JavaModulePathAnalysisInputLocation
    implements BytecodeAnalysisInputLocation, ModuleInfoAnalysisInputLocation {
>>>>>>> 3307116c

  @Nonnull private final ModuleFinder moduleFinder;

  /**
   * Creates a {@link JavaModulePathAnalysisInputLocation} which locates classes in the given module
   * path.
   *
   * @param modulePath The class path to search in The {@link ClassProvider} for generating {@link
   *     SootClassSource}es for the files found on the class path
   */
  public JavaModulePathAnalysisInputLocation(@Nonnull String modulePath) {
    moduleFinder = new ModuleFinder(modulePath);
  }

  @Nonnull
  public Optional<JavaModuleInfo> getModuleInfo(ModuleSignature sig) {
    return moduleFinder.getModuleInfo(sig);
  }

  @Nonnull
  public Set<ModuleSignature> getModules() {
    return moduleFinder.getModules();
  }

  @Override
<<<<<<< HEAD
  public @Nonnull Collection<? extends AbstractClassSource<JavaSootClass>> getClassSources(
      @Nonnull IdentifierFactory identifierFactory, @Nonnull View<?> view) {
    Preconditions.checkArgument(
        identifierFactory instanceof ModuleIdentifierFactory,
        "Factory must be a ModuleSignatureFactory");

    List<BodyInterceptor> bodyInterceptors = view.getBodyInterceptors();
    ModuleFinder moduleFinder =
        new ModuleFinder(new AsmJavaClassProvider(bodyInterceptors), modulePath);
    Set<AbstractClassSource<JavaSootClass>> found = new HashSet<>();
    Collection<String> availableModules = moduleFinder.discoverAllModules();
    for (String module : availableModules) {
      AnalysisInputLocation<JavaSootClass> inputLocation = moduleFinder.discoverModule(module);
      IdentifierFactory identifierFactoryWrapper = identifierFactory;
      if (inputLocation == null) {
        continue;
      }
      if (!(inputLocation instanceof JrtFileSystemAnalysisInputLocation)) {
        /*
         * we need a wrapper to create correct types for the found classes, all other ignore modules by default, or have
         * no clue about modules.
         */
        identifierFactoryWrapper = new IdentifierFactoryWrapper(identifierFactoryWrapper, module);
      }
      found.addAll(inputLocation.getClassSources(identifierFactoryWrapper, view));
    }

    return found;
  }

  @Override
  public @Nonnull Optional<? extends AbstractClassSource<JavaSootClass>> getClassSource(
      @Nonnull ClassType classType, @Nonnull View<?> view) {
    JavaClassType klassType = (JavaClassType) classType;
    List<BodyInterceptor> bodyInterceptors = view.getBodyInterceptors();

    String modulename =
        ((ModulePackageName) klassType.getPackageName()).getModuleSignature().getModuleName();
    // lookup the ns for the class provider from the cache and use him...
    AnalysisInputLocation inputLocation =
        new ModuleFinder(new AsmJavaClassProvider(bodyInterceptors), modulePath)
            .discoverModule(modulename);

    if (inputLocation == null) {
      try {
        throw new ResolveException("No Namespace for class " + klassType);
      } catch (ResolveException e) {
        e.printStackTrace();
        return Optional.empty();
      }
    }
    return inputLocation.getClassSource(klassType, view);
=======
  @Nonnull
  public Collection<? extends AbstractClassSource<JavaSootClass>> getClassSources(
      @Nonnull IdentifierFactory identifierFactory,
      @Nonnull ClassLoadingOptions classLoadingOptions) {
    Preconditions.checkArgument(
        identifierFactory instanceof JavaModuleIdentifierFactory,
        "Factory must be a JavaModuleSignatureFactory");

    Collection<ModuleSignature> allModules = moduleFinder.getAllModules();
    return allModules.stream()
        .flatMap(
            sig ->
                getClassSourcesInternal(
                    sig, (JavaModuleIdentifierFactory) identifierFactory, classLoadingOptions))
        .collect(Collectors.toList());
  }

  @Override
  @Nonnull
  public Collection<? extends AbstractClassSource<JavaSootClass>> getModulesClassSources(
      @Nonnull ModuleSignature moduleSignature,
      @Nonnull IdentifierFactory identifierFactory,
      @Nonnull ClassLoadingOptions classLoadingOptions) {
    Preconditions.checkArgument(
        identifierFactory instanceof JavaModuleIdentifierFactory,
        "Factory must be a JavaModuleSignatureFactory");
    return getClassSourcesInternal(
            moduleSignature, (JavaModuleIdentifierFactory) identifierFactory, classLoadingOptions)
        .collect(Collectors.toList());
>>>>>>> 3307116c
  }

  protected Stream<? extends AbstractClassSource<JavaSootClass>> getClassSourcesInternal(
      @Nonnull ModuleSignature moduleSignature,
      @Nonnull JavaModuleIdentifierFactory identifierFactory,
      @Nonnull ClassLoadingOptions classLoadingOptions) {

    AnalysisInputLocation<JavaSootClass> inputLocation = moduleFinder.getModule(moduleSignature);
    if (inputLocation == null) {
      return Stream.empty();
    }

    if (!(inputLocation instanceof JavaModulePathAnalysisInputLocation)) {
      /*
       * we need a wrapper to create correct types for the found classes, all other ignore modules by default, or have
       * no clue about modules.
       */
      identifierFactory = JavaModuleIdentifierFactory.getInstance(moduleSignature);
    }

    return inputLocation.getClassSources(identifierFactory, classLoadingOptions).stream();
  }

  @Override
  @Nonnull
  public Optional<? extends AbstractClassSource<JavaSootClass>> getClassSource(
      @Nonnull ClassType classType, @Nonnull ClassLoadingOptions classLoadingOptions) {
    JavaClassType klassType = (JavaClassType) classType;

    ModuleSignature modulename =
        ((ModulePackageName) klassType.getPackageName()).getModuleSignature();
    // get inputlocation from cache
    AnalysisInputLocation<JavaSootClass> inputLocation = moduleFinder.getModule(modulename);

    if (inputLocation == null) {
      return Optional.empty();
    }
    return inputLocation.getClassSource(klassType);
  }
}<|MERGE_RESOLUTION|>--- conflicted
+++ resolved
@@ -26,7 +26,7 @@
 import de.upb.swt.soot.core.frontend.ClassProvider;
 import de.upb.swt.soot.core.frontend.SootClassSource;
 import de.upb.swt.soot.core.inputlocation.AnalysisInputLocation;
-<<<<<<< HEAD
+import de.upb.swt.soot.core.inputlocation.ClassLoadingOptions;
 import de.upb.swt.soot.core.model.SootClass;
 import de.upb.swt.soot.core.signatures.FieldSignature;
 import de.upb.swt.soot.core.signatures.FieldSubSignature;
@@ -35,20 +35,17 @@
 import de.upb.swt.soot.core.signatures.PackageName;
 import de.upb.swt.soot.core.transform.BodyInterceptor;
 import de.upb.swt.soot.core.types.*;
+import de.upb.swt.soot.java.core.JavaModuleIdentifierFactory;
+import de.upb.swt.soot.java.core.JavaModuleInfo;
 import de.upb.swt.soot.core.views.View;
 import de.upb.swt.soot.java.bytecode.frontend.AsmJavaClassProvider;
-=======
-import de.upb.swt.soot.core.inputlocation.ClassLoadingOptions;
-import de.upb.swt.soot.core.types.*;
-import de.upb.swt.soot.java.core.JavaModuleIdentifierFactory;
-import de.upb.swt.soot.java.core.JavaModuleInfo;
->>>>>>> 3307116c
 import de.upb.swt.soot.java.core.JavaSootClass;
 import de.upb.swt.soot.java.core.ModuleInfoAnalysisInputLocation;
 import de.upb.swt.soot.java.core.signatures.ModulePackageName;
 import de.upb.swt.soot.java.core.signatures.ModuleSignature;
 import de.upb.swt.soot.java.core.types.JavaClassType;
 import java.util.Collection;
+import java.util.List;
 import java.util.Optional;
 import java.util.Set;
 import java.util.stream.Collectors;
@@ -64,14 +61,8 @@
  * @see <a
  *     href=http://docs.oracle.com/javase/9/docs/api/java/lang/module/ModuleFinder.html#of-java.nio.file.Path...->ModuleFinder</a>
  */
-<<<<<<< HEAD
-public class JavaModulePathAnalysisInputLocation implements AnalysisInputLocation<JavaSootClass> {
-  private static final @Nonnull Logger logger =
-      LoggerFactory.getLogger(JavaModulePathAnalysisInputLocation.class);
-=======
 public class JavaModulePathAnalysisInputLocation
     implements BytecodeAnalysisInputLocation, ModuleInfoAnalysisInputLocation {
->>>>>>> 3307116c
 
   @Nonnull private final ModuleFinder moduleFinder;
 
@@ -97,60 +88,6 @@
   }
 
   @Override
-<<<<<<< HEAD
-  public @Nonnull Collection<? extends AbstractClassSource<JavaSootClass>> getClassSources(
-      @Nonnull IdentifierFactory identifierFactory, @Nonnull View<?> view) {
-    Preconditions.checkArgument(
-        identifierFactory instanceof ModuleIdentifierFactory,
-        "Factory must be a ModuleSignatureFactory");
-
-    List<BodyInterceptor> bodyInterceptors = view.getBodyInterceptors();
-    ModuleFinder moduleFinder =
-        new ModuleFinder(new AsmJavaClassProvider(bodyInterceptors), modulePath);
-    Set<AbstractClassSource<JavaSootClass>> found = new HashSet<>();
-    Collection<String> availableModules = moduleFinder.discoverAllModules();
-    for (String module : availableModules) {
-      AnalysisInputLocation<JavaSootClass> inputLocation = moduleFinder.discoverModule(module);
-      IdentifierFactory identifierFactoryWrapper = identifierFactory;
-      if (inputLocation == null) {
-        continue;
-      }
-      if (!(inputLocation instanceof JrtFileSystemAnalysisInputLocation)) {
-        /*
-         * we need a wrapper to create correct types for the found classes, all other ignore modules by default, or have
-         * no clue about modules.
-         */
-        identifierFactoryWrapper = new IdentifierFactoryWrapper(identifierFactoryWrapper, module);
-      }
-      found.addAll(inputLocation.getClassSources(identifierFactoryWrapper, view));
-    }
-
-    return found;
-  }
-
-  @Override
-  public @Nonnull Optional<? extends AbstractClassSource<JavaSootClass>> getClassSource(
-      @Nonnull ClassType classType, @Nonnull View<?> view) {
-    JavaClassType klassType = (JavaClassType) classType;
-    List<BodyInterceptor> bodyInterceptors = view.getBodyInterceptors();
-
-    String modulename =
-        ((ModulePackageName) klassType.getPackageName()).getModuleSignature().getModuleName();
-    // lookup the ns for the class provider from the cache and use him...
-    AnalysisInputLocation inputLocation =
-        new ModuleFinder(new AsmJavaClassProvider(bodyInterceptors), modulePath)
-            .discoverModule(modulename);
-
-    if (inputLocation == null) {
-      try {
-        throw new ResolveException("No Namespace for class " + klassType);
-      } catch (ResolveException e) {
-        e.printStackTrace();
-        return Optional.empty();
-      }
-    }
-    return inputLocation.getClassSource(klassType, view);
-=======
   @Nonnull
   public Collection<? extends AbstractClassSource<JavaSootClass>> getClassSources(
       @Nonnull IdentifierFactory identifierFactory,
@@ -173,20 +110,19 @@
   public Collection<? extends AbstractClassSource<JavaSootClass>> getModulesClassSources(
       @Nonnull ModuleSignature moduleSignature,
       @Nonnull IdentifierFactory identifierFactory,
-      @Nonnull ClassLoadingOptions classLoadingOptions) {
+      @Nonnull View<?> view) {
     Preconditions.checkArgument(
         identifierFactory instanceof JavaModuleIdentifierFactory,
         "Factory must be a JavaModuleSignatureFactory");
     return getClassSourcesInternal(
-            moduleSignature, (JavaModuleIdentifierFactory) identifierFactory, classLoadingOptions)
+            moduleSignature, (JavaModuleIdentifierFactory) identifierFactory, view)
         .collect(Collectors.toList());
->>>>>>> 3307116c
   }
 
   protected Stream<? extends AbstractClassSource<JavaSootClass>> getClassSourcesInternal(
       @Nonnull ModuleSignature moduleSignature,
       @Nonnull JavaModuleIdentifierFactory identifierFactory,
-      @Nonnull ClassLoadingOptions classLoadingOptions) {
+      @Nonnull View<?> view) {
 
     AnalysisInputLocation<JavaSootClass> inputLocation = moduleFinder.getModule(moduleSignature);
     if (inputLocation == null) {
@@ -201,13 +137,13 @@
       identifierFactory = JavaModuleIdentifierFactory.getInstance(moduleSignature);
     }
 
-    return inputLocation.getClassSources(identifierFactory, classLoadingOptions).stream();
+    return inputLocation.getClassSources(identifierFactory, view).stream();
   }
 
   @Override
   @Nonnull
   public Optional<? extends AbstractClassSource<JavaSootClass>> getClassSource(
-      @Nonnull ClassType classType, @Nonnull ClassLoadingOptions classLoadingOptions) {
+      @Nonnull ClassType classType, @Nonnull View<?> view) {
     JavaClassType klassType = (JavaClassType) classType;
 
     ModuleSignature modulename =
@@ -218,6 +154,6 @@
     if (inputLocation == null) {
       return Optional.empty();
     }
-    return inputLocation.getClassSource(klassType);
+    return inputLocation.getClassSource(klassType, view);
   }
 }