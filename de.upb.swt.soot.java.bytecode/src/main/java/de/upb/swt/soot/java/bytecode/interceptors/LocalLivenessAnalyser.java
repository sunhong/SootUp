package de.upb.swt.soot.java.bytecode.interceptors;

/*-
 * #%L
 * Soot - a J*va Optimization Framework
 * %%
 * Copyright (C) 1997 - 2021 Raja Vallee-Rai, Zun Wang
 * %%
 * This program is free software: you can redistribute it and/or modify
 * it under the terms of the GNU Lesser General Public License as
 * published by the Free Software Foundation, either version 2.1 of the
 * License, or (at your option) any later version.
 *
 * This program is distributed in the hope that it will be useful,
 * but WITHOUT ANY WARRANTY; without even the implied warranty of
 * MERCHANTABILITY or FITNESS FOR A PARTICULAR PURPOSE.  See the
 * GNU General Lesser Public License for more details.
 *
 * You should have received a copy of the GNU General Lesser Public
 * License along with this program.  If not, see
 * <http://www.gnu.org/licenses/lgpl-2.1.html>.
 * #L%
 */

import de.upb.swt.soot.core.graph.ExceptionalStmtGraph;
import de.upb.swt.soot.core.jimple.basic.Local;
import de.upb.swt.soot.core.jimple.basic.Value;
import de.upb.swt.soot.core.jimple.common.stmt.Stmt;
import java.util.*;
import javax.annotation.Nonnull;

/** @author Zun Wang */
public class LocalLivenessAnalyser {

  // Each stmt(node) has out-edges and in-edges
  // A local is live-in at a node if it is live on any its in-edges
  private final Map<Stmt, Set<Local>> liveIn = new HashMap<>();
  // A local is live-out at a node if it is live on any of its out-edges.
  // e.g: a = b + c; live-in={b,c}  live-out={a,b,c}
  private final Map<Stmt, Set<Local>> liveOut = new HashMap<>();

<<<<<<< HEAD
  public LocalLivenessAnalyser(@Nonnull StmtGraph<?> graph) {
=======
  public LocalLivenessAnalyser(@Nonnull ExceptionalStmtGraph graph) {
>>>>>>> a41048af
    // initial liveIn and liveOut
    List<Stmt> startingStmts = new ArrayList<>();
    for (Stmt stmt : graph.nodes()) {
      liveIn.put(stmt, Collections.emptySet());
      liveOut.put(stmt, Collections.emptySet());
      if (graph.successors(stmt).isEmpty() && graph.exceptionalSuccessors(stmt).isEmpty()) {
        startingStmts.add(stmt);
      }
    }

    boolean fixed = false;
    while (!fixed) {
      fixed = true;
      Deque<Stmt> queue = new ArrayDeque<>(startingStmts);
      HashSet<Stmt> visitedStmts = new HashSet<>();
      while (!queue.isEmpty()) {
        Stmt stmt = queue.removeFirst();
        visitedStmts.add(stmt);

        Set<Local> out = new HashSet<>(liveOut.get(stmt));
        for (Stmt succ : graph.successors(stmt)) {
          out = merge(out, liveIn.get(succ));
        }
        for (Stmt esucc : graph.exceptionalSuccessors(stmt)) {
          out = merge(out, liveIn.get(esucc));
        }
        if (!isEqual(out, liveOut.get(stmt))) {
          fixed = false;
          liveOut.put(stmt, new HashSet<>(out));
        }

        Set<Local> in = new HashSet<>();
        for (Value use : stmt.getUses()) {
          if (use instanceof Local) {
            in.add((Local) use);
          }
        }
        if (!stmt.getDefs().isEmpty() && stmt.getDefs().get(0) instanceof Local) {
          out.remove(stmt.getDefs().get(0));
        }
        in = merge(in, out);
        if (!isEqual(in, liveIn.get(stmt))) {
          fixed = false;
          liveIn.put(stmt, in);
        }
        for (Stmt pred : graph.predecessors(stmt)) {
          if (!visitedStmts.contains(pred)) {
            queue.addLast(pred);
          }
        }
        for (Stmt epred : graph.exceptionalPredecessors(stmt)) {
          if (!visitedStmts.contains(epred)) {
            queue.addLast(epred);
          }
        }
      }
    }
  }

  /** Get all live locals before the given stmt. */
  @Nonnull
  public Set<Local> getLiveLocalsBeforeStmt(@Nonnull Stmt stmt) {
    if (!liveIn.containsKey(stmt)) {
      throw new RuntimeException("Stmt: " + stmt + " is not in StmtGraph!");
    }
    return liveIn.get(stmt);
  }

  /** Get all live locals after the given stmt. */
  @Nonnull
  public Set<Local> getLiveLocalsAfterStmt(@Nonnull Stmt stmt) {
    if (!liveOut.containsKey(stmt)) {
      throw new RuntimeException("Stmt: " + stmt + " is not in StmtGraph!");
    }
    return liveOut.get(stmt);
  }

  /**
   * Merge two local sets into one set.
   *
   * @return a merged local set
   */
  @Nonnull
  private Set<Local> merge(@Nonnull Set<Local> set1, @Nonnull Set<Local> set2) {
    if (set1.isEmpty()) {
      return set2;
    } else {
      set1.addAll(set2);
      return set1;
    }
  }

  /**
   * Check whether two sets contains same locals.
   *
   * @return if same return true, else return false;
   */
  private boolean isEqual(@Nonnull Set<Local> set1, @Nonnull Set<Local> set2) {
    if (set1.size() != set2.size()) {
      return false;
    } else {
      for (Local local : set1) {
        if (!set2.contains(local)) {
          return false;
        }
      }
    }
    return true;
  }
}<|MERGE_RESOLUTION|>--- conflicted
+++ resolved
@@ -22,7 +22,6 @@
  * #L%
  */
 
-import de.upb.swt.soot.core.graph.ExceptionalStmtGraph;
 import de.upb.swt.soot.core.jimple.basic.Local;
 import de.upb.swt.soot.core.jimple.basic.Value;
 import de.upb.swt.soot.core.jimple.common.stmt.Stmt;
@@ -39,11 +38,7 @@
   // e.g: a = b + c; live-in={b,c}  live-out={a,b,c}
   private final Map<Stmt, Set<Local>> liveOut = new HashMap<>();
 
-<<<<<<< HEAD
   public LocalLivenessAnalyser(@Nonnull StmtGraph<?> graph) {
-=======
-  public LocalLivenessAnalyser(@Nonnull ExceptionalStmtGraph graph) {
->>>>>>> a41048af
     // initial liveIn and liveOut
     List<Stmt> startingStmts = new ArrayList<>();
     for (Stmt stmt : graph.nodes()) {
