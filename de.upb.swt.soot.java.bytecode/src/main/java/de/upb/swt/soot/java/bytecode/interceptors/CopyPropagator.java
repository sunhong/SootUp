package de.upb.swt.soot.java.bytecode.interceptors;
/*-
 * #%L
 * Soot - a J*va Optimization Framework
 * %%
 * Copyright (C) 1997-2020 Raja Vallée-Rai, Christian Brüggemann
 * %%
 * This program is free software: you can redistribute it and/or modify
 * it under the terms of the GNU Lesser General Public License as
 * published by the Free Software Foundation, either version 2.1 of the
 * License, or (at your option) any later version.
 *
 * This program is distributed in the hope that it will be useful,
 * but WITHOUT ANY WARRANTY; without even the implied warranty of
 * MERCHANTABILITY or FITNESS FOR A PARTICULAR PURPOSE.  See the
 * GNU General Lesser Public License for more details.
 *
 * You should have received a copy of the GNU General Lesser Public
 * License along with this program.  If not, see
 * <http://www.gnu.org/licenses/lgpl-2.1.html>.
 * #L%
 */

import de.upb.swt.soot.core.jimple.basic.Local;
import de.upb.swt.soot.core.jimple.basic.Value;
import de.upb.swt.soot.core.jimple.common.constant.Constant;
import de.upb.swt.soot.core.jimple.common.constant.IntConstant;
import de.upb.swt.soot.core.jimple.common.constant.LongConstant;
import de.upb.swt.soot.core.jimple.common.constant.NullConstant;
import de.upb.swt.soot.core.jimple.common.expr.JCastExpr;
import de.upb.swt.soot.core.jimple.common.stmt.AbstractDefinitionStmt;
import de.upb.swt.soot.core.jimple.common.stmt.JAssignStmt;
import de.upb.swt.soot.core.jimple.common.stmt.Stmt;
import de.upb.swt.soot.core.model.Body;
import de.upb.swt.soot.core.transform.BodyInterceptor;
import de.upb.swt.soot.core.types.ReferenceType;
import java.util.*;
import javax.annotation.Nonnull;

/** @author Zun Wang */
public class CopyPropagator implements BodyInterceptor {

  @Override
  public void interceptBody(@Nonnull Body.BodyBuilder builder) {
    for (Stmt stmt : builder.getStmtGraph()) {
      for (Value use : stmt.getUses()) {
        if (use instanceof Local) {
          List<Stmt> defsOfUse = InterceptorUtils.getDefsForLocalUse(builder, (Local) use, stmt);

          if (isPropagable(defsOfUse)) {
            AbstractDefinitionStmt defStmt = (AbstractDefinitionStmt) defsOfUse.get(0);
            Value rhs = defStmt.getRightOp();
            // if rhs is a constant, then replace use, if it is possible
            if (rhs instanceof Constant) {
              replaceUse(builder, stmt, use, rhs);
            }
            // if rhs is a cast expr with a ref type and its op is 0 (IntConstant or LongConstant)
            // then replace use, if it is possible
<<<<<<< HEAD
            else if (rhs instanceof JCastExpr) {
              if (rhs.getType() instanceof ReferenceType) {
                Value op = ((JCastExpr) rhs).getOp();
                if ((op instanceof IntConstant && op.equals(IntConstant.getInstance(0)))
                    || (op instanceof LongConstant && op.equals(LongConstant.getInstance(0)))) {
                  Stmt newStmt = InterceptorUtils.withNewUse(stmt, use, NullConstant.getInstance());
                  if (!stmt.equals(newStmt)) {
                    builder.replaceStmt(stmt, newStmt);
                  }
                }
              }
            }
            // if rhs is a local, then replace use, if it is possible
            else if (rhs instanceof Local && !rhs.equivTo(use)) {
              Stmt newStmt = InterceptorUtils.withNewUse(stmt, use, rhs);
              if (!stmt.equals(newStmt)) {
                builder.replaceStmt(stmt, newStmt);
              }
=======
            if (rhs instanceof JCastExpr && rhs.getType() instanceof ReferenceType) {
              Value op = ((JCastExpr) rhs).getOp();
              if ((op instanceof IntConstant && op.equals(IntConstant.getInstance(0)))
                  || (op instanceof LongConstant && op.equals(LongConstant.getInstance(0)))) {
                replaceUse(builder, stmt, use, NullConstant.getInstance());
              }
            }
            // if rhs is a local, then replace use, if it is possible
            if (rhs instanceof Local && !rhs.equivTo(use)) {
              replaceUse(builder, stmt, use, rhs);
>>>>>>> 1aa0b263
            }
          }
        }
      }
    }
  }

  private void replaceUse(@Nonnull Body.BodyBuilder builder, Stmt stmt, Value use, Value rhs) {
    Stmt newStmt = InterceptorUtils.withNewUse(stmt, use, rhs);
    if (!stmt.equals(newStmt)) {
      builder.replaceStmt(stmt, newStmt);
    }
  }

  private boolean isPropagable(List<Stmt> defsOfUse) {
    // If local is defined just one time, then the propagation of this local available.
    boolean propagable = false;
    if (defsOfUse.size() == 1) {
      propagable = true;

      // If local is defined two or more times, and each defStmt in form :
      // defLocal = constant and all constants are same,
      // then the propagation of this local available.

    } else if (defsOfUse.size() > 1) {
      Constant con = null;
      for (Stmt defStmt : defsOfUse) {
        if (defStmt instanceof JAssignStmt
            && ((JAssignStmt) defStmt).getRightOp() instanceof Constant) {
          Constant rhs = (Constant) ((JAssignStmt) defStmt).getRightOp();
          if (con == null) {
            con = rhs;
          } else if (rhs.equals(con)) {
            propagable = true;
          } else {
            propagable = false;
            break;
          }
        } else {
          propagable = false;
          break;
        }
      }
    }
    return propagable;
  }
}<|MERGE_RESOLUTION|>--- conflicted
+++ resolved
@@ -56,26 +56,6 @@
             }
             // if rhs is a cast expr with a ref type and its op is 0 (IntConstant or LongConstant)
             // then replace use, if it is possible
-<<<<<<< HEAD
-            else if (rhs instanceof JCastExpr) {
-              if (rhs.getType() instanceof ReferenceType) {
-                Value op = ((JCastExpr) rhs).getOp();
-                if ((op instanceof IntConstant && op.equals(IntConstant.getInstance(0)))
-                    || (op instanceof LongConstant && op.equals(LongConstant.getInstance(0)))) {
-                  Stmt newStmt = InterceptorUtils.withNewUse(stmt, use, NullConstant.getInstance());
-                  if (!stmt.equals(newStmt)) {
-                    builder.replaceStmt(stmt, newStmt);
-                  }
-                }
-              }
-            }
-            // if rhs is a local, then replace use, if it is possible
-            else if (rhs instanceof Local && !rhs.equivTo(use)) {
-              Stmt newStmt = InterceptorUtils.withNewUse(stmt, use, rhs);
-              if (!stmt.equals(newStmt)) {
-                builder.replaceStmt(stmt, newStmt);
-              }
-=======
             if (rhs instanceof JCastExpr && rhs.getType() instanceof ReferenceType) {
               Value op = ((JCastExpr) rhs).getOp();
               if ((op instanceof IntConstant && op.equals(IntConstant.getInstance(0)))
@@ -86,7 +66,6 @@
             // if rhs is a local, then replace use, if it is possible
             if (rhs instanceof Local && !rhs.equivTo(use)) {
               replaceUse(builder, stmt, use, rhs);
->>>>>>> 1aa0b263
             }
           }
         }
