--- conflicted
+++ resolved
@@ -147,23 +147,6 @@
       }
     } else if (toFixStmt instanceof JSwitchStmt) {
       JSwitchStmt toFixSwitchStmt = (JSwitchStmt) toFixStmt;
-<<<<<<< HEAD
-      List<Stmt> targets = originalBody.getBranchTargetsOf(toFixSwitchStmt);
-      List<Stmt> copiedTargets = null;
-      for (int k = 0; k < targets.size(); k++) {
-        Stmt switchTarget = targets.get(k);
-        if (switchTarget == gotoStmt) {
-          if (copiedTargets == null) {
-            copiedTargets = new ArrayList<>(targets);
-          }
-          copiedTargets.set(k, newStmt);
-        }
-      }
-      if (copiedTargets != null) {
-        //  FIXME [ms] leftover:set up targets
-        //        return toFixSwitchStmt.withTargets(copiedTargets);
-      }
-=======
       /* List<Stmt> targets = originalBody.getBranchTargetsOf(toFixSwitchStmt);
        List<Stmt> copiedTargets = null;
        for (int k = 0; k < targets.size(); k++) {
@@ -180,7 +163,6 @@
          //        return toFixSwitchStmt.withTargets(copiedTargets);
        }
        */
->>>>>>> 392b6e2a
     }
 
     return toFixStmt;
