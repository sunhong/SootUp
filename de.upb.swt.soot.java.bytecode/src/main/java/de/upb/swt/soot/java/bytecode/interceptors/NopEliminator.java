package de.upb.swt.soot.java.bytecode.interceptors;

import com.google.common.graph.Graphs;
import com.google.common.graph.MutableGraph;
import de.upb.swt.soot.core.jimple.basic.Trap;
import de.upb.swt.soot.core.jimple.common.stmt.JNopStmt;
import de.upb.swt.soot.core.jimple.common.stmt.Stmt;
import de.upb.swt.soot.core.model.Body;
import de.upb.swt.soot.core.transform.BodyInterceptor;
import java.util.Set;
import javax.annotation.Nonnull;

/** @author Marcus Nachtigall, Markus Schmidt */
public class NopEliminator implements BodyInterceptor {

  /**
   * Removes {@link JNopStmt}s from the given {@link Body}. Complexity is linear with respect to the
   * statements.
   *
   * @param originalBody The current body before interception.
   * @return The transformed body.
   */
  @Nonnull
  @Override
  public Body interceptBody(@Nonnull Body originalBody) {
    MutableGraph<Stmt> mutableGraph = Graphs.copyOf(originalBody.getStmtGraph());
    Set<Stmt> stmtSet = mutableGraph.nodes();

    for (Stmt stmt : stmtSet) {
      if (stmt instanceof JNopStmt) {
        boolean keepNop = false;
        final Set<Stmt> successors = mutableGraph.successors(stmt);
        final int successorSize = successors.size();
        if (successorSize == 0) {
          for (Trap trap : originalBody.getTraps()) {
            if (trap.getEndStmt() == stmt) {
              keepNop = true;
            }
          }
        }
        if (!keepNop) {
          if (successorSize > 0) {
            final Stmt successorOfNop = successors.iterator().next();
            mutableGraph
                .predecessors(stmt)
                .forEach(pred -> mutableGraph.putEdge(pred, successorOfNop));
          }
          mutableGraph.removeNode(stmt);
        }
      }
    }

<<<<<<< HEAD
    // [ms] possible performance hint: iterate && filter only once; remember index positions of
    // relevant sequences; add them "by hand" -> last stmt could be excluded from loop, too
    final int newSize =
        (int) stmtList.parallelStream().filter(stmt -> !(stmt instanceof JNopStmt)).count()
            + (copyLastStmt ? 1 : 0);

    // nothing changed due to this interceptor
    if (stmtList.size() == newSize) {
      return originalBody;
    }

    List<Stmt> newStmtList =
        stmtList
            .parallelStream()
            .filter(stmt -> !(stmt instanceof JNopStmt))
            .collect(Collectors.toCollection(() -> new ArrayList<>(newSize)));

    // keep (-> copy) the last Stmt if it is a JNopStmt (-> already filtered) but used in a trap
    if (copyLastStmt) {
      newStmtList.add(lastStmt);
    }

    // FIXME: [ms] stmtlist to stmtgraph leftover: return originalBody.withStmts(newStmtList)
    return originalBody;
=======
    return originalBody.withStmts(mutableGraph);
>>>>>>> 392b6e2a
  }
}<|MERGE_RESOLUTION|>--- conflicted
+++ resolved
@@ -50,33 +50,6 @@
       }
     }
 
-<<<<<<< HEAD
-    // [ms] possible performance hint: iterate && filter only once; remember index positions of
-    // relevant sequences; add them "by hand" -> last stmt could be excluded from loop, too
-    final int newSize =
-        (int) stmtList.parallelStream().filter(stmt -> !(stmt instanceof JNopStmt)).count()
-            + (copyLastStmt ? 1 : 0);
-
-    // nothing changed due to this interceptor
-    if (stmtList.size() == newSize) {
-      return originalBody;
-    }
-
-    List<Stmt> newStmtList =
-        stmtList
-            .parallelStream()
-            .filter(stmt -> !(stmt instanceof JNopStmt))
-            .collect(Collectors.toCollection(() -> new ArrayList<>(newSize)));
-
-    // keep (-> copy) the last Stmt if it is a JNopStmt (-> already filtered) but used in a trap
-    if (copyLastStmt) {
-      newStmtList.add(lastStmt);
-    }
-
-    // FIXME: [ms] stmtlist to stmtgraph leftover: return originalBody.withStmts(newStmtList)
-    return originalBody;
-=======
     return originalBody.withStmts(mutableGraph);
->>>>>>> 392b6e2a
   }
 }