--- conflicted
+++ resolved
@@ -92,7 +92,6 @@
 import de.upb.swt.soot.java.core.JavaIdentifierFactory;
 import de.upb.swt.soot.java.core.language.JavaJimple;
 import de.upb.swt.soot.java.core.types.JavaClassType;
-import java.io.IOException;
 import java.util.*;
 import java.util.function.Supplier;
 import javax.annotation.Nonnull;
@@ -139,7 +138,7 @@
   @Nonnull private final Map<LabelNode, Stmt> inlineExceptionHandlers = new HashMap<>();
 
   private Map<LabelNode, Stmt> labelsToStmt;
-  @Nonnull private final Body.BodyBuilder bodyBuilder = Body.builder();
+  @Nonnull private final Body.BodyBuilder bodyBuilder = Body.builder(new ArrayList<>());
 
   Stmt rememberedStmt = null;
   boolean isFirstStmtSet = false;
@@ -180,7 +179,7 @@
 
   @Override
   @Nonnull
-  public Body resolveBody(@Nonnull Iterable<Modifier> modifiers) throws IOException {
+  public Body resolveBody(@Nonnull Iterable<Modifier> modifiers) throws AsmFrontendException {
     // FIXME: [AD] add real line number
     Position bodyPos = NoPositionInformation.getInstance();
     bodyBuilder.setPosition(bodyPos);
@@ -193,11 +192,7 @@
     locals = new LinkedHashMap<>(maxLocals + (maxLocals / 2));
     stmtsThatBranchToLabel = LinkedListMultimap.create();
     InsnToStmt = new LinkedHashMap<>(nrInsn);
-<<<<<<< HEAD
     operandStack = new OperandStack(this, nrInsn);
-=======
-    frames = new LinkedHashMap<>(nrInsn);
->>>>>>> 8bd02cee
     trapHandler = new LinkedHashMap<>(tryCatchBlocks.size());
 
     /* retrieve all trap handlers */
@@ -1368,13 +1363,8 @@
         oprs = new Operand[nrArgs + 1];
       }
       if (oprs != null) {
-<<<<<<< HEAD
-        while (nrArgs-- >= 0) {
+        while (nrArgs-- > 0) {
           oprs[nrArgs] = operandStack.pop(types.get(nrArgs));
-=======
-        while (nrArgs-- > 0) {
-          oprs[nrArgs] = pop(types.get(nrArgs));
->>>>>>> 8bd02cee
         }
         if (!isStaticInvokeExpr) {
           oprs[oprs.length - 1] = operandStack.pop();
@@ -1807,7 +1797,7 @@
     return false;
   }
 
-  private void buildLocals() {
+  private void buildLocals() throws AsmFrontendException {
 
     MethodSignature methodSignature = lazyMethodSignature.get();
 
@@ -1837,7 +1827,7 @@
     bodyBuilder.setLocals(bodyLocals);
   }
 
-  private void buildTraps() {
+  private void buildTraps() throws AsmFrontendException {
     List<Trap> traps = new ArrayList<>();
 
     for (TryCatchBlockNode trycatch : tryCatchBlocks) {
@@ -1936,6 +1926,7 @@
       bodyBuilder.addFlow(gotoImpl, targetStmt);
     }
 
+    // link branching stmts with its targets
     for (Map.Entry<Stmt, LabelNode> entry : stmtsThatBranchToLabel.entries()) {
       final Stmt fromStmt = entry.getKey();
       final Stmt targetStmt = labelsToStmt.get(entry.getValue());
