--- conflicted
+++ resolved
@@ -18,10 +18,7 @@
 import static org.objectweb.asm.tree.AbstractInsnNode.VAR_INSN;
 
 import com.google.common.base.Suppliers;
-import com.google.common.collect.ArrayListMultimap;
-import com.google.common.collect.HashBasedTable;
-import com.google.common.collect.Multimap;
-import com.google.common.collect.Table;
+import com.google.common.collect.*;
 import de.upb.swt.soot.core.frontend.MethodSource;
 import de.upb.swt.soot.core.jimple.Jimple;
 import de.upb.swt.soot.core.jimple.basic.*;
@@ -75,18 +72,7 @@
 import de.upb.swt.soot.java.core.JavaIdentifierFactory;
 import de.upb.swt.soot.java.core.language.JavaJimple;
 import de.upb.swt.soot.java.core.types.JavaClassType;
-import java.util.ArrayDeque;
-import java.util.ArrayList;
-import java.util.Arrays;
-import java.util.Collection;
-import java.util.Collections;
-import java.util.HashMap;
-import java.util.HashSet;
-import java.util.Iterator;
-import java.util.LinkedList;
-import java.util.List;
-import java.util.Map;
-import java.util.Set;
+import java.util.*;
 import java.util.function.Supplier;
 import javax.annotation.Nonnull;
 import javax.annotation.Nullable;
@@ -135,19 +121,11 @@
   /* -state fields- */
   private int nextLocal;
   private Map<Integer, Local> locals;
-<<<<<<< HEAD
-  private Multimap<LabelNode, Stmt> labelsTheStmtBranchesTo;
-  private Map<AbstractInsnNode, Stmt> InsnToStmt;
-  private ArrayList<Operand> stack;
-  private Map<AbstractInsnNode, StackFrame> frames;
-  private Multimap<LabelNode, Stmt> trapHandler;
-=======
   private Multimap<Stmt, LabelNode> stmtsThatBranchToLabel;
   private Map<AbstractInsnNode, Stmt> InsnToStmt;
   private ArrayList<Operand> stack;
   private Map<AbstractInsnNode, StackFrame> frames;
   private Map<LabelNode, Stmt> trapHandler;
->>>>>>> 392b6e2a
   private int lastLineNumber = -1;
 
   @Nullable private JavaClassType declaringClass;
@@ -156,10 +134,7 @@
   @Nonnull private final Set<LabelNode> inlineExceptionLabels = new HashSet<>();
   @Nonnull private final Map<LabelNode, Stmt> inlineExceptionHandlers = new HashMap<>();
 
-<<<<<<< HEAD
-=======
   private Map<LabelNode, Stmt> labelsToStmt;
->>>>>>> 392b6e2a
   @Nonnull private final Body.BodyBuilder bodyBuilder = Body.builder();
 
   private final Supplier<MethodSignature> lazyMethodSignature =
@@ -206,19 +181,11 @@
     /* initialize */
     int nrInsn = instructions.size();
     nextLocal = maxLocals;
-<<<<<<< HEAD
-    locals = new HashMap<>(maxLocals + (maxLocals / 2));
-    labelsTheStmtBranchesTo = ArrayListMultimap.create(4, 1);
-    InsnToStmt = new HashMap<>(nrInsn);
-    frames = new HashMap<>(nrInsn);
-    trapHandler = ArrayListMultimap.create(tryCatchBlocks.size(), 1);
-=======
     locals = new LinkedHashMap<>(maxLocals + (maxLocals / 2));
     stmtsThatBranchToLabel = LinkedListMultimap.create();
     InsnToStmt = new LinkedHashMap<>(nrInsn);
     frames = new LinkedHashMap<>(nrInsn);
     trapHandler = new LinkedHashMap(tryCatchBlocks.size());
->>>>>>> 392b6e2a
 
     /* retrieve all trap handlers */
     for (TryCatchBlockNode tc : tryCatchBlocks) {
@@ -233,30 +200,17 @@
 
     /* build body (add stmts, locals, traps, etc.) */
     buildLocals();
-<<<<<<< HEAD
-    buildTraps();
-    buildStmts();
-
-    /* clean up */
-    locals = null;
-    labelsTheStmtBranchesTo = null;
-=======
     buildStmts();
     buildTraps();
 
     /* clean up */
     locals = null;
     stmtsThatBranchToLabel = null;
->>>>>>> 392b6e2a
     InsnToStmt = null;
     stack = null;
     frames = null;
 
-<<<<<<< HEAD
-    Body body = bodyBuilder.build();
-=======
     Body body = bodyBuilder.setMethodSignature(lazyMethodSignature.get()).build();
->>>>>>> 392b6e2a
 
     for (BodyInterceptor bodyInterceptor : bodyInterceptors) {
       try {
@@ -283,12 +237,8 @@
     if (idx >= maxLocals) {
       throw new IllegalArgumentException("Invalid local index: " + idx);
     }
-<<<<<<< HEAD
-    Local local = locals.get(idx);
-=======
     Integer i = idx;
     Local local = locals.get(i);
->>>>>>> 392b6e2a
     if (local == null) {
       String name;
       if (localVariables != null) {
@@ -308,11 +258,7 @@
       }
       // TODO: [ms] implement annotations for Locals here as third parameter in JavaJimple.newLocal(
       local = Jimple.newLocal(name, UnknownType.getInstance());
-<<<<<<< HEAD
-      locals.put(idx, local);
-=======
       locals.put(i, local);
->>>>>>> 392b6e2a
     }
     return local;
   }
@@ -433,11 +379,7 @@
   }
 
   void setStmt(@Nonnull AbstractInsnNode insn, @Nonnull Stmt stmt) {
-<<<<<<< HEAD
-    // FIXME: re-add linenumber keep
-=======
     // FIXME: [AD] re-add linenumber keep
->>>>>>> 392b6e2a
     // ASM LineNumberNode
     // if (Options.keep_line_number() && lastLineNumber >= 0) {
     // Tag lineTag = stmt.getTag("LineNumberTag");
@@ -459,11 +401,7 @@
   void mergeStmts(@Nonnull AbstractInsnNode insn, @Nonnull Stmt stmt) {
     Stmt prev = InsnToStmt.put(insn, stmt);
     if (prev != null) {
-<<<<<<< HEAD
-      Stmt merged = new StmtContainer(prev, stmt);
-=======
       Stmt merged = StmtContainer.create(prev, stmt);
->>>>>>> 392b6e2a
       InsnToStmt.put(insn, merged);
     }
   }
@@ -515,11 +453,7 @@
       JAssignStmt asssignStmt =
           Jimple.newAssignStmt(stack, operand.value, StmtPositionInfo.createNoStmtPositionInfo());
       operand.updateBoxes();
-<<<<<<< HEAD
-      setStmt(operand.insn, as);
-=======
       setStmt(operand.insn, asssignStmt);
->>>>>>> 392b6e2a
     }
   }
 
@@ -542,9 +476,9 @@
         ref = JavaIdentifierFactory.getInstance().getFieldSignature(insn.name, declClass, type);
         JInstanceFieldRef ifr = Jimple.newInstanceFieldRef((Local) base.stackOrValue(), ref);
         val = ifr;
-        base.addValue(ifr.getBase());
+        base.addBox(ifr.getBaseBox());
         frame.setIn(base);
-        frame.setValues(ifr.getBase());
+        frame.setBoxes(ifr.getBaseBox());
       }
       opr = new Operand(insn, val);
       frame.setOut(opr);
@@ -581,7 +515,7 @@
         ref = JavaIdentifierFactory.getInstance().getFieldSignature(insn.name, declClass, type);
         JInstanceFieldRef ifr = Jimple.newInstanceFieldRef((Local) base.stackOrValue(), ref);
         val = ifr;
-        base.addValue(ifr.getBase());
+        base.addBox(ifr.getBaseBox());
         frame.setIn(rvalue, base);
       }
       opr = new Operand(insn, val);
@@ -589,11 +523,11 @@
       JAssignStmt as =
           Jimple.newAssignStmt(
               val, rvalue.stackOrValue(), StmtPositionInfo.createNoStmtPositionInfo());
-      rvalue.addValue(as.getRightOp());
+      rvalue.addBox(as.getRightOpBox());
       if (notInstance) {
-        frame.setValues(as.getRightOp());
-      } else {
-        frame.setValues(as.getRightOp(), ((JInstanceFieldRef) val).getBase());
+        frame.setBoxes(as.getRightOpBox());
+      } else {
+        frame.setBoxes(as.getRightOpBox(), ((JInstanceFieldRef) val).getBaseBox());
       }
       setStmt(insn, as);
     } else {
@@ -675,16 +609,11 @@
       JArrayRef ar =
           JavaJimple.getInstance()
               .newArrayRef((Local) base.stackOrValue(), (Immediate) indx.stackOrValue());
-<<<<<<< HEAD
-      indx.addValue(ar.getIndex());
-      base.addValue(ar.getBase());
-=======
       indx.addBox(ar.getIndexBox());
       base.addBox(ar.getBaseBox());
->>>>>>> 392b6e2a
       opr = new Operand(insn, ar);
       frame.setIn(indx, base);
-      frame.setValues(ar.getIndex(), ar.getBase());
+      frame.setBoxes(ar.getIndexBox(), ar.getBaseBox());
       frame.setOut(opr);
     } else {
       opr = out[0];
@@ -709,23 +638,14 @@
       JArrayRef ar =
           JavaJimple.getInstance()
               .newArrayRef((Local) base.stackOrValue(), (Immediate) indx.stackOrValue());
-<<<<<<< HEAD
-      indx.addValue(ar.getIndex());
-      base.addValue(ar.getBase());
-=======
       indx.addBox(ar.getIndexBox());
       base.addBox(ar.getBaseBox());
->>>>>>> 392b6e2a
       JAssignStmt as =
           JavaJimple.getInstance()
               .newAssignStmt(ar, valu.stackOrValue(), StmtPositionInfo.createNoStmtPositionInfo());
-      valu.addValue(as.getRightOp());
+      valu.addBox(as.getRightOpBox());
       frame.setIn(valu, indx, base);
-<<<<<<< HEAD
-      frame.setValues(as.getRightOp(), ar.getIndex(), ar.getBase());
-=======
       frame.setBoxes(as.getRightOpBox(), ar.getIndexBox(), ar.getBaseBox());
->>>>>>> 392b6e2a
       setStmt(insn, as);
     } else {
       frame.mergeIn(dword ? popDual() : pop(), pop(), pop());
@@ -873,11 +793,11 @@
       } else {
         throw new AssertionError("Unknown binop: " + op);
       }
-      op1.addValue(binop.getOp1());
-      op2.addValue(binop.getOp2());
+      op1.addBox(binop.getOp1Box());
+      op2.addBox(binop.getOp2Box());
       opr = new Operand(insn, binop);
       frame.setIn(op2, op1);
-      frame.setValues(binop.getOp2(), binop.getOp1());
+      frame.setBoxes(binop.getOp2Box(), binop.getOp1Box());
       frame.setOut(opr);
     } else {
       opr = out[0];
@@ -915,10 +835,10 @@
       } else {
         throw new AssertionError("Unknown unop: " + op);
       }
-      op1.addValue(unop.getOp());
+      op1.addBox(unop.getOpBox());
       opr = new Operand(insn, unop);
       frame.setIn(op1);
-      frame.setValues(unop.getOp());
+      frame.setBoxes(unop.getOpBox());
       frame.setOut(opr);
     } else {
       opr = out[0];
@@ -976,9 +896,9 @@
       Operand val = fromd ? popImmediateDual() : popImmediate();
       JCastExpr cast = Jimple.newCastExpr((Immediate) val.stackOrValue(), totype);
       opr = new Operand(insn, cast);
-      val.addValue(cast.getOp());
+      val.addBox(cast.getOpBox());
       frame.setIn(val);
-      frame.setValues(cast.getOp());
+      frame.setBoxes(cast.getOpBox());
       frame.setOut(opr);
     } else {
       opr = out[0];
@@ -1000,15 +920,9 @@
       JReturnStmt ret =
           Jimple.newReturnStmt(
               (Immediate) val.stackOrValue(), StmtPositionInfo.createNoStmtPositionInfo());
-<<<<<<< HEAD
-      val.addValue(ret.getOp());
-      frame.setIn(val);
-      frame.setValues(ret.getOp());
-=======
       val.addBox(ret.getOpBox());
       frame.setIn(val);
       frame.setBoxes(ret.getOpBox());
->>>>>>> 392b6e2a
       setStmt(insn, ret);
     } else {
       final Operand operand = dword ? popDual() : pop();
@@ -1076,17 +990,10 @@
         JThrowStmt ts =
             Jimple.newThrowStmt(
                 (Immediate) opr.stackOrValue(), StmtPositionInfo.createNoStmtPositionInfo());
-<<<<<<< HEAD
-        opr.addValue(ts.getOp());
-        frame.setIn(opr);
-        frame.setOut(opr);
-        frame.setValues(ts.getOp());
-=======
         opr.addBox(ts.getOpBox());
         frame.setIn(opr);
         frame.setOut(opr);
         frame.setBoxes(ts.getOpBox());
->>>>>>> 392b6e2a
         setStmt(insn, ts);
       } else {
         opr = pop();
@@ -1103,15 +1010,9 @@
                     (Immediate) opr.stackOrValue(), StmtPositionInfo.createNoStmtPositionInfo())
                 : Jimple.newExitMonitorStmt(
                     (Immediate) opr.stackOrValue(), StmtPositionInfo.createNoStmtPositionInfo());
-<<<<<<< HEAD
-        opr.addValue(ts.getOp());
-        frame.setIn(opr);
-        frame.setValues(ts.getOp());
-=======
         opr.addBox(ts.getOpBox());
         frame.setIn(opr);
         frame.setBoxes(ts.getOpBox());
->>>>>>> 392b6e2a
         setStmt(insn, ts);
       } else {
         frame.mergeIn(pop());
@@ -1164,13 +1065,9 @@
         Operand size = popImmediate();
         JNewArrayExpr anew =
             JavaJimple.getInstance().newNewArrayExpr(type, (Immediate) size.stackOrValue());
-<<<<<<< HEAD
-        size.addValue(anew.getSize());
-=======
         size.addBox(anew.getSizeBox());
->>>>>>> 392b6e2a
         frame.setIn(size);
-        frame.setValues(anew.getSize());
+        frame.setBoxes(anew.getSizeBox());
         v = anew;
       }
       opr = new Operand(insn, v);
@@ -1189,11 +1086,7 @@
     if (op == GOTO) {
       if (!InsnToStmt.containsKey(insn)) {
         Stmt gotoStmt = Jimple.newGotoStmt(StmtPositionInfo.createNoStmtPositionInfo());
-<<<<<<< HEAD
-        labelsTheStmtBranchesTo.put(insn.label, gotoStmt);
-=======
         stmtsThatBranchToLabel.put(gotoStmt, insn.label);
->>>>>>> 392b6e2a
         setStmt(insn, gotoStmt);
       }
       return;
@@ -1231,9 +1124,9 @@
           default:
             throw new AssertionError("Unknown if op: " + op);
         }
-        val1.addValue(cond.getOp1());
-        val.addValue(cond.getOp2());
-        frame.setValues(cond.getOp2(), cond.getOp1());
+        val1.addBox(cond.getOp1Box());
+        val.addBox(cond.getOp2Box());
+        frame.setBoxes(cond.getOp2Box(), cond.getOp1Box());
         frame.setIn(val, val1);
       } else {
         switch (op) {
@@ -1264,16 +1157,12 @@
           default:
             throw new AssertionError("Unknown if op: " + op);
         }
-        val.addValue(cond.getOp1());
-        frame.setValues(cond.getOp1());
+        val.addBox(cond.getOp1Box());
+        frame.setBoxes(cond.getOp1Box());
         frame.setIn(val);
       }
       Stmt ifStmt = Jimple.newIfStmt(cond, StmtPositionInfo.createNoStmtPositionInfo());
-<<<<<<< HEAD
-      labelsTheStmtBranchesTo.put(insn.label, ifStmt);
-=======
       stmtsThatBranchToLabel.put(ifStmt, insn.label);
->>>>>>> 392b6e2a
       setStmt(insn, ifStmt);
     } else {
       if (op >= IF_ICMPEQ && op <= IF_ACMPNE) {
@@ -1382,22 +1271,6 @@
     for (Integer i : insn.keys) {
       keys.add(IntConstant.getInstance(i));
     }
-<<<<<<< HEAD
-    JSwitchStmt lss =
-        Jimple.newLookupSwitchStmt(
-            (Immediate) key.stackOrValue(), keys, StmtPositionInfo.createNoStmtPositionInfo());
-
-    // TODO: [ms] check to uphold insertion order!
-    labelsTheStmtBranchesTo.put(insn.dflt, lss);
-    for (LabelNode ln : insn.labels) {
-      labelsTheStmtBranchesTo.put(ln, lss);
-    }
-
-    key.addValue(lss.getKey());
-    frame.setIn(key);
-    frame.setValues(lss.getKey());
-    setStmt(insn, lss);
-=======
     JSwitchStmt lookupSwitchStmt =
         Jimple.newLookupSwitchStmt(
             (Immediate) key.stackOrValue(), keys, StmtPositionInfo.createNoStmtPositionInfo());
@@ -1412,7 +1285,6 @@
     frame.setIn(key);
     frame.setBoxes(lookupSwitchStmt.getKeyBox());
     setStmt(insn, lookupSwitchStmt);
->>>>>>> 392b6e2a
   }
 
   private void convertMethodInsn(@Nonnull MethodInsnNode insn) {
@@ -1458,7 +1330,7 @@
       if (isInstance) {
         args[args.length - 1] = popLocal();
       }
-      Value[] boxes = args == null ? null : new Value[args.length];
+      ValueBox[] boxes = args == null ? null : new ValueBox[args.length];
       AbstractInvokeExpr invoke;
       if (!isInstance) {
         invoke = Jimple.newStaticInvokeExpr(methodSignature, argList);
@@ -1478,16 +1350,16 @@
           default:
             throw new AssertionError("Unknown invoke op:" + op);
         }
-        boxes[boxes.length - 1] = iinvoke.getBase();
-        args[args.length - 1].addValue(boxes[boxes.length - 1]);
+        boxes[boxes.length - 1] = iinvoke.getBaseBox();
+        args[args.length - 1].addBox(boxes[boxes.length - 1]);
         invoke = iinvoke;
       }
       if (boxes != null) {
         for (int i = 0; i != sigTypes.size(); i++) {
-          boxes[i] = invoke.getArg(i);
-          args[i].addValue(boxes[i]);
-        }
-        frame.setValues(boxes);
+          boxes[i] = invoke.getArgBox(i);
+          args[i].addBox(boxes[i]);
+        }
+        frame.setBoxes(boxes);
         frame.setIn(args);
       }
       opr = new Operand(insn, invoke);
@@ -1555,7 +1427,7 @@
       List<Immediate> methodArgs = new ArrayList<>(nrArgs);
 
       Operand[] args = new Operand[nrArgs];
-      Value[] boxes = new Value[nrArgs];
+      ValueBox[] boxes = new ValueBox[nrArgs];
 
       // Beware: Call stack is FIFO, Jimple is linear
 
@@ -1580,11 +1452,11 @@
           Jimple.newDynamicInvokeExpr(
               bsmMethodRef, bsmMethodArgs, methodRef, insn.bsm.getTag(), methodArgs);
       for (int i = 0; i < types.size() - 1; i++) {
-        boxes[i] = indy.getArg(i);
-        args[i].addValue(boxes[i]);
-      }
-
-      frame.setValues(boxes);
+        boxes[i] = indy.getArgBox(i);
+        args[i].addBox(boxes[i]);
+      }
+
+      frame.setBoxes(boxes);
       frame.setIn(args);
       opr = new Operand(insn, indy);
       frame.setOut(opr);
@@ -1662,22 +1534,18 @@
       int dims = insn.dims;
       Operand[] sizes = new Operand[dims];
       Immediate[] sizeVals = new Immediate[dims];
-<<<<<<< HEAD
-      Value[] boxes = new Value[dims];
-=======
       ValueBox[] boxes = new ValueBox[dims];
->>>>>>> 392b6e2a
       while (dims-- != 0) {
         sizes[dims] = popImmediate();
         sizeVals[dims] = (Immediate) sizes[dims].stackOrValue();
       }
       JNewMultiArrayExpr nm = Jimple.newNewMultiArrayExpr(t, Arrays.asList(sizeVals));
       for (int i = 0; i != boxes.length; i++) {
-        Value vb = nm.getSize(i);
-        sizes[i].addValue(vb);
+        ValueBox vb = nm.getSizeBox(i);
+        sizes[i].addBox(vb);
         boxes[i] = vb;
       }
-      frame.setValues(boxes);
+      frame.setBoxes(boxes);
       frame.setIn(sizes);
       opr = new Operand(insn, nm);
       frame.setOut(opr);
@@ -1700,29 +1568,13 @@
       return;
     }
     Operand key = popImmediate();
-<<<<<<< HEAD
-    JSwitchStmt tss =
-=======
     JSwitchStmt tableSwitchStmt =
->>>>>>> 392b6e2a
         Jimple.newTableSwitchStmt(
             (Immediate) key.stackOrValue(),
             insn.min,
             insn.max,
             StmtPositionInfo.createNoStmtPositionInfo());
 
-<<<<<<< HEAD
-    // TODO: [ms] check to uphold insertion order!
-    labelsTheStmtBranchesTo.put(insn.dflt, tss);
-    for (LabelNode ln : insn.labels) {
-      labelsTheStmtBranchesTo.put(ln, tss);
-    }
-
-    key.addValue(tss.getKey());
-    frame.setIn(key);
-    frame.setValues(tss.getKey());
-    setStmt(insn, tss);
-=======
     // uphold insertion order!
     stmtsThatBranchToLabel.put(tableSwitchStmt, insn.dflt);
     for (LabelNode labelNode : insn.labels) {
@@ -1733,7 +1585,6 @@
     frame.setIn(key);
     frame.setBoxes(tableSwitchStmt.getKeyBox());
     setStmt(insn, tableSwitchStmt);
->>>>>>> 392b6e2a
   }
 
   private void convertTypeInsn(@Nonnull TypeInsnNode insn) {
@@ -1748,41 +1599,36 @@
         val = Jimple.newNewExpr((ReferenceType) t);
       } else {
         Operand op1 = popImmediate();
-<<<<<<< HEAD
-        Value v1 = op1.stackOrValue();
-        Value vb;
-=======
         Immediate v1 = (Immediate) op1.stackOrValue();
         ValueBox vb;
->>>>>>> 392b6e2a
         switch (op) {
           case ANEWARRAY:
             {
-              JNewArrayExpr expr = JavaJimple.getInstance().newNewArrayExpr(t, (Immediate) v1);
-              vb = expr.getSize();
+              JNewArrayExpr expr = JavaJimple.getInstance().newNewArrayExpr(t, v1);
+              vb = expr.getSizeBox();
               val = expr;
               break;
             }
           case CHECKCAST:
             {
-              JCastExpr expr = Jimple.newCastExpr((Immediate) v1, t);
-              vb = expr.getOp();
+              JCastExpr expr = Jimple.newCastExpr(v1, t);
+              vb = expr.getOpBox();
               val = expr;
               break;
             }
           case INSTANCEOF:
             {
-              JInstanceOfExpr expr = Jimple.newInstanceOfExpr((Immediate) v1, t);
-              vb = expr.getOp();
+              JInstanceOfExpr expr = Jimple.newInstanceOfExpr(v1, t);
+              vb = expr.getOpBox();
               val = expr;
               break;
             }
           default:
             throw new AssertionError("Unknown type op: " + op);
         }
-        op1.addValue(vb);
+        op1.addBox(vb);
         frame.setIn(op1);
-        frame.setValues(vb);
+        frame.setBoxes(vb);
       }
       opr = new Operand(insn, val);
       frame.setOut(opr);
@@ -1824,8 +1670,8 @@
       AbstractDefinitionStmt as =
           Jimple.newAssignStmt(
               local, opr.stackOrValue(), StmtPositionInfo.createNoStmtPositionInfo());
-      opr.addValue(as.getRightOp());
-      frame.setValues(as.getRightOp());
+      opr.addBox(as.getRightOpBox());
+      frame.setBoxes(as.getRightOpBox());
       frame.setIn(opr);
       setStmt(insn, as);
     } else {
@@ -1864,10 +1710,7 @@
       if (!InsnToStmt.containsKey(ln)) {
         JNopStmt nop = Jimple.newNopStmt(StmtPositionInfo.createNoStmtPositionInfo());
         setStmt(ln, nop);
-<<<<<<< HEAD
-=======
         bodyBuilder.addStmt(nop, true);
->>>>>>> 392b6e2a
       }
       return;
     }
@@ -2122,33 +1965,6 @@
 
   private void buildTraps() throws AsmFrontendException {
     List<Trap> traps = new ArrayList<>();
-<<<<<<< HEAD
-
-    JavaClassType throwable =
-        JavaIdentifierFactory.getInstance().getClassType("java.lang.Throwable");
-
-    Map<LabelNode, Iterator<Stmt>> handlers = new HashMap<>(tryCatchBlocks.size());
-    for (TryCatchBlockNode tc : tryCatchBlocks) {
-      Stmt start = Jimple.newNopStmt(StmtPositionInfo.createNoStmtPositionInfo());
-      Stmt end = Jimple.newNopStmt(StmtPositionInfo.createNoStmtPositionInfo());
-      Iterator<Stmt> hitr = handlers.get(tc.handler);
-      if (hitr == null) {
-        hitr = trapHandler.get(tc.handler).iterator();
-        handlers.put(tc.handler, hitr);
-      }
-      Stmt handler = hitr.next();
-      JavaClassType cls;
-      if (tc.type == null) {
-        cls = throwable;
-      } else {
-        cls = JavaIdentifierFactory.getInstance().getClassType(AsmUtil.toQualifiedName(tc.type));
-      }
-      // FIXME: [ms] remove boxes from traps
-      Trap trap = Jimple.newTrap(cls, start, end, handler);
-      traps.add(trap);
-      labelsTheStmtBranchesTo.put(tc.start, start);
-      labelsTheStmtBranchesTo.put(tc.end, end);
-=======
 
     for (TryCatchBlockNode trycatch : tryCatchBlocks) {
       Stmt handler = trapHandler.get(trycatch.handler);
@@ -2164,22 +1980,14 @@
               labelsToStmt.get(trycatch.end),
               handler);
       traps.add(trap);
->>>>>>> 392b6e2a
     }
     bodyBuilder.setTraps(traps);
   }
 
   private void emitStmts(@Nonnull Stmt stmt) {
-<<<<<<< HEAD
-    // TODO: [ms] rename method and analyze StmtContainer container to improve this method?
-    if (stmt instanceof StmtContainer) {
-      for (Stmt u : ((StmtContainer) stmt).stmts) {
-        emitStmts(u);
-=======
     if (stmt instanceof StmtContainer) {
       for (Stmt u : ((StmtContainer) stmt).getStmts()) {
         bodyBuilder.addStmt(u, true);
->>>>>>> 392b6e2a
       }
     } else {
       bodyBuilder.addStmt(stmt, true);
@@ -2188,42 +1996,6 @@
 
   private void buildStmts() {
     AbstractInsnNode insn = instructions.getFirst();
-<<<<<<< HEAD
-    ArrayDeque<LabelNode> labels = new ArrayDeque<>();
-
-    while (insn != null) {
-      // Save the label to assign it to the next real Stmt
-      if (insn instanceof LabelNode) {
-        labels.add((LabelNode) insn);
-      }
-
-      // Get the Stmt associated with the current instruction
-      // TODO: [ms] check: isnt it just the else case of insn instanceof?
-      Stmt stmt = InsnToStmt.get(insn);
-      if (stmt == null) {
-        insn = insn.getNext();
-        continue;
-      }
-
-      emitStmts(stmt);
-
-      // If this is an exception handler, register the starting Stmt for it
-      if (insn instanceof LabelNode) {
-        JIdentityStmt caughtEx = null;
-
-        // TODO: [ms] integrate this if-else into findIdentityRefInContainer itself
-        if (stmt instanceof JIdentityStmt) {
-          caughtEx = (JIdentityStmt) stmt;
-        } else if (stmt instanceof StmtContainer) {
-          caughtEx = findIdentityRefInContainer((StmtContainer) stmt);
-        }
-
-        if (caughtEx != null && caughtEx.getRightOp() instanceof JCaughtExceptionRef) {
-          // We directly place this label
-          Collection<Stmt> traps = trapHandler.get((LabelNode) insn);
-          for (Stmt trapStmt : traps) {
-            bodyBuilder.addFlow(trapStmt, caughtEx);
-=======
     labelsToStmt = new HashMap<>();
     LabelNode danglingLabel = null;
 
@@ -2254,81 +2026,29 @@
           if (caughtEx != null && caughtEx.getRightOp() instanceof JCaughtExceptionRef) {
             // We directly place this label
             trapHandler.put(danglingLabel, caughtEx);
->>>>>>> 392b6e2a
           }
         }
         danglingLabel = null;
       }
 
-<<<<<<< HEAD
-      // Register this Stmt for all targets of the labels ending up at it
-      while (!labels.isEmpty()) {
-        LabelNode ln = labels.poll();
-        Collection<Stmt> boxes = labelsTheStmtBranchesTo.get(ln);
-        if (boxes != null) {
-          final Stmt targetStmt =
-              stmt instanceof StmtContainer ? ((StmtContainer) stmt).getFirstStmt() : stmt;
-          for (Stmt box : boxes) {
-            bodyBuilder.addFlow(box, targetStmt);
-          }
-        }
-      }
-      insn = insn.getNext();
-    }
-=======
       emitStmts(stmt);
 
     } while ((insn = insn.getNext()) != null);
->>>>>>> 392b6e2a
 
     // Emit the inline exception handlers
     for (LabelNode ln : inlineExceptionHandlers.keySet()) {
       Stmt handler = inlineExceptionHandlers.get(ln);
       emitStmts(handler);
 
-<<<<<<< HEAD
-      Collection<Stmt> traps = trapHandler.get(ln);
-      for (Stmt trapStmt : traps) {
-        bodyBuilder.addFlow(trapStmt, handler);
-      }
-
-      // We need to jump to the original implementation
-=======
       trapHandler.put(ln, handler);
 
       // jump to the original implementation
->>>>>>> 392b6e2a
       Stmt targetStmt = InsnToStmt.get(ln);
       JGotoStmt gotoImpl = Jimple.newGotoStmt(StmtPositionInfo.createNoStmtPositionInfo());
       bodyBuilder.addStmt(gotoImpl, true);
       bodyBuilder.addFlow(gotoImpl, targetStmt);
     }
 
-<<<<<<< HEAD
-    /* set remaining labels & boxes to last Stmt of chain */
-    if (labels.isEmpty()) {
-      return;
-    }
-    Stmt end = Jimple.newNopStmt(StmtPositionInfo.createNoStmtPositionInfo());
-    bodyBuilder.addStmt(end, true);
-
-    while (!labels.isEmpty()) {
-      LabelNode ln = labels.poll();
-      Collection<Stmt> boxes = labelsTheStmtBranchesTo.get(ln);
-      for (Stmt box : boxes) {
-        bodyBuilder.addFlow(box, end);
-      }
-    }
-  }
-
-  private @Nullable JIdentityStmt findIdentityRefInContainer(@Nonnull StmtContainer stmtContainer) {
-    // TODO: [ms] replace recursion?
-    for (Stmt stmt : stmtContainer.stmts) {
-      if (stmt instanceof JIdentityStmt) {
-        return (JIdentityStmt) stmt;
-      } else if (stmt instanceof StmtContainer) {
-        return findIdentityRefInContainer((StmtContainer) stmt);
-=======
     // link branching stmts with its targets
     for (Map.Entry<Stmt, LabelNode> entry : stmtsThatBranchToLabel.entries()) {
       final Stmt fromStmt = entry.getKey();
@@ -2346,7 +2066,6 @@
         if (stmtEntry instanceof JIdentityStmt) {
           return (JIdentityStmt) stmtEntry;
         }
->>>>>>> 392b6e2a
       }
     }
     return null;
