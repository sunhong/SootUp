package de.upb.swt.soot.java.bytecode.frontend;
/*-
 * #%L
 * Soot - a J*va Optimization Framework
 * %%
 * Copyright (C) 2018-2020 Andreas Dann, Jan Martin Persch, Markus Schmidt and others
 * %%
 * This program is free software: you can redistribute it and/or modify
 * it under the terms of the GNU Lesser General Public License as
 * published by the Free Software Foundation, either version 2.1 of the
 * License, or (at your option) any later version.
 *
 * This program is distributed in the hope that it will be useful,
 * but WITHOUT ANY WARRANTY; without even the implied warranty of
 * MERCHANTABILITY or FITNESS FOR A PARTICULAR PURPOSE.  See the
 * GNU General Lesser Public License for more details.
 *
 * You should have received a copy of the GNU General Lesser Public
 * License along with this program.  If not, see
 * <http://www.gnu.org/licenses/lgpl-2.1.html>.
 * #L%
 */

import static org.objectweb.asm.tree.AbstractInsnNode.FIELD_INSN;
import static org.objectweb.asm.tree.AbstractInsnNode.FRAME;
import static org.objectweb.asm.tree.AbstractInsnNode.IINC_INSN;
import static org.objectweb.asm.tree.AbstractInsnNode.INSN;
import static org.objectweb.asm.tree.AbstractInsnNode.INT_INSN;
import static org.objectweb.asm.tree.AbstractInsnNode.INVOKE_DYNAMIC_INSN;
import static org.objectweb.asm.tree.AbstractInsnNode.JUMP_INSN;
import static org.objectweb.asm.tree.AbstractInsnNode.LABEL;
import static org.objectweb.asm.tree.AbstractInsnNode.LDC_INSN;
import static org.objectweb.asm.tree.AbstractInsnNode.LINE;
import static org.objectweb.asm.tree.AbstractInsnNode.LOOKUPSWITCH_INSN;
import static org.objectweb.asm.tree.AbstractInsnNode.METHOD_INSN;
import static org.objectweb.asm.tree.AbstractInsnNode.MULTIANEWARRAY_INSN;
import static org.objectweb.asm.tree.AbstractInsnNode.TABLESWITCH_INSN;
import static org.objectweb.asm.tree.AbstractInsnNode.TYPE_INSN;
import static org.objectweb.asm.tree.AbstractInsnNode.VAR_INSN;

import com.google.common.base.Suppliers;
import com.google.common.collect.*;
import de.upb.swt.soot.core.frontend.BodySource;
import de.upb.swt.soot.core.graph.MutableBlockStmtGraph;
import de.upb.swt.soot.core.jimple.Jimple;
import de.upb.swt.soot.core.jimple.basic.*;
import de.upb.swt.soot.core.jimple.common.constant.DoubleConstant;
import de.upb.swt.soot.core.jimple.common.constant.FloatConstant;
import de.upb.swt.soot.core.jimple.common.constant.IntConstant;
import de.upb.swt.soot.core.jimple.common.constant.LongConstant;
import de.upb.swt.soot.core.jimple.common.constant.MethodHandle;
import de.upb.swt.soot.core.jimple.common.constant.NullConstant;
import de.upb.swt.soot.core.jimple.common.expr.AbstractBinopExpr;
import de.upb.swt.soot.core.jimple.common.expr.AbstractConditionExpr;
import de.upb.swt.soot.core.jimple.common.expr.AbstractInstanceInvokeExpr;
import de.upb.swt.soot.core.jimple.common.expr.AbstractInvokeExpr;
import de.upb.swt.soot.core.jimple.common.expr.AbstractUnopExpr;
import de.upb.swt.soot.core.jimple.common.expr.Expr;
import de.upb.swt.soot.core.jimple.common.expr.JAddExpr;
import de.upb.swt.soot.core.jimple.common.expr.JCastExpr;
import de.upb.swt.soot.core.jimple.common.expr.JDynamicInvokeExpr;
import de.upb.swt.soot.core.jimple.common.expr.JInstanceOfExpr;
import de.upb.swt.soot.core.jimple.common.expr.JNewArrayExpr;
import de.upb.swt.soot.core.jimple.common.expr.JNewMultiArrayExpr;
import de.upb.swt.soot.core.jimple.common.expr.JStaticInvokeExpr;
import de.upb.swt.soot.core.jimple.common.ref.*;
import de.upb.swt.soot.core.jimple.common.stmt.*;
import de.upb.swt.soot.core.jimple.javabytecode.stmt.JSwitchStmt;
import de.upb.swt.soot.core.model.Body;
import de.upb.swt.soot.core.model.Modifier;
import de.upb.swt.soot.core.model.Position;
import de.upb.swt.soot.core.signatures.FieldSignature;
import de.upb.swt.soot.core.signatures.MethodSignature;
import de.upb.swt.soot.core.transform.BodyInterceptor;
import de.upb.swt.soot.core.types.ArrayType;
import de.upb.swt.soot.core.types.ClassType;
import de.upb.swt.soot.core.types.PrimitiveType;
import de.upb.swt.soot.core.types.Type;
import de.upb.swt.soot.core.types.UnknownType;
import de.upb.swt.soot.core.types.VoidType;
import de.upb.swt.soot.java.core.JavaIdentifierFactory;
import de.upb.swt.soot.java.core.jimple.basic.JavaLocal;
import de.upb.swt.soot.java.core.language.JavaJimple;
import de.upb.swt.soot.java.core.types.JavaClassType;
import java.util.*;
import java.util.Map.Entry;
import java.util.function.BiFunction;
import java.util.function.Supplier;
import java.util.stream.Stream;
import javax.annotation.Nonnull;
import javax.annotation.Nullable;
import org.objectweb.asm.Handle;
import org.objectweb.asm.commons.JSRInlinerAdapter;
import org.objectweb.asm.tree.*;

/**
 * A {@link BodySource} that can read Java bytecode
 *
 * @author Andreas Dann
 */
public class AsmMethodSource extends JSRInlinerAdapter implements BodySource {

<<<<<<< HEAD
  @SuppressWarnings("ConstantConditions")
  static final Operand DWORD_DUMMY = new Operand(null, null, null);

=======
>>>>>>> a41048af
  // private static final String METAFACTORY_SIGNATURE =
  // "<java.lang.invoke.LambdaMetafactory: java.lang.invoke.CallSite "
  // +
  // "metafactory(java.lang.invoke.MethodHandles$Lookup,java.lang.String,java.lang.invoke.MethodType,"
  // + ""
  // +
  // "java.lang.invoke.MethodType,java.lang.invoke.MethodHandle,java.lang.invoke.MethodType)>";
  // private static final String ALT_METAFACTORY_SIGNATURE =
  // "<java.lang.invoke.LambdaMetafactory: java.lang.invoke.CallSite "
  // + "altMetafactory(java.lang.invoke.MethodHandles$Lookup,"
  // + "java.lang.String,java.lang.invoke.MethodType,java.lang.Object[])>";

  /* -state fields- */
  private int nextLocal;
  private List<JavaLocal> locals;
  private LinkedListMultimap<BranchingStmt, LabelNode> stmtsThatBranchToLabel;
  private Map<AbstractInsnNode, Stmt> insnToStmt;

  @Nonnull private final Map<Stmt, Stmt> replacedStmt = new HashMap<>();

  private OperandStack operandStack;

  // merge those two following fields into a table?
  private Map<LabelNode, Stmt> trapHandler;

  private int currentLineNumber = -1;
  private int maxLineNumber = 0;

  @Nullable private JavaClassType declaringClass;

  @Nonnull
  private final List<BodyInterceptor>
      bodyInterceptors; // TODO: [ms] show them their place i.e. move them inside a View (same for
  // sourcecodefrontend)

  @Nonnull private final Set<LabelNode> inlineExceptionLabels = new HashSet<>();
  @Nonnull private final Map<LabelNode, Stmt> inlineExceptionHandlers = new HashMap<>();

<<<<<<< HEAD
  @Nonnull private final Map<LabelNode, Stmt> labelsToStmt = new HashMap<>();
=======
  @Nonnull private Map<LabelNode, Stmt> labelsToStmt = new HashMap<>();
  private Body.BodyBuilder bodyBuilder = null;

  Stmt rememberedStmt = null;
  boolean isFirstStmtSet = false;
>>>>>>> a41048af

  // FIXME: [ms] or JavaModuleIdentifierFactory if needed..
  private JavaIdentifierFactory javaIdentifierFactory = JavaIdentifierFactory.getInstance();
  private final Supplier<MethodSignature> lazyMethodSignature =
      Suppliers.memoize(
          () -> {
            List<Type> sigTypes = AsmUtil.toJimpleSignatureDesc(desc);
            Type retType = sigTypes.remove(sigTypes.size() - 1);

<<<<<<< HEAD
            return javaIdentifierFactory.getMethodSignature(
                name, declaringClass, retType, sigTypes);
=======
            return JavaIdentifierFactory.getInstance()
                .getMethodSignature(declaringClass, name, retType, sigTypes);
>>>>>>> a41048af
          });

  AsmMethodSource(
      int access,
      @Nonnull String name,
      @Nonnull String desc,
      @Nonnull String signature,
      @Nonnull String[] exceptions,
      @Nonnull List<BodyInterceptor> bodyInterceptors) {
    super(AsmUtil.SUPPORTED_ASM_OPCODE, null, access, name, desc, signature, exceptions);
    this.bodyInterceptors = bodyInterceptors;
  }

  @Override
  @Nonnull
  public MethodSignature getSignature() {
    return lazyMethodSignature.get();
  }

  void setDeclaringClass(@Nonnull ClassType declaringClass) {
    this.declaringClass = (JavaClassType) declaringClass;
  }

  @Override
  @Nonnull
<<<<<<< HEAD
  public Body resolveBody(@Nonnull Iterable<Modifier> modifierIt) {
=======
  public Body resolveBody(@Nonnull Iterable<Modifier> modifiers) {
    if (bodyBuilder != null) {
      return bodyBuilder.build();
    }
    bodyBuilder = Body.builder();

    bodyBuilder.setModifiers(AsmUtil.getModifiers(access));
>>>>>>> a41048af

    /* initialize */
    nextLocal = maxLocals;
    locals =
        new NonIndexOutofBoundsArrayList<>(
            maxLocals
                + Math.max((maxLocals / 2), 5)); // [ms] initial capacity is just roughly estimated.
    stmtsThatBranchToLabel = LinkedListMultimap.create();
    insnToStmt = new LinkedHashMap<>(instructions.size());
    operandStack = new OperandStack(this, instructions.size());
    trapHandler = new LinkedHashMap<>(tryCatchBlocks.size());

    /* retrieve all trap handlers */
    for (TryCatchBlockNode tc : tryCatchBlocks) {
      // reserve space/ insert labels in datastructure  - necessary?! its useless if not assigned
      // later.. -> check the meaning of that containsKey() check
      trapHandler.put(tc.handler, null);
    }

    /* convert instructions */
    try {
      convert();
    } catch (Exception e) {
      instructions.iterator().forEachRemaining(item -> System.out.println(AsmUtil.toString(item)));
      throw new RuntimeException("Failed to convert " + lazyMethodSignature.get(), e);
    }

    /* build body (add stmts, locals, traps, etc.) */
    final MutableBlockStmtGraph graph = new MutableBlockStmtGraph();
    Body.BodyBuilder bodyBuilder = Body.builder(graph);

    bodyBuilder.setModifiers(AsmUtil.getModifiers(access));
    arrangeStmts(graph, bodyBuilder);

    if (graph.nodes().size() > 0) {
      Position firstStmtPos = graph.getStartingStmt().getPositionInfo().getStmtPosition();
      bodyBuilder.setPosition(
          new Position(
              firstStmtPos.getFirstLine(),
              firstStmtPos.getFirstCol(),
              maxLineNumber,
              Integer.MAX_VALUE));
    } else {
      bodyBuilder.setPosition(NoPositionInformation.getInstance());
    }

    /* clean up for gc */
    locals = null;
    stmtsThatBranchToLabel = null;
    insnToStmt = null;
    operandStack = null;

    bodyBuilder.setMethodSignature(lazyMethodSignature.get());

    for (BodyInterceptor bodyInterceptor : bodyInterceptors) {
      try {
        bodyInterceptor.interceptBody(bodyBuilder);
      } catch (Exception e) {
        throw new IllegalStateException(
            "Failed to apply " + bodyInterceptor + " to " + lazyMethodSignature.get(), e);
      }
    }
    return bodyBuilder.build();
  }

  @Override
  public Object resolveDefaultValue() {
    return resolveAnnotationsInDefaultValue(this.annotationDefault);
  }

  private Object resolveAnnotationsInDefaultValue(Object a) {
    if (a instanceof AnnotationNode) {
      return AsmUtil.createAnnotationUsage(Collections.singletonList((AnnotationNode) a));
    }

    if (a instanceof ArrayList) {
      List<Object> list = new ArrayList<>();
      ((ArrayList) a).forEach(e -> list.add(resolveAnnotationsInDefaultValue(e)));
      return list;
    }
    return AsmUtil.convertAnnotationValue(a);
  }

  @Nonnull
  private JavaLocal getOrCreateLocal(int idx) {
    if (idx >= maxLocals) {
      throw new IllegalArgumentException("Invalid local index: " + idx);
    }
    JavaLocal local = locals.get(idx);
    if (local == null) {
      String name = determineLocalName(idx);
      local = JavaJimple.newLocal(name, UnknownType.getInstance(), Collections.emptyList());
      locals.set(idx, local);
    }
    return local;
  }

  @Nonnull
  private String determineLocalName(int idx) {
    String name;
    if (localVariables != null) {
      name = null;
      for (LocalVariableNode lvn : localVariables) {
        if (lvn.index == idx) {
          name = lvn.name;
          break;
        }
      }
      /* normally for try-catch blocks */
      if (name == null) {
        name = "l" + idx;
      }
    } else {
      name = "l" + idx;
    }
    return name;
  }

  void setStmt(@Nonnull AbstractInsnNode insn, @Nonnull Stmt stmt) {
    Stmt overwrittenStmt = insnToStmt.put(insn, stmt);
    if (overwrittenStmt != null) {
      throw new IllegalArgumentException(
          insn.getOpcode() + " already has an associated Stmt: " + overwrittenStmt);
    }
  }

  void mergeStmts(@Nonnull AbstractInsnNode insn, @Nonnull Stmt stmt) {
    Stmt prev = insnToStmt.put(insn, stmt);
    if (prev != null) {
      Stmt merged = StmtContainer.create(prev, stmt);
      insnToStmt.put(insn, merged);
    }
  }

  @Nonnull
  Local newStackLocal() {
    int idx = nextLocal++;
    JavaLocal l =
        JavaJimple.newLocal("$stack" + idx, UnknownType.getInstance(), Collections.emptyList());
    locals.set(idx, l);
    return l;
  }

  @SuppressWarnings("unchecked")
  <A extends Stmt> A getStmt(@Nonnull AbstractInsnNode insn) {
    return (A) insnToStmt.get(insn);
  }

  private void addReadOperandAssignments() {
    addReadOperandAssignments_internal(
        (opValue, operand) -> {
          if (opValue instanceof Local) {
            return true;
          }
          int op = operand.insn.getOpcode();
          // FIXME: assumed fixed condition check does (strange?) things in minimaltestsuite -
          // investigate! so for now just return false (again as previously the expr was always
          // false)..
          // return op != GETFIELD && op != GETSTATIC && (op < IALOAD || op > SALOAD);
          return false;
        });
  }

  private void addReadOperandAssignments(@Nonnull Local local) {
    addReadOperandAssignments_internal(
        (opValue, operand) -> {
          if (!opValue.equivTo(local)) {
            boolean noRef = true;
            for (Value use : opValue.getUses()) {
              if (use.equivTo(local)) {
                noRef = false;
                break;
              }
            }
            return noRef;
          }
          return false;
        });
  }

  private void addReadOperandAssignments_internal(BiFunction<Value, Operand, Boolean> func) {
    // determine which Operand(s) from the stack needs explicit assignments in Jimple
    for (Operand operand : operandStack.getStack()) {
<<<<<<< HEAD
      final Value opValue = operand.value;
      if (operand == DWORD_DUMMY || operand.stackLocal != null) {
        continue;
      }
      if (func.apply(opValue, operand)) {
=======
      if (operand == Operand.DWORD_DUMMY
          || operand.stackLocal != null
          || (local == null && operand.value instanceof Local)) {
        continue;
      }
      if (local != null && !operand.value.equivTo(local)) {
        List<Value> uses = operand.value.getUses();
        boolean noRef = true;
        for (Value use : uses) {
          if (use.equivTo(local)) {
            noRef = false;
            break;
          }
        }
        if (noRef) {
          continue;
        }
      }
      int op = operand.insn.getOpcode();

      if (local == null && op != GETFIELD && op != GETSTATIC && (op < IALOAD || op > SALOAD)) {
>>>>>>> a41048af
        continue;
      }

      Local stackLocal = newStackLocal();
      operand.stackLocal = stackLocal;
      JAssignStmt<Local, ?> asssignStmt =
          Jimple.newAssignStmt(stackLocal, opValue, new StmtPositionInfo(currentLineNumber));

      setStmt(operand.insn, asssignStmt);
      operand.updateUsages();
    }
  }

  private void convertGetFieldInsn(@Nonnull FieldInsnNode insn) {
    StackFrame frame = operandStack.getOrCreateStackframe(insn);
    Operand[] out = frame.getOut();
    Operand opr;
    Type type;
    if (out == null) {
      JavaClassType declClass =
          javaIdentifierFactory.getClassType(AsmUtil.toQualifiedName(insn.owner));
      type = AsmUtil.toJimpleType(insn.desc);
      JFieldRef val;
      FieldSignature ref;
      if (insn.getOpcode() == GETSTATIC) {
        ref = javaIdentifierFactory.getFieldSignature(insn.name, declClass, type);
        val = Jimple.newStaticFieldRef(ref);
      } else {
        Operand base = operandStack.popLocal();
        ref = javaIdentifierFactory.getFieldSignature(insn.name, declClass, type);
        val = Jimple.newInstanceFieldRef((Local) base.stackOrValue(), ref);
        frame.setIn(base);
      }
      opr = new Operand(insn, val, this);
      frame.setOut(opr);
    } else {
      opr = out[0];
      type = ((JFieldRef) opr.value).getFieldSignature().getType();
      if (insn.getOpcode() == GETFIELD) {
        frame.mergeIn(operandStack.pop());
      }
    }
    operandStack.push(type, opr);
  }

  private void convertPutFieldInsn(@Nonnull FieldInsnNode insn) {
    boolean notInstance = insn.getOpcode() != PUTFIELD;
    StackFrame frame = operandStack.getOrCreateStackframe(insn);
    Operand[] out = frame.getOut();
    Operand opr, rvalue;
    Type type;
    if (out == null) {
      JavaClassType declClass =
          javaIdentifierFactory.getClassType(AsmUtil.toQualifiedName(insn.owner));
      type = AsmUtil.toJimpleType(insn.desc);

      JFieldRef val;
      FieldSignature ref;
      rvalue = operandStack.popImmediate(type);
      if (notInstance) {
        ref = javaIdentifierFactory.getFieldSignature(insn.name, declClass, type);
        val = Jimple.newStaticFieldRef(ref);
        frame.setIn(rvalue);
      } else {
        Operand base = operandStack.popLocal();
        ref = javaIdentifierFactory.getFieldSignature(insn.name, declClass, type);
        JInstanceFieldRef ifr = Jimple.newInstanceFieldRef((Local) base.stackOrValue(), ref);
        val = ifr;
        frame.setIn(rvalue, base);
      }
      opr = new Operand(insn, val, this);
      frame.setOut(opr);
      JAssignStmt<JFieldRef, ?> as =
          Jimple.newAssignStmt(
              val, rvalue.stackOrValue(), StmtPositionInfo.createNoStmtPositionInfo());
      setStmt(insn, as);
      rvalue.addUsageInStmt(as);
    } else {
      opr = out[0];
      type = ((JFieldRef) opr.value).getFieldSignature().getType();
      rvalue = operandStack.pop(type);
      if (notInstance) {
        /* PUTSTATIC only needs one operand on the stack, the rvalue */
        frame.mergeIn(rvalue);
      } else {
        /* PUTFIELD has a rvalue and a base */
        frame.mergeIn(rvalue, operandStack.pop());
      }
    }
    /*
     * in case any static field or array is read from, and the static constructor or the field this instruction writes to,
     * modifies that field, write out any previous read from field/array
     */
    addReadOperandAssignments();
  }

  private void convertFieldInsn(@Nonnull FieldInsnNode insn) {
    int op = insn.getOpcode();
    if (op == GETSTATIC || op == GETFIELD) {
      convertGetFieldInsn(insn);
    } else {
      convertPutFieldInsn(insn);
    }
  }

  private void convertIincInsn(@Nonnull IincInsnNode insn) {
    Local local = getOrCreateLocal(insn.var);
    addReadOperandAssignments(local);
    if (!insnToStmt.containsKey(insn)) {
      JAddExpr add = Jimple.newAddExpr(local, IntConstant.getInstance(insn.incr));
      setStmt(insn, Jimple.newAssignStmt(local, add, new StmtPositionInfo(currentLineNumber)));
    }
  }

  private void convertConstInsn(@Nonnull InsnNode insn) {
    int op = insn.getOpcode();
    StackFrame frame = operandStack.getOrCreateStackframe(insn);
    Operand[] out = frame.getOut();
    Operand opr;
    if (out == null) {
      Value v;
      if (op == ACONST_NULL) {
        v = NullConstant.getInstance();
      } else if (op >= ICONST_M1 && op <= ICONST_5) {
        v = IntConstant.getInstance(op - ICONST_0);
      } else if (op == LCONST_0 || op == LCONST_1) {
        v = LongConstant.getInstance(op - LCONST_0);
      } else if (op >= FCONST_0 && op <= FCONST_2) {
        v = FloatConstant.getInstance(op - FCONST_0);
      } else if (op == DCONST_0 || op == DCONST_1) {
        v = DoubleConstant.getInstance(op - DCONST_0);
      } else {
        throw new UnsupportedOperationException("Unknown constant opcode: " + op);
      }
      opr = new Operand(insn, v, this);
      frame.setOut(opr);
    } else {
      opr = out[0];
    }
    if (op == LCONST_0 || op == LCONST_1 || op == DCONST_0 || op == DCONST_1) {
      operandStack.pushDual(opr);
    } else {
      operandStack.push(opr);
    }
  }

  private void convertArrayLoadInsn(@Nonnull InsnNode insn) {
    StackFrame frame = operandStack.getOrCreateStackframe(insn);
    Operand[] out = frame.getOut();
    Operand opr;
    if (out == null) {
      Operand indx = operandStack.popImmediate();
      Operand base = operandStack.popImmediate();
      JArrayRef ar =
          JavaJimple.getInstance()
              .newArrayRef((Local) base.stackOrValue(), (Immediate) indx.stackOrValue());
      opr = new Operand(insn, ar, this);
      frame.setIn(indx, base);
      frame.setOut(opr);
    } else {
      opr = out[0];
      frame.mergeIn(operandStack.pop(), operandStack.pop());
    }
    int op = insn.getOpcode();
    if (op == DALOAD || op == LALOAD) {
      operandStack.pushDual(opr);
    } else {
      operandStack.push(opr);
    }
  }

  private void convertArrayStoreInsn(@Nonnull InsnNode insn) {
    int op = insn.getOpcode();
    boolean dword = op == LASTORE || op == DASTORE;
    StackFrame frame = operandStack.getOrCreateStackframe(insn);
    if (!insnToStmt.containsKey(insn)) {
      Operand valueOp = dword ? operandStack.popImmediateDual() : operandStack.popImmediate();
      Operand indexOp = operandStack.popImmediate();
      Operand baseOp = operandStack.popLocal();
      JArrayRef ar =
          JavaJimple.getInstance()
              .newArrayRef((Local) baseOp.stackOrValue(), (Immediate) indexOp.stackOrValue());
      JAssignStmt<JArrayRef, ?> as =
          Jimple.newAssignStmt(
              ar, valueOp.stackOrValue(), StmtPositionInfo.createNoStmtPositionInfo());
      frame.setIn(valueOp, indexOp, baseOp);
      setStmt(insn, as);
      valueOp.addUsageInStmt(as);

    } else {
      frame.mergeIn(
          dword ? operandStack.popDual() : operandStack.pop(),
          operandStack.pop(),
          operandStack.pop());
    }
  }

  /*
   * Following version is more complex, using stack frames as opposed to simply swapping
   */
  /*
   * StackFrame frame = getFrame(insn); Operand[] out = frame.out(); Operand dup, dup2 = null, dupd, dupd2 = null; if (out ==
   * null) { dupd = popImmediate(); dup = new Operand(insn, dupd.stackOrValue()); if (dword) { dupd2 = peek(); if (dupd2 ==
   * DWORD_DUMMY) { pop(); dupd2 = dupd; } else { dupd2 = popImmediate(); } dup2 = new Operand(insn, dupd2.stackOrValue());
   * frame.out(dup, dup2); frame.in(dupd, dupd2); } else { frame.out(dup); frame.in(dupd); } } else { dupd = pop(); dup =
   * out[0]; if (dword) { dupd2 = pop(); if (dupd2 == DWORD_DUMMY) dupd2 = dupd; dup2 = out[1]; frame.mergeIn(dupd, dupd2); }
   * else { frame.mergeIn(dupd); } }
   */

  private void convertDupInsn(@Nonnull InsnNode insn) {
    int op = insn.getOpcode();

    // Get the top stack value which we need in either case
    Operand dupd = operandStack.popImmediate();
    Operand dupd2 = null;

    // Some instructions allow operands that take two registers
    boolean dword = op == DUP2 || op == DUP2_X1 || op == DUP2_X2;
    if (dword) {
      if (operandStack.peek() == Operand.DWORD_DUMMY) {
        operandStack.pop();
        dupd2 = dupd;
      } else {
        dupd2 = operandStack.popImmediate();
      }
    }

    if (op == DUP) {
      // val -> val, val
      operandStack.push(dupd);
      operandStack.push(dupd);
    } else if (op == DUP_X1) {
      // val2, val1 -> val1, val2, val1
      // value1, value2 must not be of type double or long
      Operand o2 = operandStack.popImmediate();
      operandStack.push(dupd);
      operandStack.push(o2);
      operandStack.push(dupd);
    } else if (op == DUP_X2) {
      // value3, value2, value1 -> value1, value3, value2, value1
      Operand o2 = operandStack.popImmediate();
      Operand o3 =
          operandStack.peek() == Operand.DWORD_DUMMY
              ? operandStack.pop()
              : operandStack.popImmediate();
      operandStack.push(dupd);
      operandStack.push(o3);
      operandStack.push(o2);
      operandStack.push(dupd);
    } else if (op == DUP2) {
      // value2, value1 -> value2, value1, value2, value1
      operandStack.push(dupd2);
      operandStack.push(dupd);
      operandStack.push(dupd2);
      operandStack.push(dupd);
    } else if (op == DUP2_X1) {
      // value3, value2, value1 -> value2, value1, value3, value2, value1
      // Attention: value2 may be
      Operand o2 = operandStack.popImmediate();
      operandStack.push(dupd2);
      operandStack.push(dupd);
      operandStack.push(o2);
      operandStack.push(dupd2);
      operandStack.push(dupd);
    } else if (op == DUP2_X2) {
      // (value4, value3), (value2, value1) -> (value2, value1), (value4, value3),
      // (value2, value1)
      Operand o2 = operandStack.popImmediate();
      Operand o2h =
          operandStack.peek() == Operand.DWORD_DUMMY
              ? operandStack.pop()
              : operandStack.popImmediate();
      operandStack.push(dupd2);
      operandStack.push(dupd);
      operandStack.push(o2h);
      operandStack.push(o2);
      operandStack.push(dupd2);
      operandStack.push(dupd);
    }
  }

  private void convertBinopInsn(@Nonnull InsnNode insn) {
    int op = insn.getOpcode();
    boolean dword =
        op == DADD
            || op == LADD
            || op == DSUB
            || op == LSUB
            || op == DMUL
            || op == LMUL
            || op == DDIV
            || op == LDIV
            || op == DREM
            || op == LREM
            || op == LSHL
            || op == LSHR
            || op == LUSHR
            || op == LAND
            || op == LOR
            || op == LXOR
            || op == LCMP
            || op == DCMPL
            || op == DCMPG;
    StackFrame frame = operandStack.getOrCreateStackframe(insn);
    Operand[] out = frame.getOut();
    Operand opr;
    if (out == null) {
      Operand op2 =
          (dword && op != LSHL && op != LSHR && op != LUSHR)
              ? operandStack.popImmediateDual()
              : operandStack.popImmediate();
      Operand op1 = dword ? operandStack.popImmediateDual() : operandStack.popImmediate();
      Immediate v1 = (Immediate) op1.stackOrValue();
      Immediate v2 = (Immediate) op2.stackOrValue();
      AbstractBinopExpr binop;
      if (op >= IADD && op <= DADD) {
        binop = Jimple.newAddExpr(v1, v2);
      } else if (op >= ISUB && op <= DSUB) {
        binop = Jimple.newSubExpr(v1, v2);
      } else if (op >= IMUL && op <= DMUL) {
        binop = Jimple.newMulExpr(v1, v2);
      } else if (op >= IDIV && op <= DDIV) {
        binop = Jimple.newDivExpr(v1, v2);
      } else if (op >= IREM && op <= DREM) {
        binop = Jimple.newRemExpr(v1, v2);
      } else if (op >= ISHL && op <= LSHL) {
        binop = Jimple.newShlExpr(v1, v2);
      } else if (op >= ISHR && op <= LSHR) {
        binop = Jimple.newShrExpr(v1, v2);
      } else if (op >= IUSHR && op <= LUSHR) {
        binop = Jimple.newUshrExpr(v1, v2);
      } else if (op >= IAND && op <= LAND) {
        binop = Jimple.newAndExpr(v1, v2);
      } else if (op >= IOR && op <= LOR) {
        binop = Jimple.newOrExpr(v1, v2);
      } else if (op >= IXOR && op <= LXOR) {
        binop = Jimple.newXorExpr(v1, v2);
      } else if (op == LCMP) {
        binop = Jimple.newCmpExpr(v1, v2);
      } else if (op == FCMPL || op == DCMPL) {
        binop = Jimple.newCmplExpr(v1, v2);
      } else if (op == FCMPG || op == DCMPG) {
        binop = Jimple.newCmpgExpr(v1, v2);
      } else {
        throw new UnsupportedOperationException("Unknown binop: " + op);
      }
      opr = new Operand(insn, binop, this);
      op1.addUsageInExpr(binop);
      op2.addUsageInExpr(binop);

      frame.setIn(op2, op1);
      frame.setOut(opr);
    } else {
      opr = out[0];
      if (dword) {
        if (op != LSHL && op != LSHR && op != LUSHR) {

          frame.mergeIn(operandStack.popDual(), operandStack.popDual());
        } else {
          frame.mergeIn(operandStack.pop(), operandStack.popDual());
        }
      } else {
        frame.mergeIn(operandStack.pop(), operandStack.pop());
      }
    }
    if (dword && op < LCMP) {
      operandStack.pushDual(opr);
    } else {
      operandStack.push(opr);
    }
  }

  private void convertUnopInsn(@Nonnull InsnNode insn) {
    int op = insn.getOpcode();
    boolean dword = op == LNEG || op == DNEG;
    StackFrame frame = operandStack.getOrCreateStackframe(insn);
    Operand[] out = frame.getOut();
    Operand opr;
    if (out == null) {
      Operand op1 = dword ? operandStack.popImmediateDual() : operandStack.popImmediate();
      Value v1 = op1.stackOrValue();
      AbstractUnopExpr unop;
      if (op >= INEG && op <= DNEG) {
        unop = Jimple.newNegExpr((Immediate) v1);
      } else if (op == ARRAYLENGTH) {
        unop = Jimple.newLengthExpr((Immediate) v1);
      } else {
        throw new UnsupportedOperationException("Unknown unop: " + op);
      }
      op1.addUsageInExpr(unop);
      opr = new Operand(insn, unop, this);
      frame.setIn(op1);
      frame.setOut(opr);
    } else {
      opr = out[0];
      frame.mergeIn(dword ? operandStack.popDual() : operandStack.pop());
    }
    if (dword) {
      operandStack.pushDual(opr);
    } else {
      operandStack.push(opr);
    }
  }

  private void convertPrimCastInsn(@Nonnull InsnNode insn) {
    int op = insn.getOpcode();
    boolean tod = op == I2L || op == I2D || op == F2L || op == F2D || op == D2L || op == L2D;
    boolean fromd = op == D2L || op == L2D || op == D2I || op == L2I || op == D2F || op == L2F;
    StackFrame frame = operandStack.getOrCreateStackframe(insn);
    Operand[] out = frame.getOut();
    Operand opr;
    if (out == null) {
      Type totype;
      switch (op) {
        case I2L:
        case F2L:
        case D2L:
          totype = PrimitiveType.getLong();
          break;
        case L2I:
        case F2I:
        case D2I:
          totype = PrimitiveType.getInt();
          break;
        case I2F:
        case L2F:
        case D2F:
          totype = PrimitiveType.getFloat();
          break;
        case I2D:
        case L2D:
        case F2D:
          totype = PrimitiveType.getDouble();
          break;
        case I2B:
          totype = PrimitiveType.getByte();
          break;
        case I2S:
          totype = PrimitiveType.getShort();
          break;
        case I2C:
          totype = PrimitiveType.getChar();
          break;
        default:
          throw new IllegalStateException("Unknonw prim cast op: " + op);
      }
      Operand val = fromd ? operandStack.popImmediateDual() : operandStack.popImmediate();
      JCastExpr cast = Jimple.newCastExpr((Immediate) val.stackOrValue(), totype);
      opr = new Operand(insn, cast, this);
      val.addUsageInExpr(cast);
      frame.setIn(val);
      frame.setOut(opr);
    } else {
      opr = out[0];
      frame.mergeIn(fromd ? operandStack.popDual() : operandStack.pop());
    }
    if (tod) {
      operandStack.pushDual(opr);
    } else {
      operandStack.push(opr);
    }
  }

  private void convertReturnInsn(@Nonnull InsnNode insn) {
    int op = insn.getOpcode();
    boolean dword = op == LRETURN || op == DRETURN;
    StackFrame frame = operandStack.getOrCreateStackframe(insn);
    if (!insnToStmt.containsKey(insn)) {
      Operand val = dword ? operandStack.popImmediateDual() : operandStack.popImmediate();
      JReturnStmt ret =
          Jimple.newReturnStmt(
              (Immediate) val.stackOrValue(), new StmtPositionInfo(currentLineNumber));
      frame.setIn(val);
      setStmt(insn, ret);
      val.addUsageInStmt(ret);
    } else {
      final Operand operand = dword ? operandStack.popDual() : operandStack.pop();
      frame.mergeIn(operand);
    }
  }

  private void convertInsn(@Nonnull InsnNode insn) {
    int op = insn.getOpcode();
    if (op == NOP) {
      /*
       * We can ignore NOP instructions, but for completeness, we handle them
       */
      if (!insnToStmt.containsKey(insn)) {
        insnToStmt.put(insn, Jimple.newNopStmt(new StmtPositionInfo(currentLineNumber)));
      }
    } else if (op >= ACONST_NULL && op <= DCONST_1) {
      convertConstInsn(insn);
    } else if (op >= IALOAD && op <= SALOAD) {
      convertArrayLoadInsn(insn);
    } else if (op >= IASTORE && op <= SASTORE) {
      convertArrayStoreInsn(insn);
    } else if (op == POP) {
      operandStack.popImmediate();
    } else if (op == POP2) {
      operandStack.popImmediate();
      if (operandStack.peek() == Operand.DWORD_DUMMY) {
        operandStack.pop();
      } else {
        operandStack.popImmediate();
      }
    } else if (op >= DUP && op <= DUP2_X2) {
      convertDupInsn(insn);
    } else if (op == SWAP) {
      Operand o1 = operandStack.popImmediate();
      Operand o2 = operandStack.popImmediate();
      operandStack.push(o1);
      operandStack.push(o2);
    } else if ((op >= IADD && op <= DREM)
        || (op >= ISHL && op <= LXOR)
        || (op >= LCMP && op <= DCMPG)) {
      convertBinopInsn(insn);
    } else if ((op >= INEG && op <= DNEG) || op == ARRAYLENGTH) {
      convertUnopInsn(insn);
    } else if (op >= I2L && op <= I2S) {
      convertPrimCastInsn(insn);
    } else if (op >= IRETURN && op <= ARETURN) {
      convertReturnInsn(insn);
    } else if (op == RETURN) {
      if (!insnToStmt.containsKey(insn)) {
        setStmt(insn, Jimple.newReturnVoidStmt(new StmtPositionInfo(currentLineNumber)));
      }
    } else if (op == ATHROW) {
      StackFrame frame = operandStack.getOrCreateStackframe(insn);
      Operand opr;
      if (!insnToStmt.containsKey(insn)) {
        opr = operandStack.popImmediate();
        JThrowStmt ts =
            Jimple.newThrowStmt(
                (Immediate) opr.stackOrValue(), new StmtPositionInfo(currentLineNumber));
        frame.setIn(opr);
        frame.setOut(opr);
        setStmt(insn, ts);
        opr.addUsageInStmt(ts);
      } else {
        opr = operandStack.pop();
        frame.mergeIn(opr);
      }
      operandStack.push(opr);
    } else if (op == MONITORENTER || op == MONITOREXIT) {
      StackFrame frame = operandStack.getOrCreateStackframe(insn);
      if (!insnToStmt.containsKey(insn)) {
        Operand opr = operandStack.popStackConst();
        AbstractOpStmt ts =
            op == MONITORENTER
                ? Jimple.newEnterMonitorStmt(
                    (Immediate) opr.stackOrValue(), new StmtPositionInfo(currentLineNumber))
                : Jimple.newExitMonitorStmt(
                    (Immediate) opr.stackOrValue(), new StmtPositionInfo(currentLineNumber));
        frame.setIn(opr);
        setStmt(insn, ts);
        opr.addUsageInStmt(ts);
      } else {
        frame.mergeIn(operandStack.pop());
      }
    } else {
      throw new UnsupportedOperationException("Unknown insn op: " + op);
    }
  }

  private void convertIntInsn(@Nonnull IntInsnNode insn) {
    int op = insn.getOpcode();
    StackFrame frame = operandStack.getOrCreateStackframe(insn);
    Operand[] out = frame.getOut();
    Operand opr;
    if (out == null) {
      Value v;
      if (op == BIPUSH || op == SIPUSH) {
        v = IntConstant.getInstance(insn.operand);
      } else {
        // assert(op == NEWARRAY)
        Type type;
        switch (insn.operand) {
          case T_BOOLEAN:
            type = PrimitiveType.getBoolean();
            break;
          case T_CHAR:
            type = PrimitiveType.getChar();
            break;
          case T_FLOAT:
            type = PrimitiveType.getFloat();
            break;
          case T_DOUBLE:
            type = PrimitiveType.getDouble();
            break;
          case T_BYTE:
            type = PrimitiveType.getByte();
            break;
          case T_SHORT:
            type = PrimitiveType.getShort();
            break;
          case T_INT:
            type = PrimitiveType.getInt();
            break;
          case T_LONG:
            type = PrimitiveType.getLong();
            break;
          default:
            throw new UnsupportedOperationException("Unknown NEWARRAY type!");
        }
        Operand size = operandStack.popImmediate();
        JNewArrayExpr anew =
            JavaJimple.getInstance().newNewArrayExpr(type, (Immediate) size.stackOrValue());
        size.addUsageInExpr(anew);
        frame.setIn(size);
        v = anew;
      }
      opr = new Operand(insn, v, this);
      frame.setOut(opr);
    } else {
      opr = out[0];
      if (op == NEWARRAY) {
        frame.mergeIn(operandStack.pop());
      }
    }
    operandStack.push(opr);
  }

  private void convertJumpInsn(@Nonnull JumpInsnNode insn) {
    int op = insn.getOpcode();
    if (op == GOTO) {
      if (!insnToStmt.containsKey(insn)) {
        BranchingStmt gotoStmt = Jimple.newGotoStmt(new StmtPositionInfo(currentLineNumber));
        stmtsThatBranchToLabel.put(gotoStmt, insn.label);
        setStmt(insn, gotoStmt);
      }
      return;
    }
    /* must be ifX insn */
    StackFrame frame = operandStack.getOrCreateStackframe(insn);
    if (!insnToStmt.containsKey(insn)) {
      Operand val = operandStack.popImmediate();
      Immediate v = (Immediate) val.stackOrValue();
      AbstractConditionExpr cond;
      boolean isCmp = false;
      Operand val1 = null;

      if (op >= IF_ICMPEQ && op <= IF_ACMPNE) {
        isCmp = true;
        val1 = operandStack.popImmediate();
        Immediate v1 = (Immediate) val1.stackOrValue();
        switch (op) {
          case IF_ICMPEQ:
          case IF_ACMPEQ:
            cond = Jimple.newEqExpr(v1, v);
            break;
          case IF_ICMPNE:
          case IF_ACMPNE:
            cond = Jimple.newNeExpr(v1, v);
            break;
          case IF_ICMPLT:
            cond = Jimple.newLtExpr(v1, v);
            break;
          case IF_ICMPGE:
            cond = Jimple.newGeExpr(v1, v);
            break;
          case IF_ICMPGT:
            cond = Jimple.newGtExpr(v1, v);
            break;
          case IF_ICMPLE:
            cond = Jimple.newLeExpr(v1, v);
            break;
          default:
            throw new UnsupportedOperationException("Unknown if op: " + op);
        }
        val1.addUsageInExpr(cond);
        val.addUsageInExpr(cond);
        frame.setIn(val, val1);
      } else {
        switch (op) {
          case IFEQ:
            cond = Jimple.newEqExpr(v, IntConstant.getInstance(0));
            break;
          case IFNE:
            cond = Jimple.newNeExpr(v, IntConstant.getInstance(0));
            break;
          case IFLT:
            cond = Jimple.newLtExpr(v, IntConstant.getInstance(0));
            break;
          case IFGE:
            cond = Jimple.newGeExpr(v, IntConstant.getInstance(0));
            break;
          case IFGT:
            cond = Jimple.newGtExpr(v, IntConstant.getInstance(0));
            break;
          case IFLE:
            cond = Jimple.newLeExpr(v, IntConstant.getInstance(0));
            break;
          case IFNULL:
            cond = Jimple.newEqExpr(v, NullConstant.getInstance());
            break;
          case IFNONNULL:
            cond = Jimple.newNeExpr(v, NullConstant.getInstance());
            break;
          default:
            throw new UnsupportedOperationException("Unknown if op: " + op);
        }
        val.addUsageInExpr(cond);
        frame.setIn(val);
      }
      BranchingStmt ifStmt = Jimple.newIfStmt(cond, new StmtPositionInfo(currentLineNumber));
      stmtsThatBranchToLabel.put(ifStmt, insn.label);
      setStmt(insn, ifStmt);
      if (isCmp) {
        val1.addUsageInStmt(ifStmt);
      }

      val.addUsageInStmt(ifStmt);
    } else {
      if (op >= IF_ICMPEQ && op <= IF_ACMPNE) {
        frame.mergeIn(operandStack.pop(), operandStack.pop());
      } else {
        frame.mergeIn(operandStack.pop());
      }
    }
  }

  private void convertLdcInsn(@Nonnull LdcInsnNode insn) {
    Object val = insn.cst;
    boolean dword = val instanceof Long || val instanceof Double;
    StackFrame frame = operandStack.getOrCreateStackframe(insn);
    Operand[] out = frame.getOut();
    Operand opr;
    if (out == null) {
      Value v = toSootValue(val);
      opr = new Operand(insn, v, this);
      frame.setOut(opr);
    } else {
      opr = out[0];
    }
    if (dword) {
      operandStack.pushDual(opr);
    } else {
      operandStack.push(opr);
    }
  }

  private Immediate toSootValue(@Nonnull Object val) throws UnsupportedOperationException {
    Immediate v;
    if (val instanceof Integer) {
      v = IntConstant.getInstance((Integer) val);
    } else if (val instanceof Float) {
      v = FloatConstant.getInstance((Float) val);
    } else if (val instanceof Long) {
      v = LongConstant.getInstance((Long) val);
    } else if (val instanceof Double) {
      v = DoubleConstant.getInstance((Double) val);
    } else if (val instanceof String) {
      v = JavaJimple.getInstance().newStringConstant(val.toString());
    } else if (val instanceof org.objectweb.asm.Type) {
      org.objectweb.asm.Type t = (org.objectweb.asm.Type) val;
      if (t.getSort() == org.objectweb.asm.Type.METHOD) {
        List<Type> paramTypes =
            AsmUtil.toJimpleSignatureDesc(((org.objectweb.asm.Type) val).getDescriptor());
        Type returnType = paramTypes.remove(paramTypes.size() - 1);
        v = JavaJimple.getInstance().newMethodType(paramTypes, returnType);
      } else {
        v =
            JavaJimple.getInstance()
                .newClassConstant(((org.objectweb.asm.Type) val).getDescriptor());
      }
    } else if (val instanceof Handle) {
      Handle h = (Handle) val;
      if (MethodHandle.isMethodRef(h.getTag())) {
        v =
            JavaJimple.getInstance()
                .newMethodHandle(toMethodSignature((Handle) val), ((Handle) val).getTag());
      } else {
        v =
            JavaJimple.getInstance()
                .newMethodHandle(toSootFieldRef((Handle) val), ((Handle) val).getTag());
      }
    } else {
      throw new UnsupportedOperationException("Unknown constant type: " + val.getClass());
    }
    return v;
  }

  private JFieldRef toSootFieldRef(Handle methodHandle) {
    String bsmClsName = AsmUtil.toQualifiedName(methodHandle.getOwner());
    JavaClassType bsmCls = javaIdentifierFactory.getClassType(bsmClsName);
    Type t = AsmUtil.toJimpleSignatureDesc(methodHandle.getDesc()).get(0);
    int kind = methodHandle.getTag();
    FieldSignature fieldSignature =
        javaIdentifierFactory.getFieldSignature(methodHandle.getName(), bsmCls, t);
    if (kind == MethodHandle.Kind.REF_GET_FIELD_STATIC.getValue()
        || kind == MethodHandle.Kind.REF_PUT_FIELD_STATIC.getValue()) {
      return Jimple.newStaticFieldRef(fieldSignature);
    } else {
      Operand base = operandStack.popLocal();
      return Jimple.newInstanceFieldRef((Local) base.stackOrValue(), fieldSignature);
    }
  }

  private MethodSignature toMethodSignature(Handle methodHandle) {
    String bsmClsName = AsmUtil.toQualifiedName(methodHandle.getOwner());
    JavaClassType bsmCls = javaIdentifierFactory.getClassType(bsmClsName);
    List<Type> bsmSigTypes = AsmUtil.toJimpleSignatureDesc(methodHandle.getDesc());
    Type returnType = bsmSigTypes.remove(bsmSigTypes.size() - 1);
<<<<<<< HEAD
    return javaIdentifierFactory.getMethodSignature(
        methodHandle.getName(), bsmCls, returnType, bsmSigTypes);
=======
    return JavaIdentifierFactory.getInstance()
        .getMethodSignature(bsmCls, methodHandle.getName(), returnType, bsmSigTypes);
>>>>>>> a41048af
  }

  private void convertLookupSwitchInsn(@Nonnull LookupSwitchInsnNode insn) {
    StackFrame frame = operandStack.getOrCreateStackframe(insn);
    if (insnToStmt.containsKey(insn)) {
      frame.mergeIn(operandStack.pop());
      return;
    }
    Operand key = operandStack.popImmediate();

    List<IntConstant> keys = new ArrayList<>(insn.keys.size());
    for (Integer i : insn.keys) {
      keys.add(IntConstant.getInstance(i));
    }
    JSwitchStmt lookupSwitchStmt =
        Jimple.newLookupSwitchStmt(
            (Immediate) key.stackOrValue(), keys, new StmtPositionInfo(currentLineNumber));

    // uphold insertion order!
    stmtsThatBranchToLabel.putAll(lookupSwitchStmt, insn.labels);
    stmtsThatBranchToLabel.put(lookupSwitchStmt, insn.dflt);

    frame.setIn(key);
    setStmt(insn, lookupSwitchStmt);
    key.addUsageInStmt(lookupSwitchStmt);
  }

  private void convertMethodInsn(@Nonnull MethodInsnNode insn) {

    int op = insn.getOpcode();
    boolean isInstance = op != INVOKESTATIC;
    StackFrame frame = operandStack.getOrCreateStackframe(insn);
    Operand[] out = frame.getOut();
    Operand opr;
    Type returnType;
    if (out == null) {
      String clsName = AsmUtil.toQualifiedName(insn.owner);
      if (clsName.charAt(0) == '[') {
        clsName = "java.lang.Object";
      }
      JavaClassType cls = javaIdentifierFactory.getClassType(AsmUtil.toQualifiedName(clsName));
      List<Type> sigTypes = AsmUtil.toJimpleSignatureDesc(insn.desc);
      returnType = sigTypes.remove((sigTypes.size() - 1));
      MethodSignature methodSignature =
<<<<<<< HEAD
          javaIdentifierFactory.getMethodSignature(insn.name, cls, returnType, sigTypes);
=======
          JavaIdentifierFactory.getInstance()
              .getMethodSignature(cls, insn.name, returnType, sigTypes);
>>>>>>> a41048af
      int nrArgs = sigTypes.size();
      final Operand[] args;
      List<Immediate> argList = Collections.emptyList();
      if (!isInstance) {
        args = nrArgs == 0 ? null : new Operand[nrArgs];
        if (args != null) {
          argList = new ArrayList<>(nrArgs);
        }
      } else {
        args = new Operand[nrArgs + 1];
        if (nrArgs != 0) {
          argList = new ArrayList<>(nrArgs);
        }
      }
      while (nrArgs-- != 0) {
        args[nrArgs] = operandStack.popImmediate(sigTypes.get(nrArgs));
        argList.add((Immediate) args[nrArgs].stackOrValue());
      }
      if (argList.size() > 1) {
        Collections.reverse(argList);
      }
      if (isInstance) {
        args[args.length - 1] = operandStack.popLocal();
      }
      AbstractInvokeExpr invoke;
      if (!isInstance) {
        invoke = Jimple.newStaticInvokeExpr(methodSignature, argList);
      } else {
        Operand baseOperand = args[args.length - 1];
        Local base = (Local) baseOperand.stackOrValue();

        AbstractInstanceInvokeExpr iinvoke;
        switch (op) {
          case INVOKESPECIAL:
            iinvoke = Jimple.newSpecialInvokeExpr(base, methodSignature, argList);
            break;
          case INVOKEVIRTUAL:
            iinvoke = Jimple.newVirtualInvokeExpr(base, methodSignature, argList);
            break;
          case INVOKEINTERFACE:
            iinvoke = Jimple.newInterfaceInvokeExpr(base, methodSignature, argList);
            break;
          default:
            throw new UnsupportedOperationException("Unknown invoke op:" + op);
        }

        invoke = iinvoke;
        baseOperand.addUsageInExpr(invoke);
      }
      if (args != null) {
        for (int i = 0; i < sigTypes.size(); i++) {
          args[i].addUsageInExpr(invoke);
        }
        frame.setIn(args);
      }
      opr = new Operand(insn, invoke, this);
      frame.setOut(opr);
    } else {
      opr = out[0];
      AbstractInvokeExpr expr = (AbstractInvokeExpr) opr.value;
      List<Type> types = expr.getMethodSignature().getParameterTypes();
      Operand[] oprs;
      int nrArgs = types.size();
      boolean isInstanceMethod = expr instanceof AbstractInstanceInvokeExpr;
      if (!isInstanceMethod) {
        oprs = nrArgs == 0 ? null : new Operand[nrArgs];
      } else {
        oprs = new Operand[nrArgs + 1];
      }
      if (oprs != null) {
        while (nrArgs-- != 0) {
          oprs[nrArgs] = operandStack.pop(types.get(nrArgs));
        }
        if (isInstanceMethod) {
          oprs[oprs.length - 1] = operandStack.pop();
        }

        frame.mergeIn(oprs);
      }
      returnType = expr.getMethodSignature().getType();
    }
    if (AsmUtil.isDWord(returnType)) {
      operandStack.pushDual(opr);
    } else if (!(returnType == VoidType.getInstance())) {
      operandStack.push(opr);
    } else if (!insnToStmt.containsKey(insn)) {
      JInvokeStmt stmt =
          Jimple.newInvokeStmt(
              (AbstractInvokeExpr) opr.value, new StmtPositionInfo(currentLineNumber));
      setStmt(insn, stmt);
      opr.addUsageInStmt(stmt);
    }
    /*
     * assign all read ops in case the method modifies any of the fields
     */
    addReadOperandAssignments();
  }

  private void convertInvokeDynamicInsn(@Nonnull InvokeDynamicInsnNode insn) {
    StackFrame frame = operandStack.getOrCreateStackframe(insn);
    Operand[] out = frame.getOut();
    Operand opr;
    Type returnType;
    if (out == null) {
      // convert info on bootstrap method
      MethodSignature bsmMethodRef = toMethodSignature(insn.bsm);
      List<Immediate> bsmMethodArgs = new ArrayList<>(insn.bsmArgs.length);
      for (Object bsmArg : insn.bsmArgs) {
        bsmMethodArgs.add(toSootValue(bsmArg));
      }

      // create ref to actual method
      JavaClassType bclass =
          javaIdentifierFactory.getClassType(JDynamicInvokeExpr.INVOKEDYNAMIC_DUMMY_CLASS_NAME);

      // Generate parameters & returnType & parameterTypes
      List<Type> types = AsmUtil.toJimpleSignatureDesc(insn.desc);
      int nrArgs = types.size() - 1;
      List<Type> parameterTypes = new ArrayList<>(nrArgs);
      List<Immediate> methodArgs = new ArrayList<>(nrArgs);

      Operand[] args = new Operand[nrArgs];
      // Beware: Call stack is FIFO, Jimple is linear

      for (int i = nrArgs - 1; i >= 0; i--) {
        parameterTypes.add(types.get(i));
        args[i] = operandStack.popImmediate(types.get(i));
        methodArgs.add((Immediate) args[i].stackOrValue());
      }
      if (methodArgs.size() > 1) {
        Collections.reverse(methodArgs); // Call stack is FIFO, Jimple is linear
        Collections.reverse(parameterTypes);
      }
      returnType = types.get(types.size() - 1);

      // we always model invokeDynamic method refs as static method references
      // of methods on the type SootClass.INVOKEDYNAMIC_DUMMY_CLASS_NAME
<<<<<<< HEAD
      MethodSignature methodSig =
          javaIdentifierFactory.getMethodSignature(insn.name, bclass, returnType, parameterTypes);
=======
      MethodSignature methodRef =
          JavaIdentifierFactory.getInstance()
              .getMethodSignature(bclass, insn.name, returnType, parameterTypes);
>>>>>>> a41048af

      JDynamicInvokeExpr indy =
          Jimple.newDynamicInvokeExpr(
              bsmMethodRef, bsmMethodArgs, methodSig, insn.bsm.getTag(), methodArgs);
      for (int i = 0; i < types.size() - 1; i++) {
        args[i].addUsageInExpr(indy);
      }

      frame.setIn(args);
      opr = new Operand(insn, indy, this);
      frame.setOut(opr);
    } else {
      opr = out[0];
      AbstractInvokeExpr expr = (AbstractInvokeExpr) opr.value;
      List<Type> types = expr.getMethodSignature().getParameterTypes();
      Operand[] oprs;
      int nrArgs = types.size() - 1;
      final boolean isStaticInvokeExpr = expr instanceof JStaticInvokeExpr;
      if (isStaticInvokeExpr) {
        oprs = (nrArgs <= 0) ? null : new Operand[nrArgs];
      } else {
        oprs = (nrArgs < 0) ? null : new Operand[nrArgs + 1];
      }
      if (oprs != null) {
        while (nrArgs-- > 0) {
          oprs[nrArgs] = operandStack.pop(types.get(nrArgs));
        }
        if (!isStaticInvokeExpr) {
          oprs[oprs.length - 1] = operandStack.pop();
        }
        frame.mergeIn(oprs);
      }
      returnType = expr.getType();
    }
    if (AsmUtil.isDWord(returnType)) {
      operandStack.pushDual(opr);
    } else if (!(returnType instanceof VoidType)) {
      operandStack.push(opr);
    } else if (!insnToStmt.containsKey(insn)) {
      JInvokeStmt stmt =
          Jimple.newInvokeStmt(
              (AbstractInvokeExpr) opr.value, new StmtPositionInfo(currentLineNumber));
      setStmt(insn, stmt);
      opr.addUsageInStmt(stmt);
    }
    /*
     * assign all read ops in case the method modifies any of the fields
     */
    addReadOperandAssignments();
  }

  // private @Nonnull MethodRef toSootMethodRef(@Nonnull Handle methodHandle) {
  // String bsmClsName = AsmUtil.toQualifiedName(methodHandle.getOwner());
  // JavaClassType bsmCls = view.getIdentifierFactory().getClassSignature(bsmClsName);
  // List<Type> bsmSigTypes = AsmUtil.toJimpleSignatureDesc(methodHandle.getDesc(), view);
  // Type returnType = bsmSigTypes.remove(bsmSigTypes.size() - 1);
  // MethodSignature methodSignature =
  // view.getIdentifierFactory().getMethodSignature(methodHandle.getName(), bsmCls,
  // returnType, bsmSigTypes);
  // boolean isStatic = methodHandle.getTag() == MethodHandle.Kind.REF_INVOKE_STATIC.getValue();
  // return Jimple.createSymbolicMethodRef(methodSignature, isStatic);
  // }
  //
  // private JFieldRef toSootFieldRef(Handle methodHandle) {
  // String bsmClsName = AsmUtil.toQualifiedName(methodHandle.getOwner());
  // JavaClassType bsmCls = view.getIdentifierFactory().getClassSignature(bsmClsName);
  //
  // Type t = AsmUtil.toJimpleSignatureDesc(methodHandle.getDesc(), view).get(0);
  // int kind = methodHandle.getTag();
  // boolean isStatic = kind == MethodHandle.Kind.REF_GET_FIELD_STATIC.getValue()
  // || kind == MethodHandle.Kind.REF_PUT_FIELD_STATIC.getValue();
  //
  // FieldSignature fieldSignature =
  // view.getIdentifierFactory().getFieldSignature(methodHandle.getName(), bsmCls, t);
  // return Jimple.createSymbolicFieldRef(fieldSignature, isStatic);
  // }

  private void convertMultiANewArrayInsn(@Nonnull MultiANewArrayInsnNode insn) {
    StackFrame frame = operandStack.getOrCreateStackframe(insn);
    Operand[] out = frame.getOut();
    Operand opr;
    if (out == null) {
      ArrayType t = (ArrayType) AsmUtil.toJimpleType(insn.desc);
      int dims = insn.dims;
      Operand[] sizes = new Operand[dims];
      Immediate[] sizeVals = new Immediate[dims];
      while (dims-- != 0) {
        sizes[dims] = operandStack.popImmediate();
        sizeVals[dims] = (Immediate) sizes[dims].stackOrValue();
      }
      JNewMultiArrayExpr nm = Jimple.newNewMultiArrayExpr(t, Arrays.asList(sizeVals));
      for (int i = 0; i < dims; i++) {
        sizes[i].addUsageInExpr(nm);
      }
      frame.setIn(sizes);
      opr = new Operand(insn, nm, this);
      frame.setOut(opr);
    } else {
      opr = out[0];
      int dims = insn.dims;
      Operand[] sizes = new Operand[dims];
      while (dims-- != 0) {
        sizes[dims] = operandStack.pop();
      }
      frame.mergeIn(sizes);
    }
    operandStack.push(opr);
  }

  private void convertTableSwitchInsn(@Nonnull TableSwitchInsnNode insn) {
    StackFrame frame = operandStack.getOrCreateStackframe(insn);
    if (insnToStmt.containsKey(insn)) {
      frame.mergeIn(operandStack.pop());
      return;
    }
    Operand key = operandStack.popImmediate();
    JSwitchStmt tableSwitchStmt =
        Jimple.newTableSwitchStmt(
            (Immediate) key.stackOrValue(),
            insn.min,
            insn.max,
            new StmtPositionInfo(currentLineNumber));

    // uphold insertion order!
    stmtsThatBranchToLabel.putAll(tableSwitchStmt, insn.labels);
    stmtsThatBranchToLabel.put(tableSwitchStmt, insn.dflt);

    frame.setIn(key);
    setStmt(insn, tableSwitchStmt);
    key.addUsageInStmt(tableSwitchStmt);
  }

  private void convertTypeInsn(@Nonnull TypeInsnNode insn) {
    int op = insn.getOpcode();
    StackFrame frame = operandStack.getOrCreateStackframe(insn);
    Operand[] out = frame.getOut();
    Operand opr;
    if (out == null) {
      ClassType t = AsmUtil.toJimpleClassType(insn.desc);
      Expr val;
      if (op == NEW) {
        val = Jimple.newNewExpr(t);
      } else {
        Operand op1 = operandStack.popImmediate();
        Value v1 = op1.stackOrValue();
        switch (op) {
          case ANEWARRAY:
            {
              JNewArrayExpr expr = JavaJimple.getInstance().newNewArrayExpr(t, (Immediate) v1);
              val = expr;
              op1.addUsageInExpr(expr);
              break;
            }
          case CHECKCAST:
            {
              JCastExpr expr = Jimple.newCastExpr((Immediate) v1, t);
              val = expr;
              op1.addUsageInExpr(expr);
              break;
            }
          case INSTANCEOF:
            {
              JInstanceOfExpr expr = Jimple.newInstanceOfExpr((Immediate) v1, t);
              val = expr;
              op1.addUsageInExpr(expr);
              break;
            }
          default:
            throw new UnsupportedOperationException("Unknown type op: " + op);
        }
        op1.addUsageInExpr(val);
        frame.setIn(op1);
      }
      opr = new Operand(insn, val, this);
      frame.setOut(opr);
    } else {
      opr = out[0];
      if (op != NEW) {
        frame.mergeIn(operandStack.pop());
      }
    }
    operandStack.push(opr);
  }

  private void convertVarLoadInsn(@Nonnull VarInsnNode insn) {
    int op = insn.getOpcode();
    boolean dword = op == LLOAD || op == DLOAD;
    StackFrame frame = operandStack.getOrCreateStackframe(insn);
    Operand[] out = frame.getOut();
    Operand opr;
    if (out == null) {
      opr = new Operand(insn, getOrCreateLocal(insn.var), this);
      frame.setOut(opr);
    } else {
      opr = out[0];
    }
    if (dword) {
      operandStack.pushDual(opr);
    } else {
      operandStack.push(opr);
    }
  }

  private void convertVarStoreInsn(@Nonnull VarInsnNode insn) {
    int op = insn.getOpcode();
    boolean dword = op == LSTORE || op == DSTORE;
    StackFrame frame = operandStack.getOrCreateStackframe(insn);
    Operand opr = dword ? operandStack.popDual() : operandStack.pop();
    Local local = getOrCreateLocal(insn.var);
    if (!insnToStmt.containsKey(insn)) {
      AbstractDefinitionStmt<Local, ?> as =
          Jimple.newAssignStmt(local, opr.stackOrValue(), new StmtPositionInfo(currentLineNumber));
      frame.setIn(opr);
      setStmt(insn, as);
      opr.addUsageInStmt(as);
    } else {
      frame.mergeIn(opr);
    }
    addReadOperandAssignments(local);
  }

  private void convertVarInsn(@Nonnull VarInsnNode insn) {
    int op = insn.getOpcode();
    if (op >= ILOAD && op <= ALOAD) {
      convertVarLoadInsn(insn);
    } else if (op >= ISTORE && op <= ASTORE) {
      convertVarStoreInsn(insn);
    } else if (op == RET) {
      /* we handle it, even though it should be removed */
      if (!insnToStmt.containsKey(insn)) {
        setStmt(
            insn,
            Jimple.newRetStmt(getOrCreateLocal(insn.var), new StmtPositionInfo(currentLineNumber)));
      }
    } else {
      throw new UnsupportedOperationException("Unknown var op: " + op);
    }
  }

  private void convertLabel(@Nonnull LabelNode ln) {
    // only do it for Labels which are referring to a traphandler
    if (!trapHandler.containsKey(ln)) {
      return;
    }

    // We create a nop statement as a placeholder so that we can jump
    // somewhere from the real exception handler in case this is inline
    // code
    if (inlineExceptionLabels.contains(ln)) {
      if (!insnToStmt.containsKey(ln)) {
        JNopStmt nop = Jimple.newNopStmt(new StmtPositionInfo(currentLineNumber));
        setStmt(ln, nop);
      }
      return;
    }

    StackFrame frame = operandStack.getOrCreateStackframe(ln);
    Operand[] out = frame.getOut();
    Operand opr;
    if (out == null) {
      JCaughtExceptionRef ref = JavaJimple.getInstance().newCaughtExceptionRef();
      Local stack = newStackLocal();
      AbstractDefinitionStmt<Local, JCaughtExceptionRef> as =
          Jimple.newIdentityStmt(stack, ref, StmtPositionInfo.createNoStmtPositionInfo());
      opr = new Operand(ln, ref, this);
      opr.stackLocal = stack;
      frame.setOut(opr);
      setStmt(ln, as);
      opr.addUsageInStmt(as);
    } else {
      opr = out[0];
    }
    operandStack.push(opr);
  }

  private void convertLine(@Nonnull LineNumberNode ln) {
    currentLineNumber = ln.line;
    if (currentLineNumber > maxLineNumber) {
      maxLineNumber = currentLineNumber;
    }
  }

  /* Conversion */
  private void addEdges(
      @Nonnull Table<AbstractInsnNode, AbstractInsnNode, BranchedInsnInfo> edges,
      @Nonnull ArrayDeque<BranchedInsnInfo> conversionWorklist,
      @Nonnull AbstractInsnNode branchingInsn, /*  branching instruction node */
      @Nonnull
          AbstractInsnNode
              tgt, /* "default" targets i.e. LabelNode or fallsthrough "target" of if  */
      @Nonnull List<LabelNode> tgts /* other branch target(s) */) {
    Operand[] stackss = operandStack.getStack().toArray(new Operand[0]);
    /* iterate over possible following/successing instructions which is: combined(tgt, tgts) */
    int i = 0;
    int lastIdx = tgts.size();
    outer_loop:
    do {
      BranchedInsnInfo edge = edges.get(branchingInsn, tgt);
      if (edge == null) {
<<<<<<< HEAD
        // [ms] check why this edge could be already there
        edge = new BranchedInsnInfo(tgt, operandStack.getStack());
=======
        edge = new BranchedInsnInfo(tgt, new ArrayList<>(operandStack.getStack()));
>>>>>>> a41048af
        edge.addToPrevStack(stackss);
        edges.put(branchingInsn, tgt, edge);
        conversionWorklist.add(edge);
        continue;
      }
      for (List<Operand> stackTemp : edge.getOperandStacks()) {
        if (stackTemp.size() == stackss.length) {
          int j = 0;
<<<<<<< HEAD
          while (j < stackss.length && stackTemp.get(j).equivTo(stackss[j])) {
            j++;
          }
          if (j == stackss.length) {
            continue outer_loop;
=======
          for (; j != stackss.length && stackTemp.get(j).equivTo(stackss[j]); j++) {}
          if (j == stackss.length) {
            continue tgt_loop;
>>>>>>> a41048af
          }
        }
      }
      final LinkedList<Operand[]> prevStacks = edge.getPrevStacks();
      for (Operand[] ps : prevStacks) {
        if (Arrays.equals(ps, stackss)) {
          continue outer_loop;
        }
      }
      edge.addOperandStack(operandStack.getStack());
<<<<<<< HEAD
      edge.addToPrevStack(stackss);
=======
      prevStacks.add(stackss);
>>>>>>> a41048af
      conversionWorklist.add(edge);
    } while (i < lastIdx && (tgt = tgts.get(i++)) != null);
  }

  private void convert() {
    ArrayDeque<BranchedInsnInfo> worklist = new ArrayDeque<>();

    indexInlineExceptionHandlers();

    // If this label is reachable through an exception and through normal
    // code, we have to split the exceptional case (with the exception on
    // the stack) from the normal fall-through case without anything on the
    // stack.
    for (LabelNode handlerNode : trapHandler.keySet()) {
      if (inlineExceptionLabels.contains(handlerNode)) {
        // Catch the exception
        JCaughtExceptionRef ref = JavaJimple.getInstance().newCaughtExceptionRef();
        Local local = newStackLocal();
        AbstractDefinitionStmt<Local, JCaughtExceptionRef> as =
            Jimple.newIdentityStmt(local, ref, StmtPositionInfo.createNoStmtPositionInfo());

        Operand opr = new Operand(handlerNode, ref, this);
        opr.stackLocal = local;

<<<<<<< HEAD
        worklist.add(new BranchedInsnInfo(handlerNode, Collections.singletonList(opr)));
=======
        List<Operand> operands = new ArrayList<>();
        operands.add(opr);

        worklist.add(new BranchedInsnInfo(ln, operands));
>>>>>>> a41048af

        // Save the statements
        inlineExceptionHandlers.put(handlerNode, as);
      } else {
        worklist.add(new BranchedInsnInfo(handlerNode, new ArrayList<>()));
      }
    }
    worklist.add(new BranchedInsnInfo(instructions.getFirst(), Collections.emptyList()));
    Table<AbstractInsnNode, AbstractInsnNode, BranchedInsnInfo> edges = HashBasedTable.create(1, 1);

    do {
      BranchedInsnInfo edge = worklist.pollLast();
      AbstractInsnNode insn = edge.getInsn();
      operandStack.setOperandStack(
          new ArrayList<>(edge.getOperandStacks().get(edge.getOperandStacks().size() - 1)));
      do {
        int type = insn.getType();
        if (type == FIELD_INSN) {
          convertFieldInsn((FieldInsnNode) insn);
        } else if (type == IINC_INSN) {
          convertIincInsn((IincInsnNode) insn);
        } else if (type == INSN) {
          convertInsn((InsnNode) insn);
          int op = insn.getOpcode();
          if ((op >= IRETURN && op <= RETURN) || op == ATHROW) {
            break;
          }
        } else if (type == INT_INSN) {
          convertIntInsn((IntInsnNode) insn);
        } else if (type == LDC_INSN) {
          convertLdcInsn((LdcInsnNode) insn);
        } else if (type == JUMP_INSN) {
          JumpInsnNode jmp = (JumpInsnNode) insn;
          convertJumpInsn(jmp);
          int op = jmp.getOpcode();
          if (op == JSR) {
            throw new UnsupportedOperationException("JSR!");
          }
          if (op != GOTO) {
            /* ifX opcode, i.e. two successors */
            AbstractInsnNode next = insn.getNext();
            addEdges(edges, worklist, insn, next, Collections.singletonList(jmp.label));
          } else {
            addEdges(edges, worklist, insn, jmp.label, Collections.emptyList());
          }
          break;
        } else if (type == LOOKUPSWITCH_INSN) {
          LookupSwitchInsnNode swtch = (LookupSwitchInsnNode) insn;
          convertLookupSwitchInsn(swtch);
          LabelNode dflt = swtch.dflt;
          addEdges(edges, worklist, insn, dflt, swtch.labels);
          break;
        } else if (type == METHOD_INSN) {
          convertMethodInsn((MethodInsnNode) insn);
        } else if (type == INVOKE_DYNAMIC_INSN) {
          convertInvokeDynamicInsn((InvokeDynamicInsnNode) insn);
        } else if (type == MULTIANEWARRAY_INSN) {
          convertMultiANewArrayInsn((MultiANewArrayInsnNode) insn);
        } else if (type == TABLESWITCH_INSN) {
          TableSwitchInsnNode swtch = (TableSwitchInsnNode) insn;
          convertTableSwitchInsn(swtch);
          LabelNode dflt = swtch.dflt;
          addEdges(edges, worklist, insn, dflt, swtch.labels);
          break;
        } else if (type == TYPE_INSN) {
          convertTypeInsn((TypeInsnNode) insn);
        } else if (type == VAR_INSN) {
          if (insn.getOpcode() == RET) {
            throw new UnsupportedOperationException("RET!");
          }
          convertVarInsn((VarInsnNode) insn);
        } else if (type == LABEL) {
          convertLabel((LabelNode) insn);
        } else if (type == LINE) {
          convertLine((LineNumberNode) insn);
        } else
        //noinspection StatementWithEmptyBody
        if (type == FRAME) {
          // we can ignore it
        } else {
          throw new RuntimeException("Unknown instruction type: " + type);
        }
      } while ((insn = insn.getNext()) != null);
    } while (!worklist.isEmpty());
  }

  // inline exceptionhandler := exceptionhandler thats reachable through unexceptional "normal" flow
  // and exceptional flow
  private void indexInlineExceptionHandlers() {
    final Set<LabelNode> handlerLabelNodes = trapHandler.keySet();

    if (handlerLabelNodes.isEmpty()) {
      // my job is done here
      return;
    }

    for (AbstractInsnNode node : instructions) {
      if (node instanceof JumpInsnNode) {
        final LabelNode handlerLabel = ((JumpInsnNode) node).label;
        if (handlerLabelNodes.contains(handlerLabel)) {
          inlineExceptionLabels.add(handlerLabel);
        }
      } else if (node instanceof LookupSwitchInsnNode) {

        final LookupSwitchInsnNode lookupSwitchInsnNode = (LookupSwitchInsnNode) node;
        if (handlerLabelNodes.contains(lookupSwitchInsnNode.dflt)) {
          inlineExceptionLabels.add(lookupSwitchInsnNode.dflt);
          continue;
        }
        for (LabelNode l : lookupSwitchInsnNode.labels) {
          if (handlerLabelNodes.contains(l)) {
            inlineExceptionLabels.add(l);
            break;
          }
        }
      } else if (node instanceof TableSwitchInsnNode) {

        final TableSwitchInsnNode tableSwitchInsnNode = (TableSwitchInsnNode) node;
        if (handlerLabelNodes.contains(tableSwitchInsnNode.dflt)) {
          inlineExceptionLabels.add(tableSwitchInsnNode.dflt);
          continue;
        }
        for (LabelNode l : tableSwitchInsnNode.labels) {
          if (handlerLabelNodes.contains(l)) {
            inlineExceptionLabels.add(l);
            break;
          }
        }
      }
    }
  }

  @Nonnull
  private List<Stmt> buildPreambleLocals(Body.BodyBuilder bodyBuilder) {

    List<Stmt> preambleBlock = new ArrayList<>();
    MethodSignature methodSignature = lazyMethodSignature.get();

    int localIdx = 0;
    // create this Local if necessary ( i.e. not static )
    if (!bodyBuilder.getModifiers().contains(Modifier.STATIC)) {
      Local l = getOrCreateLocal(localIdx++);
      final JIdentityStmt<JThisRef> stmt =
          Jimple.newIdentityStmt(
              l, Jimple.newThisRef(declaringClass), new StmtPositionInfo(currentLineNumber));
      preambleBlock.add(stmt);
    }

    // add parameter Locals
    for (int i = 0; i < methodSignature.getParameterTypes().size(); i++) {
      Type parameterType = methodSignature.getParameterTypes().get(i);
      // [BH] assumption: parameterlocals do not exist yet -> create with annotation
      JavaLocal local =
          JavaJimple.newLocal(
              determineLocalName(localIdx),
              UnknownType.getInstance(),
              AsmUtil.createAnnotationUsage(
                  invisibleParameterAnnotations == null ? null : invisibleParameterAnnotations[i]));
      locals.set(localIdx, local);

      final JIdentityStmt<JParameterRef> stmt =
          Jimple.newIdentityStmt(
              local,
              Jimple.newParameterRef(parameterType, i),
              StmtPositionInfo.createNoStmtPositionInfo());
      preambleBlock.add(stmt);

      // see https://docs.oracle.com/javase/specs/jvms/se11/html/jvms-2.html#jvms-2.6.1
      if (AsmUtil.isDWord(parameterType)) {
        localIdx += 2;
      } else {
        localIdx++;
      }
    }

    Set<Local> bodyLocals = new LinkedHashSet<>(locals);
    bodyBuilder.setLocals(bodyLocals);
    return preambleBlock;
  }

  private List<Trap> buildTraps() {
    List<Trap> traps = new ArrayList<>();
    for (TryCatchBlockNode trycatch : tryCatchBlocks) {
      Stmt handler = trapHandler.get(trycatch.handler);
      if (handler == null) {
        throw new IllegalStateException(
            "Label for the TrapHandler "
                + trycatch.handler
                + " has no associated Stmt to jump to.");
      }

      // FIXME: [ms] create java.lang.Throwable for modules i.e. with ModuleSignature if modules are
      // used..
      final String exceptionName =
          (trycatch.type != null) ? AsmUtil.toQualifiedName(trycatch.type) : "java.lang.Throwable";
      JavaClassType exceptionType = javaIdentifierFactory.getClassType(exceptionName);

      Trap trap =
          Jimple.newTrap(
              exceptionType,
              labelsToStmt.get(trycatch.start),
              labelsToStmt.get(trycatch.end),
              handler);
      traps.add(trap);
    }
    return traps;
  }

  /** all Instructions are converted. Now they can be arranged into the StmtGraph. */
  private void arrangeStmts(MutableBlockStmtGraph graph, Body.BodyBuilder builder) {

    AbstractInsnNode insn = instructions.getFirst();
    ArrayDeque<LabelNode> danglingLabel = new ArrayDeque<>();

    Map<ClassType, Stmt> currentTraps = new HashMap<>();

    // (n, n+1) := (from, to)
    // List<Stmt> connectBlocks = new ArrayList<>();

    // every LabelNode denotes a border of a Block
    List<Stmt> stmtList = buildPreambleLocals(builder);

    do {

      // assign Stmt associated with the current instruction. see
      // https://asm.ow2.io/javadoc/org/objectweb/asm/Label.html
      // there can be multiple labels assigned to the following stmt! (and other AbstractNodes in
      // between!)
      final boolean isLabelNode = insn instanceof LabelNode;
      if (isLabelNode) {
        // Save the label to assign it then to the next real Stmt
        danglingLabel.add((LabelNode) insn);
      }

      Stmt stmt = insnToStmt.get(insn);
      if (stmt == null) {
        continue;
      }

      if (!danglingLabel.isEmpty()) {
        // there is (at least) a LabelNode -> Block border -> create another stmtList or use the
        // empty
        // existing one

        /*if (!stmtList.isEmpty()) {
          final Stmt tailStmt = stmtList.get(stmtList.size() - 1);
          if (tailStmt.fallsThrough()) {
            connectBlocks.add(tailStmt);
          }

          graph.addBlock(stmtList, currentTraps);
          if (graph.getStartingStmt() == null) {
            graph.setStartingStmt(stmtList.get(0));
          }
          stmtList.clear();
        }

        // FIXME: update current "active" trapRanges information for the stmtList
        boolean isTrapBorder = false;
        boolean isStartOfTrapRange = false;
        for (TryCatchBlockNode tc : super.tryCatchBlocks) {

          if (danglingLabel.contains(tc.start)) {
            isTrapBorder = true;
            isStartOfTrapRange = true;
          }

          if (danglingLabel.contains(tc.end)) {
            isTrapBorder = true;
          }

          if (isTrapBorder) {
            // FIXME: adapt signature for java9/modules!
            final String exceptionName =
                (tc.type != null) ? AsmUtil.toQualifiedName(tc.type) : "java.lang.Throwable";
            final JavaClassType classType = javaIdentifierFactory.getClassType(exceptionName);
            if (isStartOfTrapRange) {
              currentTraps.put(classType, insnToStmt.get(tc.handler));
            } else {
              // tc.end is exclusive -> the Stmt following this label is not included in the
              // TrapRange
              currentTraps.remove(classType);
            }
          }
        }
        */

        // associate collected labels from danglingLabel with the following stmt
        Stmt targetStmt =
            stmt instanceof StmtContainer ? ((StmtContainer) stmt).getFirstStmt() : stmt;
        danglingLabel.forEach(l -> labelsToStmt.put(l, targetStmt));
        if (isLabelNode) {
          // If the targetStmt is an exception handler, register the starting Stmt for it
          JIdentityStmt<?> identityRef = findIdentityRefInStmtContainer(stmt);
          if (identityRef != null && identityRef.getRightOp() instanceof JCaughtExceptionRef) {
            danglingLabel.forEach(label -> trapHandler.put(label, identityRef));
          }
        }
        danglingLabel.clear();
      }

      emitStmt(stmt, stmtList);

    } while ((insn = insn.getNext()) != null);

    /* is there a dangling stmtList thats not assigned in the loop?
    if (!stmtList.isEmpty()) {
      graph.addBlock(stmtList, currentTraps);
      if (graph.getStartingStmt() == null) {
        graph.setStartingStmt(stmtList.get(0));
      }
    }*/

    Map<BranchingStmt, List<Stmt>> branchingMap = new HashMap<>();
    for (Map.Entry<BranchingStmt, Collection<LabelNode>> entry :
        stmtsThatBranchToLabel.asMap().entrySet()) {
      final BranchingStmt fromStmt = entry.getKey();
      List<Stmt> targets = new ArrayList<>();
      for (LabelNode labelNode : entry.getValue()) {
        final Stmt targetStmt = labelsToStmt.get(labelNode);
        if (targetStmt == null) {
          throw new IllegalStateException(
              "targetStmt not found for fromStmt"
                  + fromStmt
                  + " "
                  + entry.getValue()
                  + " in method "
                  + lazyMethodSignature.get());
        }
        targets.add(targetStmt);
      }
      branchingMap.put(fromStmt, targets);
    }

    final List<Trap> traps = buildTraps();
    graph.initializeWith(stmtList, branchingMap, traps);

    // Emit the inline exception handler blocks i.e. those that are reachable without exceptional
    // flow
    for (LabelNode ln : inlineExceptionHandlers.keySet()) {
      /*if (stmtList.isEmpty()) {
        graph.addBlock(stmtList, currentTraps);
        stmtList.clear();
      }
      // TODO: update currentTraps?
      */

      Stmt handlerStmt = inlineExceptionHandlers.get(ln);
      emitStmt(handlerStmt, stmtList);
      trapHandler.put(ln, handlerStmt);

      // jump back to the original implementation
      JGotoStmt gotoStmt = Jimple.newGotoStmt(StmtPositionInfo.createNoStmtPositionInfo());
      stmtList.add(gotoStmt);

      // add stmtList to graph
      graph.addBlock(stmtList, currentTraps);
      stmtList.clear();

      // connect tail of stmtList with its target
      Stmt targetStmt = insnToStmt.get(ln);
      graph.putEdge(gotoStmt, targetStmt);
    }

    // TODO connect added blocks

    /* connect branching stmts with its targets
    for (Map.Entry<BranchingStmt, LabelNode> entry : stmtsThatBranchToLabel.entries()) {
      final Stmt fromStmt = entry.getKey();
      final Stmt targetStmt = labelsToStmt.get(entry.getValue());
      if (targetStmt == null) {
        throw new IllegalStateException(
            "targetStmt not found for fromStmt"
                + fromStmt
                + " "
                + entry.getValue()
                + " in method "
                + lazyMethodSignature.get());
      }
      graph.putEdge(fromStmt, targetStmt);

    }*/
  }

  private void emitStmt(@Nonnull Stmt handlerStmt, @Nonnull List<Stmt> block) {
    if (handlerStmt instanceof StmtContainer) {
      block.addAll(((StmtContainer) handlerStmt).getStmts());
    } else {
      block.add(handlerStmt);
    }
  }

  @Nullable
  private JIdentityStmt<?> findIdentityRefInStmtContainer(@Nonnull Stmt stmt) {
    if (stmt instanceof JIdentityStmt) {
      return (JIdentityStmt<?>) stmt;
    } else if (stmt instanceof StmtContainer) {
      for (Stmt stmtEntry : ((StmtContainer) stmt).getStmts()) {
        if (stmtEntry instanceof JIdentityStmt) {
          return (JIdentityStmt<?>) stmtEntry;
        }
      }
    }
    return null;
  }

<<<<<<< HEAD
  @Nonnull
  Stmt getLatestVersionOfStmt(@Nonnull Stmt oldStmt) {
    while (true) {
      final Stmt replacedVersion = replacedStmt.get(oldStmt);
      if (replacedVersion != null) {
        oldStmt = replacedVersion;
      } else {
        return oldStmt;
      }
=======
  /**
   * Returns the latest version of a statement that is used in this method source, or null if the
   * statement is not used
   *
   * @param oldStmt
   * @return
   */
  public Stmt getLatestVersionOfStmt(Stmt oldStmt) {
    if (replacedStmt.containsKey(oldStmt)) {
      return getLatestVersionOfStmt(replacedStmt.get(oldStmt));
    } else {
      return InsnToStmt.containsValue(oldStmt) ? oldStmt : null;
>>>>>>> a41048af
    }
  }

  void replaceStmt(@Nonnull Stmt oldStmt, @Nonnull Stmt newStmt) {
    AbstractInsnNode key = null;

    // TODO: [ms] bit expensive and called a lot? -> find better solution!
    for (Entry<AbstractInsnNode, Stmt> entry : insnToStmt.entrySet()) {
      if (Objects.equals(oldStmt, entry.getValue())) {
        key = entry.getKey();
      }
    }

    if (key == null) {
      throw new IllegalStateException("Could not replace value in insn map because it is absent");
    }

<<<<<<< HEAD
    insnToStmt.put(key, newStmt);
    replacedStmt.put(oldStmt, newStmt);

    if (oldStmt instanceof BranchingStmt) {
      List<LabelNode> branchLabels = stmtsThatBranchToLabel.get((BranchingStmt) oldStmt);
      if (branchLabels != null) {
        branchLabels.forEach(bl -> stmtsThatBranchToLabel.put((BranchingStmt) newStmt, bl));
        stmtsThatBranchToLabel.removeAll(oldStmt);
      }
=======
    if (newStmt == null) {
      InsnToStmt.remove(key);
      return;
    }

    InsnToStmt.put(key, newStmt);
    replacedStmt.put(oldStmt, newStmt);

    List<LabelNode> branchLabels = stmtsThatBranchToLabel.get(oldStmt);

    if (branchLabels != null) {
      branchLabels.forEach(
          bl -> {
            stmtsThatBranchToLabel.put(newStmt, bl);
          });
      stmtsThatBranchToLabel.removeAll(oldStmt);
>>>>>>> a41048af
    }
  }

  /**
   * * returns all stmts that use this expr
   *
   * @param expr which is used to filter associated Stmts
   */
  public Stream<Stmt> getStmtsThatUse(@Nonnull Expr expr) {
    Stream<Stmt> currentUses =
<<<<<<< HEAD
        insnToStmt.values().stream()
=======
        InsnToStmt.values().stream()
>>>>>>> a41048af
            .flatMap(
                stmt ->
                    stmt instanceof StmtContainer
                        ? ((StmtContainer) stmt).getStmts().stream()
                        : Stream.of(stmt))
            .filter(stmt -> stmt.getUses().contains(expr));

    Stream<Stmt> oldMappedUses =
        replacedStmt.entrySet().stream()
            .filter(stmt -> stmt.getKey().getUses().contains(expr))
            .map(stmt -> getLatestVersionOfStmt(stmt.getValue()))
            .filter(Objects::nonNull);

    return Stream.concat(currentUses, oldMappedUses);
  }
}<|MERGE_RESOLUTION|>--- conflicted
+++ resolved
@@ -100,12 +100,6 @@
  */
 public class AsmMethodSource extends JSRInlinerAdapter implements BodySource {
 
-<<<<<<< HEAD
-  @SuppressWarnings("ConstantConditions")
-  static final Operand DWORD_DUMMY = new Operand(null, null, null);
-
-=======
->>>>>>> a41048af
   // private static final String METAFACTORY_SIGNATURE =
   // "<java.lang.invoke.LambdaMetafactory: java.lang.invoke.CallSite "
   // +
@@ -127,8 +121,6 @@
   @Nonnull private final Map<Stmt, Stmt> replacedStmt = new HashMap<>();
 
   private OperandStack operandStack;
-
-  // merge those two following fields into a table?
   private Map<LabelNode, Stmt> trapHandler;
 
   private int currentLineNumber = -1;
@@ -144,15 +136,7 @@
   @Nonnull private final Set<LabelNode> inlineExceptionLabels = new HashSet<>();
   @Nonnull private final Map<LabelNode, Stmt> inlineExceptionHandlers = new HashMap<>();
 
-<<<<<<< HEAD
   @Nonnull private final Map<LabelNode, Stmt> labelsToStmt = new HashMap<>();
-=======
-  @Nonnull private Map<LabelNode, Stmt> labelsToStmt = new HashMap<>();
-  private Body.BodyBuilder bodyBuilder = null;
-
-  Stmt rememberedStmt = null;
-  boolean isFirstStmtSet = false;
->>>>>>> a41048af
 
   // FIXME: [ms] or JavaModuleIdentifierFactory if needed..
   private JavaIdentifierFactory javaIdentifierFactory = JavaIdentifierFactory.getInstance();
@@ -162,13 +146,8 @@
             List<Type> sigTypes = AsmUtil.toJimpleSignatureDesc(desc);
             Type retType = sigTypes.remove(sigTypes.size() - 1);
 
-<<<<<<< HEAD
             return javaIdentifierFactory.getMethodSignature(
-                name, declaringClass, retType, sigTypes);
-=======
-            return JavaIdentifierFactory.getInstance()
-                .getMethodSignature(declaringClass, name, retType, sigTypes);
->>>>>>> a41048af
+                declaringClass, name, retType, sigTypes);
           });
 
   AsmMethodSource(
@@ -194,17 +173,7 @@
 
   @Override
   @Nonnull
-<<<<<<< HEAD
   public Body resolveBody(@Nonnull Iterable<Modifier> modifierIt) {
-=======
-  public Body resolveBody(@Nonnull Iterable<Modifier> modifiers) {
-    if (bodyBuilder != null) {
-      return bodyBuilder.build();
-    }
-    bodyBuilder = Body.builder();
-
-    bodyBuilder.setModifiers(AsmUtil.getModifiers(access));
->>>>>>> a41048af
 
     /* initialize */
     nextLocal = maxLocals;
@@ -360,11 +329,7 @@
             return true;
           }
           int op = operand.insn.getOpcode();
-          // FIXME: assumed fixed condition check does (strange?) things in minimaltestsuite -
-          // investigate! so for now just return false (again as previously the expr was always
-          // false)..
-          // return op != GETFIELD && op != GETSTATIC && (op < IALOAD || op > SALOAD);
-          return false;
+          return op != GETFIELD && op != GETSTATIC && (op < IALOAD || op > SALOAD);
         });
   }
 
@@ -388,35 +353,11 @@
   private void addReadOperandAssignments_internal(BiFunction<Value, Operand, Boolean> func) {
     // determine which Operand(s) from the stack needs explicit assignments in Jimple
     for (Operand operand : operandStack.getStack()) {
-<<<<<<< HEAD
       final Value opValue = operand.value;
-      if (operand == DWORD_DUMMY || operand.stackLocal != null) {
+      if (operand == Operand.DWORD_DUMMY || operand.stackLocal != null) {
         continue;
       }
       if (func.apply(opValue, operand)) {
-=======
-      if (operand == Operand.DWORD_DUMMY
-          || operand.stackLocal != null
-          || (local == null && operand.value instanceof Local)) {
-        continue;
-      }
-      if (local != null && !operand.value.equivTo(local)) {
-        List<Value> uses = operand.value.getUses();
-        boolean noRef = true;
-        for (Value use : uses) {
-          if (use.equivTo(local)) {
-            noRef = false;
-            break;
-          }
-        }
-        if (noRef) {
-          continue;
-        }
-      }
-      int op = operand.insn.getOpcode();
-
-      if (local == null && op != GETFIELD && op != GETSTATIC && (op < IALOAD || op > SALOAD)) {
->>>>>>> a41048af
         continue;
       }
 
@@ -861,7 +802,7 @@
           totype = PrimitiveType.getChar();
           break;
         default:
-          throw new IllegalStateException("Unknonw prim cast op: " + op);
+          throw new IllegalStateException("Unknown prim cast op: " + op);
       }
       Operand val = fromd ? operandStack.popImmediateDual() : operandStack.popImmediate();
       JCastExpr cast = Jimple.newCastExpr((Immediate) val.stackOrValue(), totype);
@@ -1220,13 +1161,8 @@
     JavaClassType bsmCls = javaIdentifierFactory.getClassType(bsmClsName);
     List<Type> bsmSigTypes = AsmUtil.toJimpleSignatureDesc(methodHandle.getDesc());
     Type returnType = bsmSigTypes.remove(bsmSigTypes.size() - 1);
-<<<<<<< HEAD
-    return javaIdentifierFactory.getMethodSignature(
-        methodHandle.getName(), bsmCls, returnType, bsmSigTypes);
-=======
     return JavaIdentifierFactory.getInstance()
         .getMethodSignature(bsmCls, methodHandle.getName(), returnType, bsmSigTypes);
->>>>>>> a41048af
   }
 
   private void convertLookupSwitchInsn(@Nonnull LookupSwitchInsnNode insn) {
@@ -1271,12 +1207,7 @@
       List<Type> sigTypes = AsmUtil.toJimpleSignatureDesc(insn.desc);
       returnType = sigTypes.remove((sigTypes.size() - 1));
       MethodSignature methodSignature =
-<<<<<<< HEAD
-          javaIdentifierFactory.getMethodSignature(insn.name, cls, returnType, sigTypes);
-=======
-          JavaIdentifierFactory.getInstance()
-              .getMethodSignature(cls, insn.name, returnType, sigTypes);
->>>>>>> a41048af
+          javaIdentifierFactory.getMethodSignature(cls, insn.name, returnType, sigTypes);
       int nrArgs = sigTypes.size();
       final Operand[] args;
       List<Immediate> argList = Collections.emptyList();
@@ -1414,14 +1345,8 @@
 
       // we always model invokeDynamic method refs as static method references
       // of methods on the type SootClass.INVOKEDYNAMIC_DUMMY_CLASS_NAME
-<<<<<<< HEAD
       MethodSignature methodSig =
-          javaIdentifierFactory.getMethodSignature(insn.name, bclass, returnType, parameterTypes);
-=======
-      MethodSignature methodRef =
-          JavaIdentifierFactory.getInstance()
-              .getMethodSignature(bclass, insn.name, returnType, parameterTypes);
->>>>>>> a41048af
+          javaIdentifierFactory.getMethodSignature(bclass, insn.name, returnType, parameterTypes);
 
       JDynamicInvokeExpr indy =
           Jimple.newDynamicInvokeExpr(
@@ -1721,12 +1646,8 @@
     do {
       BranchedInsnInfo edge = edges.get(branchingInsn, tgt);
       if (edge == null) {
-<<<<<<< HEAD
         // [ms] check why this edge could be already there
         edge = new BranchedInsnInfo(tgt, operandStack.getStack());
-=======
-        edge = new BranchedInsnInfo(tgt, new ArrayList<>(operandStack.getStack()));
->>>>>>> a41048af
         edge.addToPrevStack(stackss);
         edges.put(branchingInsn, tgt, edge);
         conversionWorklist.add(edge);
@@ -1735,17 +1656,11 @@
       for (List<Operand> stackTemp : edge.getOperandStacks()) {
         if (stackTemp.size() == stackss.length) {
           int j = 0;
-<<<<<<< HEAD
           while (j < stackss.length && stackTemp.get(j).equivTo(stackss[j])) {
             j++;
           }
           if (j == stackss.length) {
             continue outer_loop;
-=======
-          for (; j != stackss.length && stackTemp.get(j).equivTo(stackss[j]); j++) {}
-          if (j == stackss.length) {
-            continue tgt_loop;
->>>>>>> a41048af
           }
         }
       }
@@ -1756,11 +1671,7 @@
         }
       }
       edge.addOperandStack(operandStack.getStack());
-<<<<<<< HEAD
       edge.addToPrevStack(stackss);
-=======
-      prevStacks.add(stackss);
->>>>>>> a41048af
       conversionWorklist.add(edge);
     } while (i < lastIdx && (tgt = tgts.get(i++)) != null);
   }
@@ -1785,14 +1696,7 @@
         Operand opr = new Operand(handlerNode, ref, this);
         opr.stackLocal = local;
 
-<<<<<<< HEAD
         worklist.add(new BranchedInsnInfo(handlerNode, Collections.singletonList(opr)));
-=======
-        List<Operand> operands = new ArrayList<>();
-        operands.add(opr);
-
-        worklist.add(new BranchedInsnInfo(ln, operands));
->>>>>>> a41048af
 
         // Save the statements
         inlineExceptionHandlers.put(handlerNode, as);
@@ -2199,17 +2103,6 @@
     return null;
   }
 
-<<<<<<< HEAD
-  @Nonnull
-  Stmt getLatestVersionOfStmt(@Nonnull Stmt oldStmt) {
-    while (true) {
-      final Stmt replacedVersion = replacedStmt.get(oldStmt);
-      if (replacedVersion != null) {
-        oldStmt = replacedVersion;
-      } else {
-        return oldStmt;
-      }
-=======
   /**
    * Returns the latest version of a statement that is used in this method source, or null if the
    * statement is not used
@@ -2217,12 +2110,15 @@
    * @param oldStmt
    * @return
    */
-  public Stmt getLatestVersionOfStmt(Stmt oldStmt) {
-    if (replacedStmt.containsKey(oldStmt)) {
-      return getLatestVersionOfStmt(replacedStmt.get(oldStmt));
-    } else {
-      return InsnToStmt.containsValue(oldStmt) ? oldStmt : null;
->>>>>>> a41048af
+  @Nonnull
+  Stmt getLatestVersionOfStmt(@Nonnull Stmt oldStmt) {
+    while (true) {
+      final Stmt replacedVersion = replacedStmt.get(oldStmt);
+      if (replacedVersion != null) {
+        oldStmt = replacedVersion;
+      } else {
+        return oldStmt;
+      }
     }
   }
 
@@ -2240,7 +2136,6 @@
       throw new IllegalStateException("Could not replace value in insn map because it is absent");
     }
 
-<<<<<<< HEAD
     insnToStmt.put(key, newStmt);
     replacedStmt.put(oldStmt, newStmt);
 
@@ -2250,24 +2145,6 @@
         branchLabels.forEach(bl -> stmtsThatBranchToLabel.put((BranchingStmt) newStmt, bl));
         stmtsThatBranchToLabel.removeAll(oldStmt);
       }
-=======
-    if (newStmt == null) {
-      InsnToStmt.remove(key);
-      return;
-    }
-
-    InsnToStmt.put(key, newStmt);
-    replacedStmt.put(oldStmt, newStmt);
-
-    List<LabelNode> branchLabels = stmtsThatBranchToLabel.get(oldStmt);
-
-    if (branchLabels != null) {
-      branchLabels.forEach(
-          bl -> {
-            stmtsThatBranchToLabel.put(newStmt, bl);
-          });
-      stmtsThatBranchToLabel.removeAll(oldStmt);
->>>>>>> a41048af
     }
   }
 
@@ -2278,11 +2155,7 @@
    */
   public Stream<Stmt> getStmtsThatUse(@Nonnull Expr expr) {
     Stream<Stmt> currentUses =
-<<<<<<< HEAD
         insnToStmt.values().stream()
-=======
-        InsnToStmt.values().stream()
->>>>>>> a41048af
             .flatMap(
                 stmt ->
                     stmt instanceof StmtContainer
