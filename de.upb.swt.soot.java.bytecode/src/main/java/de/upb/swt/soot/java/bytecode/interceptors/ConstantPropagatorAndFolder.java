package de.upb.swt.soot.java.bytecode.interceptors;
/*-
 * #%L
 * Soot - a J*va Optimization Framework
 * %%
 * Copyright (C) 1997-2020 Raja Vallée-Rai, Christian Brüggemann
 * %%
 * This program is free software: you can redistribute it and/or modify
 * it under the terms of the GNU Lesser General Public License as
 * published by the Free Software Foundation, either version 2.1 of the
 * License, or (at your option) any later version.
 *
 * This program is distributed in the hope that it will be useful,
 * but WITHOUT ANY WARRANTY; without even the implied warranty of
 * MERCHANTABILITY or FITNESS FOR A PARTICULAR PURPOSE.  See the
 * GNU General Lesser Public License for more details.
 *
 * You should have received a copy of the GNU General Lesser Public
 * License along with this program.  If not, see
 * <http://www.gnu.org/licenses/lgpl-2.1.html>.
 * #L%
 */
import de.upb.swt.soot.core.jimple.basic.Immediate;
import de.upb.swt.soot.core.jimple.basic.Local;
import de.upb.swt.soot.core.jimple.basic.Value;
import de.upb.swt.soot.core.jimple.common.constant.*;
import de.upb.swt.soot.core.jimple.common.expr.*;
import de.upb.swt.soot.core.jimple.common.stmt.AbstractDefinitionStmt;
import de.upb.swt.soot.core.jimple.common.stmt.JAssignStmt;
import de.upb.swt.soot.core.jimple.common.stmt.JReturnStmt;
import de.upb.swt.soot.core.jimple.common.stmt.Stmt;
import de.upb.swt.soot.core.model.Body;
import de.upb.swt.soot.core.model.BodyUtils;
import de.upb.swt.soot.core.transform.BodyInterceptor;
import java.util.ArrayList;
import java.util.List;
import javax.annotation.Nonnull;

/**
 * Does constant propagation and folding. Constant folding is the compile-time evaluation of
 * constant expressions (i.e. 2 * 3).
 *
 * @author Marcus Nachtigall
 */
public class ConstantPropagatorAndFolder implements BodyInterceptor {

  @Override
  public void interceptBody(@Nonnull Body.BodyBuilder builder) {
    List<Stmt> defs = new ArrayList<>();
    List<Stmt> remainingStmts = builder.getStmts();

    builder.enableDeferredStmtGraphChanges();
<<<<<<< HEAD
    // Perform a constant/local propagation pass.
    // go through each use in each statement
    while (!remainingStmts.isEmpty()) {
      Stmt stmt = remainingStmts.get(0);
      // propagation pass
      if (stmt instanceof AbstractDefinitionStmt) {
=======
    // Perform a constant/local propagation pass
    // go through each use in each statement
    for (Stmt stmt : remainingStmts) {
      // propagation pass
      if (stmt instanceof JAssignStmt) {
>>>>>>> 21643ee5
        Value rhs = ((AbstractDefinitionStmt) stmt).getRightOp();
        if (rhs instanceof AbstractBinopExpr) {
          Value op1 = ((AbstractBinopExpr) rhs).getOp1();
          Value op2 = ((AbstractBinopExpr) rhs).getOp2();

          if (op1 instanceof NumericConstant && op2 instanceof NumericConstant) {
<<<<<<< HEAD
            JAssignStmt assignStmt = null;
            Value lhs = ((AbstractDefinitionStmt) stmt).getLeftOp();
            if (rhs instanceof JAddExpr) {
              assignStmt = new JAssignStmt(lhs, new JAddExpr(op1, op2), stmt.getPositionInfo());
            } else if (rhs instanceof JSubExpr) {
              assignStmt = new JAssignStmt(lhs, new JSubExpr(op1, op2), stmt.getPositionInfo());
            } else if (rhs instanceof JMulExpr) {
              assignStmt = new JAssignStmt(lhs, new JMulExpr(op1, op2), stmt.getPositionInfo());
            } else if (rhs instanceof JDivExpr) {
              assignStmt = new JAssignStmt(lhs, new JDivExpr(op1, op2), stmt.getPositionInfo());
            } else if (rhs instanceof JGtExpr) {
              assignStmt = new JAssignStmt(lhs, new JGtExpr(op1, op2), stmt.getPositionInfo());
            } else if (rhs instanceof JGeExpr) {
              assignStmt = new JAssignStmt(lhs, new JGeExpr(op1, op2), stmt.getPositionInfo());
            } else if (rhs instanceof JLtExpr) {
              assignStmt = new JAssignStmt(lhs, new JLtExpr(op1, op2), stmt.getPositionInfo());
            } else if (rhs instanceof JLeExpr) {
              assignStmt = new JAssignStmt(lhs, new JLeExpr(op1, op2), stmt.getPositionInfo());
            } else if (rhs instanceof JEqExpr) {
              assignStmt = new JAssignStmt(lhs, new JEqExpr(op1, op2), stmt.getPositionInfo());
            } else if (rhs instanceof JNeExpr) {
              assignStmt = new JAssignStmt(lhs, new JNeExpr(op1, op2), stmt.getPositionInfo());
            }
            if (assignStmt != null) {
              builder.replaceStmt(stmt, assignStmt);
              stmt = assignStmt;
              defs.add(assignStmt);
            }
          }
        }
      } else {
        for (Value value : stmt.getUses()) {
          if (value instanceof Local) {
            List<Stmt> defsOfUse = getDefsOfLocal((Local) value, defs);
=======
            JAssignStmt assignStmt =
                new JAssignStmt(
                    ((AbstractDefinitionStmt) stmt).getLeftOp(), rhs, stmt.getPositionInfo());
            builder.replaceStmt(stmt, assignStmt);
            stmt = assignStmt;
            defs.add(assignStmt);
          }
        }
      } else if (stmt instanceof JReturnStmt) {
        for (Value value : stmt.getUses()) {
          if (value instanceof Local) {
            List<Stmt> defsOfUse = BodyUtils.getDefsOfLocal((Local) value, defs);
>>>>>>> 21643ee5
            if (defsOfUse.size() == 1) {
              AbstractDefinitionStmt definitionStmt = (AbstractDefinitionStmt) defsOfUse.get(0);
              Value rhs = definitionStmt.getRightOp();
              if (rhs instanceof NumericConstant
                  || rhs instanceof StringConstant
                  || rhs instanceof NullConstant) {
<<<<<<< HEAD
                if (stmt instanceof JReturnStmt) {
                  JReturnStmt returnStmt = new JReturnStmt(rhs, stmt.getPositionInfo());
                  builder.replaceStmt(stmt, returnStmt);
                  stmt = returnStmt;
                  defs.add(returnStmt);
                }
=======
                JReturnStmt returnStmt = new JReturnStmt(rhs, stmt.getPositionInfo());
                builder.replaceStmt(stmt, returnStmt);
                stmt = returnStmt;
                defs.add(returnStmt);
>>>>>>> 21643ee5
              }
            }
          }
        }
      }

      // folding pass
      for (Value value : stmt.getUses()) {
        if (!(value instanceof Constant)) {
          if (Evaluator.isValueConstantValue(value)) {
            value = Evaluator.getConstantValueOf(value);
            if (stmt instanceof JAssignStmt) {
              JAssignStmt assignStmt = ((JAssignStmt) stmt).withRValue(value);
              builder.replaceStmt(stmt, assignStmt);
              defs.remove(stmt);
              defs.add(assignStmt);
            } else if (stmt instanceof JReturnStmt && value != null) {
              JReturnStmt returnStmt = ((JReturnStmt) stmt).withReturnValue((Immediate) value);
              builder.replaceStmt(stmt, returnStmt);
            }
          }
        }
      }
<<<<<<< HEAD
      remainingStmts.remove(0);
    }
    builder.commitDeferredStmtGraphChanges();
  }

  private List<Stmt> getDefsOfLocal(Local local, List<Stmt> defs) {
    List<Stmt> localDefs = new ArrayList<>();
    for (Stmt stmt : defs) {
      if (stmt instanceof AbstractDefinitionStmt
          && ((AbstractDefinitionStmt) stmt).getLeftOp().equals(local)) {
        localDefs.add(stmt);
      }
    }
    return localDefs;
=======
    }
    builder.commitDeferredStmtGraphChanges();
>>>>>>> 21643ee5
  }
}<|MERGE_RESOLUTION|>--- conflicted
+++ resolved
@@ -50,62 +50,17 @@
     List<Stmt> remainingStmts = builder.getStmts();
 
     builder.enableDeferredStmtGraphChanges();
-<<<<<<< HEAD
-    // Perform a constant/local propagation pass.
-    // go through each use in each statement
-    while (!remainingStmts.isEmpty()) {
-      Stmt stmt = remainingStmts.get(0);
-      // propagation pass
-      if (stmt instanceof AbstractDefinitionStmt) {
-=======
     // Perform a constant/local propagation pass
     // go through each use in each statement
     for (Stmt stmt : remainingStmts) {
       // propagation pass
       if (stmt instanceof JAssignStmt) {
->>>>>>> 21643ee5
         Value rhs = ((AbstractDefinitionStmt) stmt).getRightOp();
         if (rhs instanceof AbstractBinopExpr) {
           Value op1 = ((AbstractBinopExpr) rhs).getOp1();
           Value op2 = ((AbstractBinopExpr) rhs).getOp2();
 
           if (op1 instanceof NumericConstant && op2 instanceof NumericConstant) {
-<<<<<<< HEAD
-            JAssignStmt assignStmt = null;
-            Value lhs = ((AbstractDefinitionStmt) stmt).getLeftOp();
-            if (rhs instanceof JAddExpr) {
-              assignStmt = new JAssignStmt(lhs, new JAddExpr(op1, op2), stmt.getPositionInfo());
-            } else if (rhs instanceof JSubExpr) {
-              assignStmt = new JAssignStmt(lhs, new JSubExpr(op1, op2), stmt.getPositionInfo());
-            } else if (rhs instanceof JMulExpr) {
-              assignStmt = new JAssignStmt(lhs, new JMulExpr(op1, op2), stmt.getPositionInfo());
-            } else if (rhs instanceof JDivExpr) {
-              assignStmt = new JAssignStmt(lhs, new JDivExpr(op1, op2), stmt.getPositionInfo());
-            } else if (rhs instanceof JGtExpr) {
-              assignStmt = new JAssignStmt(lhs, new JGtExpr(op1, op2), stmt.getPositionInfo());
-            } else if (rhs instanceof JGeExpr) {
-              assignStmt = new JAssignStmt(lhs, new JGeExpr(op1, op2), stmt.getPositionInfo());
-            } else if (rhs instanceof JLtExpr) {
-              assignStmt = new JAssignStmt(lhs, new JLtExpr(op1, op2), stmt.getPositionInfo());
-            } else if (rhs instanceof JLeExpr) {
-              assignStmt = new JAssignStmt(lhs, new JLeExpr(op1, op2), stmt.getPositionInfo());
-            } else if (rhs instanceof JEqExpr) {
-              assignStmt = new JAssignStmt(lhs, new JEqExpr(op1, op2), stmt.getPositionInfo());
-            } else if (rhs instanceof JNeExpr) {
-              assignStmt = new JAssignStmt(lhs, new JNeExpr(op1, op2), stmt.getPositionInfo());
-            }
-            if (assignStmt != null) {
-              builder.replaceStmt(stmt, assignStmt);
-              stmt = assignStmt;
-              defs.add(assignStmt);
-            }
-          }
-        }
-      } else {
-        for (Value value : stmt.getUses()) {
-          if (value instanceof Local) {
-            List<Stmt> defsOfUse = getDefsOfLocal((Local) value, defs);
-=======
             JAssignStmt assignStmt =
                 new JAssignStmt(
                     ((AbstractDefinitionStmt) stmt).getLeftOp(), rhs, stmt.getPositionInfo());
@@ -118,26 +73,16 @@
         for (Value value : stmt.getUses()) {
           if (value instanceof Local) {
             List<Stmt> defsOfUse = BodyUtils.getDefsOfLocal((Local) value, defs);
->>>>>>> 21643ee5
             if (defsOfUse.size() == 1) {
               AbstractDefinitionStmt definitionStmt = (AbstractDefinitionStmt) defsOfUse.get(0);
               Value rhs = definitionStmt.getRightOp();
               if (rhs instanceof NumericConstant
                   || rhs instanceof StringConstant
                   || rhs instanceof NullConstant) {
-<<<<<<< HEAD
-                if (stmt instanceof JReturnStmt) {
-                  JReturnStmt returnStmt = new JReturnStmt(rhs, stmt.getPositionInfo());
-                  builder.replaceStmt(stmt, returnStmt);
-                  stmt = returnStmt;
-                  defs.add(returnStmt);
-                }
-=======
                 JReturnStmt returnStmt = new JReturnStmt(rhs, stmt.getPositionInfo());
                 builder.replaceStmt(stmt, returnStmt);
                 stmt = returnStmt;
                 defs.add(returnStmt);
->>>>>>> 21643ee5
               }
             }
           }
@@ -161,24 +106,7 @@
           }
         }
       }
-<<<<<<< HEAD
-      remainingStmts.remove(0);
     }
     builder.commitDeferredStmtGraphChanges();
   }
-
-  private List<Stmt> getDefsOfLocal(Local local, List<Stmt> defs) {
-    List<Stmt> localDefs = new ArrayList<>();
-    for (Stmt stmt : defs) {
-      if (stmt instanceof AbstractDefinitionStmt
-          && ((AbstractDefinitionStmt) stmt).getLeftOp().equals(local)) {
-        localDefs.add(stmt);
-      }
-    }
-    return localDefs;
-=======
-    }
-    builder.commitDeferredStmtGraphChanges();
->>>>>>> 21643ee5
-  }
 }