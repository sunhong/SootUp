--- conflicted
+++ resolved
@@ -1,5 +1,26 @@
 package de.upb.swt.soot.java.bytecode.interceptors;
-<<<<<<< HEAD
+
+/*-
+ * #%L
+ * Soot - a J*va Optimization Framework
+ * %%
+ * Copyright (C) 1997 - 2020 Raja Vallée-Rai and others
+ * %%
+ * This program is free software: you can redistribute it and/or modify
+ * it under the terms of the GNU Lesser General Public License as
+ * published by the Free Software Foundation, either version 2.1 of the
+ * License, or (at your option) any later version.
+ *
+ * This program is distributed in the hope that it will be useful,
+ * but WITHOUT ANY WARRANTY; without even the implied warranty of
+ * MERCHANTABILITY or FITNESS FOR A PARTICULAR PURPOSE.  See the
+ * GNU General Lesser Public License for more details.
+ *
+ * You should have received a copy of the GNU General Lesser Public
+ * License along with this program.  If not, see
+ * <http://www.gnu.org/licenses/lgpl-2.1.html>.
+ * #L%
+ */
 
 import de.upb.swt.soot.core.graph.ImmutableStmtGraph;
 import de.upb.swt.soot.core.graph.StmtGraph;
@@ -12,29 +33,6 @@
 import de.upb.swt.soot.core.jimple.common.stmt.JIdentityStmt;
 import de.upb.swt.soot.core.jimple.common.stmt.Stmt;
 import de.upb.swt.soot.core.jimple.visitor.ReplaceUseStmtVisitor;
-=======
-/*-
- * #%L
- * Soot - a J*va Optimization Framework
- * %%
- * Copyright (C) 1997 - 2020 Raja Vallée-Rai and others
- * %%
- * This program is free software: you can redistribute it and/or modify
- * it under the terms of the GNU Lesser General Public License as
- * published by the Free Software Foundation, either version 2.1 of the
- * License, or (at your option) any later version.
- *
- * This program is distributed in the hope that it will be useful,
- * but WITHOUT ANY WARRANTY; without even the implied warranty of
- * MERCHANTABILITY or FITNESS FOR A PARTICULAR PURPOSE.  See the
- * GNU General Lesser Public License for more details.
- *
- * You should have received a copy of the GNU General Lesser Public
- * License along with this program.  If not, see
- * <http://www.gnu.org/licenses/lgpl-2.1.html>.
- * #L%
- */
->>>>>>> ab302911
 import de.upb.swt.soot.core.model.Body;
 import de.upb.swt.soot.core.model.Body.BodyBuilder;
 import de.upb.swt.soot.core.transform.BodyInterceptor;
