package de.upb.swt.soot.java.bytecode.interceptors;

/*-
 * #%L
 * Soot - a J*va Optimization Framework
 * %%
 * Copyright (C) 1997-2020 Raja Vallée-Rai, Christian Brüggemann
 * %%
 * This program is free software: you can redistribute it and/or modify
 * it under the terms of the GNU Lesser General Public License as
 * published by the Free Software Foundation, either version 2.1 of the
 * License, or (at your option) any later version.
 *
 * This program is distributed in the hope that it will be useful,
 * but WITHOUT ANY WARRANTY; without even the implied warranty of
 * MERCHANTABILITY or FITNESS FOR A PARTICULAR PURPOSE.  See the
 * GNU General Lesser Public License for more details.
 *
 * You should have received a copy of the GNU General Lesser Public
 * License along with this program.  If not, see
 * <http://www.gnu.org/licenses/lgpl-2.1.html>.
 * #L%
 */

import de.upb.swt.soot.core.graph.ExceptionalStmtGraph;
import de.upb.swt.soot.core.graph.StmtGraph;
import de.upb.swt.soot.core.jimple.basic.Local;
import de.upb.swt.soot.core.jimple.basic.Trap;
import de.upb.swt.soot.core.jimple.basic.Value;
import de.upb.swt.soot.core.jimple.common.stmt.Stmt;
import de.upb.swt.soot.core.model.Body;
import de.upb.swt.soot.core.model.Body.BodyBuilder;
import de.upb.swt.soot.core.model.BodyUtils;
import de.upb.swt.soot.core.transform.BodyInterceptor;
import java.util.*;
import javax.annotation.Nonnull;
import javax.annotation.Nullable;

/**
 * A BodyInterceptor that attempts to identify and separate uses of a local variable (definition)
 * that are independent of each other.
 *
 * <p>For example the code:
 *
 * <pre>
 *    l0 := @this Test
 *    l1 = 0
 *    l2 = 1
 *    l1 = l1 + 1
 *    l2 = l2 + 1
 *    return
 * </pre>
 *
 * to:
 *
 * <pre>
 *    l0 := @this Test
 *    l1#1 = 0
 *    l2#2 = 1
 *    l1#3 = l1#1 + 1
 *    l2#4 = l2#2 + 1
 *    return
 * </pre>
 *
 * @author Zun Wang
 */
public class LocalSplitter implements BodyInterceptor {

  @Override
  @Nonnull
  public void interceptBody(@Nonnull Body.BodyBuilder builder) {

    // Find all Locals that must be split
    // If a local as a definition appears two or more times, then this local must be split
    List<Stmt> stmts = builder.getStmts();
    Set<Local> visitedLocals = new LinkedHashSet<>();
    Set<Local> toSplitLocals = new LinkedHashSet<>();
    for (Stmt stmt : stmts) {
      if (!stmt.getDefs().isEmpty()) {
        Value def = stmt.getDefs().get(0);
        if (def instanceof Local) {
          if (visitedLocals.contains(def)) {
            toSplitLocals.add((Local) def);
          }
          visitedLocals.add((Local) def);
        }
      }
    }

    ExceptionalStmtGraph graph = builder.getStmtGraph();

    // Create a new Local-Set for the modified new body.
    Set<Local> newLocals = new LinkedHashSet<>(builder.getLocals());
    int localIndex = 1;

    // Start to iterate stmts in BodyBuilder:
    while (!stmts.isEmpty()) {
      Stmt currentStmt = stmts.remove(0);
      // At first Check the definition(left side) of the currentStmt is a local which must be split:
      if (!currentStmt.getDefs().isEmpty()
          && currentStmt.getDefs().get(0) instanceof Local
          && toSplitLocals.contains(currentStmt.getDefs().get(0))) {
        // then assign a new name to the oriLocal to get a new local which is called newLocal
        Local oriLocal = (Local) currentStmt.getDefs().get(0);
        Local newLocal = oriLocal.withName(oriLocal.getName() + "#" + localIndex);
        newLocals.add(newLocal);
        localIndex++;

        // create newStmt whose definition is replaced with the newLocal,
        Stmt newStmt = BodyUtils.withNewDef(currentStmt, newLocal);
        // replace corresponding oldStmt with newStmt in builder
        replaceStmtInBuilder(builder, stmts, currentStmt, newStmt);

        // Build the forwardsQueue which is used to iterate all Stmts before the orilocal is defined
        // again.
        // The direction of iteration is from root of the StmtGraph to leaves. So the successors of
        // the newStmt are added into the forwardsQueue.
        Deque<Stmt> forwardsQueue = new ArrayDeque<>(graph.successors(newStmt));
        // Create the visitedStmt to store the visited Stmts for the forwardsQueue, to avoid, a
        // Stmt is added twice into the forwardQueue.
        Set<Stmt> visitedStmts = new HashSet<>();

        while (!forwardsQueue.isEmpty()) {
          Stmt head = forwardsQueue.remove();
          visitedStmts.add(head);

          // 1.case: if useList of head contains oriLocal, then replace the oriLocal with
          // newLocal.
          if (head.getUses().contains(oriLocal)) {
            Stmt newHead = BodyUtils.withNewUse(head, oriLocal, newLocal);
            replaceStmtInBuilder(builder, stmts, head, newHead);

            // if head doesn't define the the oriLocal again, then add all successors which are
            // not in forwardsQueue and visitedUsesStmt, into the forwardsQueue.
            if (newHead.getDefs().isEmpty() || !newHead.getDefs().get(0).equivTo(oriLocal)) {
              for (Stmt succ : graph.successors(newHead)) {
                if (!visitedStmts.contains(succ) && !forwardsQueue.contains(succ)) {
                  forwardsQueue.addLast(succ);
                }
              }
            }
          }

          // 2.case: if uses of head contains the modified orilocal, so a conflict maybe arise,
          // then trace the StmtGraph backwards to resolve the conflict.
          else if (hasModifiedUse(head, oriLocal)) {

            Local modifiedLocal = getModifiedUse(head, oriLocal);
            // if modifed name is not same as the newLocal's name then -> conflict arises -> trace
            // backwards
            if (!modifiedLocal.getName().equals(newLocal.getName())) {
              localIndex--;

              // Build the backwardsQueue which is used to iterate all Stmts between head and the
              // Stmts which define the oriLocal in last time.
              // The direction of iteration is from leave of the StmtGraph to the root. So the
              // predecessors of head are added into the BackwardsQueue.
              Deque<Stmt> backwardsQueue = new ArrayDeque<>(graph.predecessors(head));

              while (!backwardsQueue.isEmpty()) {
                // Remove the first Stmt of backwardQueue, and name it as backStmt.
                Stmt backStmt = backwardsQueue.remove();

                // 2.1 case: if backStmt's definition is the modified and has a higher
                // local-name-index than the modifiedLocal of head
                // then replace the definition of backStmt with the modifiedLocal of head, and
                // remove the corresponding Local(definition of backStmt) from the set: newLocals
                if (hasModifiedDef(backStmt, oriLocal)) {
                  if (hasHigherLocalName((Local) backStmt.getDefs().get(0), modifiedLocal)) {
                    Stmt newBackStmt = BodyUtils.withNewDef(backStmt, modifiedLocal);
                    replaceStmtInBuilder(builder, stmts, backStmt, newBackStmt);
                    newLocals.remove(newLocal);
                  }
                }
                // 2.2 case: if backStmt's uses contains the modified oriLocal, and this
                // modified oriLocal has a higher local-name-index that the modifiedLocal of head
                // then replace the corresponding use of backStmt with modifiedLocal of head, and
                // add all predecessors of the backStmt into the backwardsQueue.
                else if (hasModifiedUse(backStmt, oriLocal)) {
                  Local modifiedUse = getModifiedUse(backStmt, oriLocal);
                  if (hasHigherLocalName(modifiedUse, modifiedLocal)) {
                    Stmt newBackStmt = BodyUtils.withNewUse(backStmt, modifiedUse, modifiedLocal);
                    replaceStmtInBuilder(builder, stmts, backStmt, newBackStmt);
                    backwardsQueue.addAll(graph.predecessors(newBackStmt));
                  }
                }
                // 2.3 case: if there's no relationship between backStmt's defs/uses and
                // oriLocal, then add all predecessors of the backStmt into the backwardsQueue.
                else {
                  backwardsQueue.addAll(graph.predecessors(backStmt));
                }
              }
            }
          }
          // 3.case: if uses of head contains neither orilocal nor the modified orilocal,
          // then add all successors of head which are not in forwardsQueue and visitedStmts,
          // into the forwardsQueue.
          else {
            if (head.getDefs().isEmpty() || !head.getDefs().get(0).equivTo(oriLocal)) {
              for (Stmt succ : graph.successors(head)) {
                if (!visitedStmts.contains(succ) && !forwardsQueue.contains(succ)) {
                  forwardsQueue.addLast(succ);
                }
              }
            }
          }
        }
        // Then check the uses of currentStmt:
      } else {
        // For each Local(oriL) which is to be split, check whether it is used in currentStmt
        // without definition before.
        // We define a StmtGraph consists of a mainStmtGraph and none or more trapStmtGraphs.
        // This situation could arise just in a trapStmtGraph.
        for (Local oriLocal : toSplitLocals) {
          // If so:
          // 1.step: find out all trapStmtGraphs' root(handlerStmts) which contain currentStmt,
          // namely a set of handlerStmts.
          // 2.step: find out all stmts whose exceptional destination-traps are with the found
          // handlerStmts.
          // 3.step: iterate these stmts, find a modified oriL((Local) with a maximum name index.
          // 4.step: Use this modified oriL to modify the visitedStmt
          if (currentStmt.getUses().contains(oriLocal)) {
            // 1.step:
            Set<Stmt> handlerStmts = traceHandlerStmts(builder, currentStmt);
            // 2.step:
            Set<Stmt> stmtsWithDests = new HashSet<>();
            for (Stmt handlerStmt : handlerStmts) {
              List<Stmt> exceptionalPreds = graph.exceptionalPredecessors(handlerStmt);
              for (Stmt exceptionalPred : exceptionalPreds) {
                List<Trap> dests = graph.getDestTraps(exceptionalPred);
                List<Stmt> destHandlerStmts = new ArrayList<>();
                dests.forEach(dest -> destHandlerStmts.add(dest.getHandlerStmt()));
                if (destHandlerStmts.contains(handlerStmt)) {
                  stmtsWithDests.add(exceptionalPred);
                }
              }
            }
            // 3.step:
            Local lastChange = null;
            for (Stmt stmt : stmtsWithDests) {
              if (hasModifiedDef(stmt, oriLocal)) {
                Local modifiedLocal = (Local) stmt.getDefs().get(0);
                if (lastChange == null || hasHigherLocalName(modifiedLocal, lastChange)) {
                  lastChange = modifiedLocal;
                }
              }
            }
            // 4.step:
            if (lastChange != null) {
              Stmt newStmt = BodyUtils.withNewUse(currentStmt, oriLocal, lastChange);
              replaceStmtInBuilder(builder, stmts, currentStmt, newStmt);
            }
          }
        }
      }
    }
    builder.setLocals(newLocals);
  }

  // ******************assist_functions*************************

  /**
   * Replace corresponding oldStmt with newStmt in BodyBuilder and visitList
   *
   * @param builder
   * @param stmts
   * @param oldStmt
   * @param newStmt
   */
  private void replaceStmtInBuilder(
      BodyBuilder builder, List<Stmt> stmts, Stmt oldStmt, Stmt newStmt) {
    BodyUtils.replaceStmtInBuilder(builder, oldStmt, newStmt);
    adaptVisitList(stmts, oldStmt, newStmt);
  }
<<<<<<< HEAD
=======
  /**
   * Fit the modified stmt in Traps
   *
   * @param builder a bodybuilder, use it to modify Trap
   * @param oldStmt a Stmt which maybe a beginStmt or endStmt in a Trap
   * @param newStmt a modified stmt to replace the oldStmt.
   */
  private void adaptTraps(
      @Nonnull BodyBuilder builder, @Nonnull Stmt oldStmt, @Nonnull Stmt newStmt) {
    List<Trap> traps = new ArrayList<>(builder.getStmtGraph().getTraps());
    for (ListIterator<Trap> iterator = traps.listIterator(); iterator.hasNext(); ) {
      Trap trap = iterator.next();
      if (oldStmt.equivTo(trap.getBeginStmt())) {
        Trap newTrap = trap.withBeginStmt(newStmt);
        iterator.set(newTrap);
      } else if (oldStmt.equivTo(trap.getEndStmt())) {
        Trap newTrap = trap.withEndStmt(newStmt);
        iterator.set(newTrap);
      }
    }
    builder.setTraps(traps);
  }
>>>>>>> 63637051

  /**
   * Fit the modified Stmt in visitedList
   *
   * @param visitList a list storing all Stmts which are not yet visited.
   * @param oldStmt a stmt which is modified.
   * @param newStmt a modified stmt to replace the oldStmt.
   */
  private void adaptVisitList(
      @Nonnull List<Stmt> visitList, @Nonnull Stmt oldStmt, @Nonnull Stmt newStmt) {
    final int index = visitList.indexOf(oldStmt);
    if (index > -1) {
      visitList.set(index, newStmt);
    }
  }

  /**
   * Check whether a Stmt's useList contains the given modified oriLocal.
   *
   * @param stmt: a stmt is to be checked
   * @param oriLocal: a local is to be checked
   * @return if so, return true, else return false
   */
  private boolean hasModifiedUse(@Nonnull Stmt stmt, @Nonnull Local oriLocal) {
    if (!stmt.getUses().isEmpty()) {
      for (Value use : stmt.getUses()) {
        return isLocalFromSameOrigin(oriLocal, use);
      }
    }
    return false;
  }

  /**
   * Get the modified Local if a Stmt's useList contains the given modified oriLocal
   *
   * @param stmt: a stmt is to be checked
   * @param oriLocal: a local is to be checked.
   * @return if so, return this modified local, else return null
   */
  @Nullable
  private Local getModifiedUse(@Nonnull Stmt stmt, @Nonnull Local oriLocal) {
    if (hasModifiedUse(stmt, oriLocal)) {
      List<Value> useList = stmt.getUses();
      if (!useList.isEmpty()) {
        for (Value use : useList) {
          if (isLocalFromSameOrigin(oriLocal, use)) {
            return (Local) use;
          }
        }
      }
    }
    return null;
  }

  /**
   * Check whether a local is modified from the given oriLocal
   *
   * @param local: a local is to be checked
   * @param oriLocal: the given oriLocal
   * @return if so, return true, else return false.
   */
  @Nonnull
  private boolean isLocalFromSameOrigin(@Nonnull Local oriLocal, Value local) {
    if (local instanceof Local) {
      final String name = ((Local) local).getName();
      final String origName = oriLocal.getName();
      final int origLength = origName.length();
      return name.startsWith(origName)
          && name.length() > origLength
          && name.charAt(origLength) == '#';
    }
    return false;
  }

  /**
   * Check whether a Stmt's def is the modified oriLocal
   *
   * @param stmt: a stmt is to be checked
   * @param oriLocal: a local is to be checked
   * @return if so, return true, else return false
   */
  private boolean hasModifiedDef(@Nonnull Stmt stmt, @Nonnull Local oriLocal) {
    if (!stmt.getDefs().isEmpty() && stmt.getDefs().get(0) instanceof Local) {
      return isLocalFromSameOrigin(oriLocal, stmt.getDefs().get(0));
    }
    return false;
  }

  /**
   * Check whether leftLocal's name has higher index than rightLocal's.
   *
   * @param leftLocal: a local in form oriLocal#num1
   * @param rightLocal: a local in form oriLocal#num2
   * @return if so return true, else return false
   */
  private boolean hasHigherLocalName(@Nonnull Local leftLocal, @Nonnull Local rightLocal) {
    String leftName = leftLocal.getName();
    String rightName = rightLocal.getName();
    int i = leftName.lastIndexOf('#');
    int j = rightName.lastIndexOf('#');
    int leftNum = Integer.parseInt(leftName.substring(i + 1));
    int rightNum = Integer.parseInt(rightName.substring(j + 1));
    return leftNum > rightNum;
  }

  /**
   * A given stmt maybe in one or several trapStmtGraphs, return these trapStmtGraphs' handlerStmt
   *
   * @param stmt a given stmt which is in one or several trapStmtGraphs
   * @param bodyBuilder use its graph to trace handlerStmts
   * @return a set of handlerStmts
   */
  @Nonnull
  private Set<Stmt> traceHandlerStmts(@Nonnull BodyBuilder bodyBuilder, @Nonnull Stmt stmt) {

    Set<Stmt> handlerStmts = new HashSet<>();

    StmtGraph graph = bodyBuilder.getStmtGraph();

    Deque<Stmt> queue = new ArrayDeque<>();
    queue.add(stmt);
    while (!queue.isEmpty()) {
      Stmt first = queue.removeFirst();
      if (graph.predecessors(first).isEmpty()) {
        handlerStmts.add(first);
      } else {
        graph.predecessors(first).forEach(pred -> queue.add(pred));
      }
    }
    return handlerStmts;
  }
}<|MERGE_RESOLUTION|>--- conflicted
+++ resolved
@@ -24,6 +24,7 @@
 
 import de.upb.swt.soot.core.graph.ExceptionalStmtGraph;
 import de.upb.swt.soot.core.graph.StmtGraph;
+import de.upb.swt.soot.core.jimple.basic.JTrap;
 import de.upb.swt.soot.core.jimple.basic.Local;
 import de.upb.swt.soot.core.jimple.basic.Trap;
 import de.upb.swt.soot.core.jimple.basic.Value;
@@ -269,11 +270,10 @@
    */
   private void replaceStmtInBuilder(
       BodyBuilder builder, List<Stmt> stmts, Stmt oldStmt, Stmt newStmt) {
-    BodyUtils.replaceStmtInBuilder(builder, oldStmt, newStmt);
+    builder.replaceStmt(oldStmt, newStmt);
+    adaptTraps(builder, oldStmt, newStmt);
     adaptVisitList(stmts, oldStmt, newStmt);
   }
-<<<<<<< HEAD
-=======
   /**
    * Fit the modified stmt in Traps
    *
@@ -286,17 +286,17 @@
     List<Trap> traps = new ArrayList<>(builder.getStmtGraph().getTraps());
     for (ListIterator<Trap> iterator = traps.listIterator(); iterator.hasNext(); ) {
       Trap trap = iterator.next();
+      JTrap jtrap = (JTrap) trap;
       if (oldStmt.equivTo(trap.getBeginStmt())) {
-        Trap newTrap = trap.withBeginStmt(newStmt);
+        Trap newTrap = jtrap.withBeginStmt(newStmt);
         iterator.set(newTrap);
       } else if (oldStmt.equivTo(trap.getEndStmt())) {
-        Trap newTrap = trap.withEndStmt(newStmt);
+        Trap newTrap = jtrap.withEndStmt(newStmt);
         iterator.set(newTrap);
       }
     }
     builder.setTraps(traps);
   }
->>>>>>> 63637051
 
   /**
    * Fit the modified Stmt in visitedList
