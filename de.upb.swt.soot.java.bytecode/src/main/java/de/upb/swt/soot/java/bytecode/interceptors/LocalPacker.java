--- conflicted
+++ resolved
@@ -20,8 +20,8 @@
  * <http://www.gnu.org/licenses/lgpl-2.1.html>.
  * #L%
  */
-import de.upb.swt.soot.core.graph.ExceptionalStmtGraph;
 import de.upb.swt.soot.core.jimple.basic.Local;
+import de.upb.swt.soot.core.jimple.basic.Trap;
 import de.upb.swt.soot.core.jimple.basic.Value;
 import de.upb.swt.soot.core.jimple.common.stmt.JIdentityStmt;
 import de.upb.swt.soot.core.jimple.common.stmt.Stmt;
@@ -209,11 +209,7 @@
   private Map<Local, Set<Local>> buildLocalInterferenceMap(Body.BodyBuilder builder) {
     // Maps local to its interfering locals
     Map<Local, Set<Local>> localToLocals = new HashMap<>();
-<<<<<<< HEAD
     StmtGraph<?> graph = builder.getStmtGraph();
-=======
-    ExceptionalStmtGraph graph = builder.getStmtGraph();
->>>>>>> a41048af
     LocalLivenessAnalyser analyser = new LocalLivenessAnalyser(graph);
 
     for (Stmt stmt : builder.getStmts()) {
@@ -253,9 +249,6 @@
     return localToLocals;
   }
 
-<<<<<<< HEAD
-  private static class TypeColorPair {
-=======
   /** Replace corresponding oldStmt with newStmt in BodyBuilder */
   private void replaceStmtInBuilder(Body.BodyBuilder builder, Stmt oldStmt, Stmt newStmt) {
     builder.replaceStmt(oldStmt, newStmt);
@@ -285,7 +278,6 @@
   }
 
   private class TypeColorPair {
->>>>>>> a41048af
     public Type type;
     public int color;
 
