--- conflicted
+++ resolved
@@ -22,6 +22,7 @@
  */
 import de.upb.swt.soot.core.graph.ExceptionalStmtGraph;
 import de.upb.swt.soot.core.jimple.basic.Local;
+import de.upb.swt.soot.core.jimple.basic.Trap;
 import de.upb.swt.soot.core.jimple.basic.Value;
 import de.upb.swt.soot.core.jimple.common.stmt.JIdentityStmt;
 import de.upb.swt.soot.core.jimple.common.stmt.Stmt;
@@ -117,7 +118,7 @@
         newStmt = BodyUtils.withNewDef(newStmt, newLocal);
       }
       if (!stmt.equals(newStmt)) {
-        BodyUtils.replaceStmtInBuilder(builder, stmt, newStmt);
+        replaceStmtInBuilder(builder, stmt, newStmt);
       }
     }
     builder.setLocals(newLocals);
@@ -249,8 +250,6 @@
     return localToLocals;
   }
 
-<<<<<<< HEAD
-=======
   /** Replace corresponding oldStmt with newStmt in BodyBuilder */
   private void replaceStmtInBuilder(Body.BodyBuilder builder, Stmt oldStmt, Stmt newStmt) {
     builder.replaceStmt(oldStmt, newStmt);
@@ -279,7 +278,6 @@
     builder.setTraps(traps);
   }
 
->>>>>>> 906df127
   private class TypeColorPair {
     public Type type;
     public int color;
