package de.upb.swt.soot.java.bytecode.inputlocation;
/*-
 * #%L
 * Soot - a J*va Optimization Framework
 * %%
 * Copyright (C) 2018-2020 Andreas Dann, Christian Brüggemann and others
 * %%
 * This program is free software: you can redistribute it and/or modify
 * it under the terms of the GNU Lesser General Public License as
 * published by the Free Software Foundation, either version 2.1 of the
 * License, or (at your option) any later version.
 *
 * This program is distributed in the hope that it will be useful,
 * but WITHOUT ANY WARRANTY; without even the implied warranty of
 * MERCHANTABILITY or FITNESS FOR A PARTICULAR PURPOSE.  See the
 * GNU General Lesser Public License for more details.
 *
 * You should have received a copy of the GNU General Lesser Public
 * License along with this program.  If not, see
 * <http://www.gnu.org/licenses/lgpl-2.1.html>.
 * #L%
 */

import de.upb.swt.soot.core.IdentifierFactory;
import de.upb.swt.soot.core.frontend.AbstractClassSource;
import de.upb.swt.soot.core.frontend.ClassProvider;
import de.upb.swt.soot.core.frontend.ResolveException;
import de.upb.swt.soot.core.inputlocation.AnalysisInputLocation;
import de.upb.swt.soot.core.inputlocation.ClassLoadingOptions;
import de.upb.swt.soot.core.transform.BodyInterceptor;
import de.upb.swt.soot.core.types.ClassType;
import de.upb.swt.soot.core.util.StreamUtils;
import de.upb.swt.soot.java.bytecode.frontend.AsmJavaClassProvider;
import de.upb.swt.soot.java.bytecode.frontend.AsmModuleSource;
import de.upb.swt.soot.java.core.JavaModuleIdentifierFactory;
import de.upb.swt.soot.java.core.JavaModuleInfo;
import de.upb.swt.soot.java.core.JavaSootClass;
import de.upb.swt.soot.java.core.ModuleInfoAnalysisInputLocation;
import de.upb.swt.soot.java.core.signatures.ModulePackageName;
import de.upb.swt.soot.java.core.signatures.ModuleSignature;
import de.upb.swt.soot.java.core.types.JavaClassType;
import java.io.IOException;
import java.net.URI;
import java.nio.file.DirectoryStream;
import java.nio.file.FileSystem;
import java.nio.file.FileSystems;
import java.nio.file.Files;
import java.nio.file.Path;
import java.util.*;
import java.util.stream.Collectors;
import java.util.stream.Stream;
import javax.annotation.Nonnull;

/**
 * Base class for {@link AnalysisInputLocation}s that can be located by a {@link Path} object.
 *
 * @author Andreas Dann created on 06.06.18
 */
public class JrtFileSystemAnalysisInputLocation
    implements BytecodeAnalysisInputLocation, ModuleInfoAnalysisInputLocation {

  private static final FileSystem theFileSystem = FileSystems.getFileSystem(URI.create("jrt:/"));
  Map<ModuleSignature, JavaModuleInfo> moduleInfoMap = new HashMap<>();
  boolean isResolved = false;

  @Override
  @Nonnull
  public Optional<? extends AbstractClassSource<JavaSootClass>> getClassSource(
      @Nonnull ClassType classType, @Nonnull ClassLoadingOptions classLoadingOptions) {
    JavaClassType klassType = (JavaClassType) classType;
    List<BodyInterceptor> bodyInterceptors = classLoadingOptions.getBodyInterceptors();
    ClassProvider<JavaSootClass> classProvider = new AsmJavaClassProvider(bodyInterceptors);
    Path filepath =
        theFileSystem.getPath(
            klassType.getFullyQualifiedName().replace('.', '/')
                + "."
                + classProvider.getHandledFileType().getExtension());

    // parse as module
    if (klassType.getPackageName() instanceof ModulePackageName) {

      ModulePackageName modulePackageSignature = (ModulePackageName) klassType.getPackageName();

      final Path module =
          theFileSystem.getPath(
              "modules", modulePackageSignature.getModuleSignature().getModuleName());
      Path foundClass = module.resolve(filepath);
      if (Files.isRegularFile(foundClass)) {
        return Optional.of(classProvider.createClassSource(this, foundClass, klassType));
      } else {
        return Optional.empty();
      }
    }

    // module information does not exist in Signature -> search for class
    final Path moduleRoot = theFileSystem.getPath("modules");
    try (DirectoryStream<Path> stream = Files.newDirectoryStream(moduleRoot)) {
      {
        for (Path entry : stream) {
          // check each module folder for the class
          Path foundfile = entry.resolve(filepath);
          if (Files.isRegularFile(foundfile)) {
            return Optional.of(classProvider.createClassSource(this, foundfile, klassType));
          }
        }
      }
    } catch (IOException e) {
      throw new ResolveException("Error loading a module", moduleRoot, e);
    }

    return Optional.empty();
  }

  /** Retreive CLassSources of a module specified by methodSignature */
  @Override
  @Nonnull
  public Collection<? extends AbstractClassSource<JavaSootClass>> getModulesClassSources(
      @Nonnull ModuleSignature moduleSignature,
      @Nonnull IdentifierFactory identifierFactory,
      @Nonnull ClassLoadingOptions classLoadingOptions) {
    return getClassSourcesInternal(moduleSignature, identifierFactory, classLoadingOptions)
        .collect(Collectors.toList());
  }

  @Nonnull
  protected Stream<AbstractClassSource<JavaSootClass>> getClassSourcesInternal(
      @Nonnull ModuleSignature moduleSignature,
      @Nonnull IdentifierFactory identifierFactory,
      @Nonnull ClassLoadingOptions classLoadingOptions) {

    List<BodyInterceptor> bodyInterceptors = classLoadingOptions.getBodyInterceptors();
    ClassProvider<JavaSootClass> classProvider = new AsmJavaClassProvider(bodyInterceptors);

    String moduleInfoFilename =
        JavaModuleIdentifierFactory.MODULE_INFO_FILE
            + "."
            + classProvider.getHandledFileType().getExtension();

    final Path archiveRoot = theFileSystem.getPath("modules", moduleSignature.getModuleName());
    try {

      return Files.walk(archiveRoot)
          .filter(
              filePath ->
                  !Files.isDirectory(filePath)
                      && filePath
                          .toString()
                          .endsWith(classProvider.getHandledFileType().getExtension())
                      && !filePath.toString().endsWith(moduleInfoFilename))
          .flatMap(
              p -> {
                return StreamUtils.optionalToStream(
                    Optional.of(
                        classProvider.createClassSource(
                            this,
                            p,
                            fromPath(
                                p.subpath(2, p.getNameCount()),
                                p.subpath(1, 2),
                                identifierFactory))));
              });
    } catch (IOException e) {
      throw new ResolveException("Error loading module " + moduleSignature, archiveRoot, e);
    }
  }

  @Override
  public @Nonnull Collection<? extends AbstractClassSource<JavaSootClass>> getClassSources(
      @Nonnull IdentifierFactory identifierFactory,
      @Nonnull ClassLoadingOptions classLoadingOptions) {

    Collection<ModuleSignature> moduleSignatures = discoverModules();
    return moduleSignatures.stream()
        .flatMap(sig -> getClassSourcesInternal(sig, identifierFactory, classLoadingOptions))
        .collect(Collectors.toList());
  }

  /**
   * Discover and return all modules contained in the jrt filesystem.
   *
   * @return Collection of found module names.
   */
  @Nonnull
  public Collection<ModuleSignature> discoverModules() {
    if (!isResolved) {
      final Path moduleRoot = theFileSystem.getPath("modules");
      final String moduleInfoFilename = JavaModuleIdentifierFactory.MODULE_INFO_FILE + ".class";
      try (DirectoryStream<Path> stream = Files.newDirectoryStream(moduleRoot)) {
        {
          for (Path entry : stream) {
            if (Files.isDirectory(entry)) {
              ModuleSignature moduleSignature =
                  JavaModuleIdentifierFactory.getModuleSignature(entry.subpath(1, 2).toString());
              Path moduleInfo = entry.resolve(moduleInfoFilename);
              if (Files.exists(moduleInfo)) {
                moduleInfoMap.put(moduleSignature, new AsmModuleSource(moduleInfo));
              } else {
                moduleInfoMap.put(
                    moduleSignature, JavaModuleInfo.createAutomaticModuleInfo(moduleSignature));
              }
            }
          }
        }
      } catch (IOException e) {
        throw new ResolveException("Error while discovering modules", moduleRoot, e);
      }
      isResolved = true;
    }
    return moduleInfoMap.keySet();
  }

  @Nonnull
  private JavaClassType fromPath(
      final Path filename, final Path moduleDir, final IdentifierFactory identifierFactory) {

    // else use the module system and create fully class signature
    JavaClassType sig = (JavaClassType) identifierFactory.fromPath(filename);

    if (identifierFactory instanceof JavaModuleIdentifierFactory) {
      return ((JavaModuleIdentifierFactory) identifierFactory)
          .getClassType(
              sig.getClassName(), sig.getPackageName().getPackageName(), moduleDir.toString());
    }

    // if we are using the normal signature factory, than trim the module from the path
    return sig;
  }

<<<<<<< HEAD
  @Override
  public boolean equals(Object o) {
    return o instanceof JrtFileSystemAnalysisInputLocation;
  }

  @Override
  public int hashCode() {
    return 31;
=======
  @Nonnull
  @Override
  public Optional<JavaModuleInfo> getModuleInfo(ModuleSignature sig) {
    if (!isResolved) {
      discoverModules();
    }
    return Optional.ofNullable(moduleInfoMap.get(sig));
  }

  @Nonnull
  @Override
  public Set<ModuleSignature> getModules() {
    if (!isResolved) {
      discoverModules();
    }
    return Collections.unmodifiableSet(moduleInfoMap.keySet());
>>>>>>> 207e9cd4
  }
}<|MERGE_RESOLUTION|>--- conflicted
+++ resolved
@@ -226,16 +226,6 @@
     return sig;
   }
 
-<<<<<<< HEAD
-  @Override
-  public boolean equals(Object o) {
-    return o instanceof JrtFileSystemAnalysisInputLocation;
-  }
-
-  @Override
-  public int hashCode() {
-    return 31;
-=======
   @Nonnull
   @Override
   public Optional<JavaModuleInfo> getModuleInfo(ModuleSignature sig) {
@@ -252,6 +242,15 @@
       discoverModules();
     }
     return Collections.unmodifiableSet(moduleInfoMap.keySet());
->>>>>>> 207e9cd4
+  }
+
+  @Override
+  public boolean equals(Object o) {
+    return o instanceof JrtFileSystemAnalysisInputLocation;
+  }
+
+  @Override
+  public int hashCode() {
+    return 31;
   }
 }