--- conflicted
+++ resolved
@@ -26,11 +26,8 @@
 import de.upb.swt.soot.core.frontend.ClassProvider;
 import de.upb.swt.soot.core.frontend.ResolveException;
 import de.upb.swt.soot.core.inputlocation.AnalysisInputLocation;
-<<<<<<< HEAD
+import de.upb.swt.soot.core.inputlocation.ClassLoadingOptions;
 import de.upb.swt.soot.core.inputlocation.FileType;
-=======
-import de.upb.swt.soot.core.inputlocation.ClassLoadingOptions;
->>>>>>> 3307116c
 import de.upb.swt.soot.core.transform.BodyInterceptor;
 import de.upb.swt.soot.core.types.ClassType;
 import de.upb.swt.soot.core.util.StreamUtils;
@@ -61,29 +58,19 @@
  *
  * @author Andreas Dann created on 06.06.18
  */
-<<<<<<< HEAD
-public class JrtFileSystemAnalysisInputLocation implements AnalysisInputLocation<JavaSootClass> {
-=======
 public class JrtFileSystemAnalysisInputLocation
     implements BytecodeAnalysisInputLocation, ModuleInfoAnalysisInputLocation {
->>>>>>> 3307116c
 
   private static final FileSystem theFileSystem = FileSystems.getFileSystem(URI.create("jrt:/"));
   Map<ModuleSignature, JavaModuleInfo> moduleInfoMap = new HashMap<>();
   boolean isResolved = false;
 
   @Override
-<<<<<<< HEAD
-  public @Nonnull Optional<? extends AbstractClassSource<JavaSootClass>> getClassSource(
+  @Nonnull
+  public Optional<? extends AbstractClassSource<JavaSootClass>> getClassSource(
       @Nonnull ClassType classType, @Nonnull View<?> view) {
     JavaClassType klassType = (JavaClassType) classType;
     List<BodyInterceptor> bodyInterceptors = view.getBodyInterceptors();
-=======
-  @Nonnull
-  public Optional<? extends AbstractClassSource<JavaSootClass>> getClassSource(
-      @Nonnull ClassType classType, @Nonnull ClassLoadingOptions classLoadingOptions) {
-    JavaClassType klassType = (JavaClassType) classType;
-    List<BodyInterceptor> bodyInterceptors = classLoadingOptions.getBodyInterceptors();
     ClassProvider<JavaSootClass> classProvider = new AsmJavaClassProvider(bodyInterceptors);
     Path filepath =
         theFileSystem.getPath(
@@ -92,7 +79,6 @@
                 + classProvider.getHandledFileType().getExtension());
 
     // parse as module
->>>>>>> 3307116c
     if (klassType.getPackageName() instanceof ModulePackageName) {
 
       ModulePackageName modulePackageSignature = (ModulePackageName) klassType.getPackageName();
@@ -133,8 +119,8 @@
   public Collection<? extends AbstractClassSource<JavaSootClass>> getModulesClassSources(
       @Nonnull ModuleSignature moduleSignature,
       @Nonnull IdentifierFactory identifierFactory,
-      @Nonnull ClassLoadingOptions classLoadingOptions) {
-    return getClassSourcesInternal(moduleSignature, identifierFactory, classLoadingOptions)
+      @Nonnull View<?> view) {
+    return getClassSourcesInternal(moduleSignature, identifierFactory, view)
         .collect(Collectors.toList());
   }
 
@@ -142,9 +128,9 @@
   protected Stream<AbstractClassSource<JavaSootClass>> getClassSourcesInternal(
       @Nonnull ModuleSignature moduleSignature,
       @Nonnull IdentifierFactory identifierFactory,
-      @Nonnull ClassLoadingOptions classLoadingOptions) {
-
-    List<BodyInterceptor> bodyInterceptors = classLoadingOptions.getBodyInterceptors();
+      @Nonnull View<?> view) {
+
+    List<BodyInterceptor> bodyInterceptors = view.getBodyInterceptors();
     ClassProvider<JavaSootClass> classProvider = new AsmJavaClassProvider(bodyInterceptors);
 
     String moduleInfoFilename =
@@ -182,17 +168,12 @@
 
   @Override
   public @Nonnull Collection<? extends AbstractClassSource<JavaSootClass>> getClassSources(
-<<<<<<< HEAD
-      @Nonnull IdentifierFactory identifierFactory, @Nonnull View<?> view) {
-    List<BodyInterceptor> bodyInterceptors = view.getBodyInterceptors();
-=======
       @Nonnull IdentifierFactory identifierFactory,
-      @Nonnull ClassLoadingOptions classLoadingOptions) {
->>>>>>> 3307116c
+      @Nonnull View<?> view) {
 
     Collection<ModuleSignature> moduleSignatures = discoverModules();
     return moduleSignatures.stream()
-        .flatMap(sig -> getClassSourcesInternal(sig, identifierFactory, classLoadingOptions))
+        .flatMap(sig -> getClassSourcesInternal(sig, identifierFactory, view))
         .collect(Collectors.toList());
   }
 
