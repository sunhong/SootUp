--- conflicted
+++ resolved
@@ -8,10 +8,6 @@
 import de.upb.swt.soot.core.frontend.AbstractClassSource;
 import de.upb.swt.soot.core.frontend.ClassProvider;
 import de.upb.swt.soot.core.inputlocation.AnalysisInputLocation;
-<<<<<<< HEAD
-=======
-import de.upb.swt.soot.core.inputlocation.ClassLoadingOptions;
->>>>>>> 2661334b
 import de.upb.swt.soot.core.inputlocation.FileType;
 import de.upb.swt.soot.core.types.ClassType;
 import de.upb.swt.soot.core.util.PathUtils;
@@ -499,7 +495,7 @@
                         "Could not close file system of " + removalNotification.getKey(), e);
                   }
                 })
-            .expireAfterAccess(5, TimeUnit.SECONDS)
+            .expireAfterAccess(1, TimeUnit.SECONDS)
             .build(
                 CacheLoader.from(
                     path -> {
@@ -534,16 +530,10 @@
     @Override
     @Nonnull
     public Collection<? extends AbstractClassSource<JavaSootClass>> getClassSources(
-<<<<<<< HEAD
         @Nonnull IdentifierFactory identifierFactory, @Nonnull View<?> view) {
-      try (FileSystem fs = FileSystems.newFileSystem(path, (ClassLoader) null)) {
-=======
-        @Nonnull IdentifierFactory identifierFactory,
-        @Nonnull ClassLoadingOptions classLoadingOptions) {
       // we don't use the filesystem cache here as it could close the filesystem after the timeout
       // while we are still iterating
       try (FileSystem fs = FileSystems.newFileSystem(path, null)) {
->>>>>>> 2661334b
         final Path archiveRoot = fs.getPath("/");
         return walkDirectory(
             archiveRoot, identifierFactory, new AsmJavaClassProvider(view.getBodyInterceptors()));
@@ -594,33 +584,12 @@
     @Override
     @Nonnull
     public Collection<? extends AbstractClassSource<JavaSootClass>> getClassSources(
-<<<<<<< HEAD
         @Nonnull IdentifierFactory identifierFactory, @Nonnull View<?> view) {
-      List<AbstractClassSource<JavaSootClass>> foundClasses = new ArrayList<>();
-
-      try {
-        jarsFromPath =
-            Files.walk(Paths.get(path.toString()))
-                .filter(filePath -> PathUtils.hasExtension(filePath, FileType.JAR))
-                .flatMap(p1 -> StreamUtils.optionalToStream(Optional.of(p1)))
-                .collect(Collectors.toList());
-        for (Path jarPath : jarsFromPath) {
-          final ArchiveBasedAnalysisInputLocation archiveBasedAnalysisInputLocation =
-              new ArchiveBasedAnalysisInputLocation(jarPath);
-          foundClasses.addAll(
-              archiveBasedAnalysisInputLocation.getClassSources(identifierFactory, view));
-        }
-      } catch (IOException e) {
-        throw new RuntimeException(e);
-=======
-        @Nonnull IdentifierFactory identifierFactory,
-        @Nonnull ClassLoadingOptions classLoadingOptions) {
 
       Set<AbstractClassSource<JavaSootClass>> foundClasses = new HashSet<>();
 
       for (AnalysisInputLocation<JavaSootClass> inputLoc : containedInputLocations) {
-        foundClasses.addAll(inputLoc.getClassSources(identifierFactory, classLoadingOptions));
->>>>>>> 2661334b
+        foundClasses.addAll(inputLoc.getClassSources(identifierFactory, view));
       }
       return foundClasses;
     }
@@ -630,28 +599,11 @@
     public Optional<? extends AbstractClassSource<JavaSootClass>> getClassSource(
         @Nonnull ClassType type, @Nonnull View<?> view) {
 
-<<<<<<< HEAD
-      try {
-        jarsFromPath =
-            Files.walk(Paths.get(path.toString()))
-                .filter(filePath -> PathUtils.hasExtension(filePath, FileType.JAR))
-                .flatMap(p1 -> StreamUtils.optionalToStream(Optional.of(p1)))
-                .collect(Collectors.toList());
-        for (Path jarPath : jarsFromPath) {
-          final ArchiveBasedAnalysisInputLocation archiveBasedAnalysisInputLocation =
-              new ArchiveBasedAnalysisInputLocation(jarPath);
-          final Optional<? extends AbstractClassSource<JavaSootClass>> classSource =
-              archiveBasedAnalysisInputLocation.getClassSource(type, view);
-          if (classSource.isPresent()) {
-            return classSource;
-          }
-=======
       for (AnalysisInputLocation<JavaSootClass> inputLocation : containedInputLocations) {
         final Optional<? extends AbstractClassSource<JavaSootClass>> classSource =
-            inputLocation.getClassSource(type, classLoadingOptions);
+            inputLocation.getClassSource(type, view);
         if (classSource.isPresent()) {
           return classSource;
->>>>>>> 2661334b
         }
       }
 
