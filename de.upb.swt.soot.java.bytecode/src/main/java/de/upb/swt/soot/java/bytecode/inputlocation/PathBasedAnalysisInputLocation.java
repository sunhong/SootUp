package de.upb.swt.soot.java.bytecode.inputlocation;

import com.google.common.cache.CacheBuilder;
import com.google.common.cache.CacheLoader;
import com.google.common.cache.LoadingCache;
import com.google.common.cache.RemovalNotification;
import de.upb.swt.soot.core.IdentifierFactory;
import de.upb.swt.soot.core.frontend.AbstractClassSource;
import de.upb.swt.soot.core.frontend.ClassProvider;
import de.upb.swt.soot.core.inputlocation.ClassLoadingOptions;
import de.upb.swt.soot.core.inputlocation.FileType;
import de.upb.swt.soot.core.inputlocation.PathUtils;
import de.upb.swt.soot.core.transform.BodyInterceptor;
import de.upb.swt.soot.core.types.JavaClassType;
import de.upb.swt.soot.core.types.ReferenceType;
import de.upb.swt.soot.core.util.StreamUtils;
import de.upb.swt.soot.java.bytecode.frontend.AsmJavaClassProvider;
import java.io.IOException;
import java.nio.file.FileSystem;
import java.nio.file.FileSystems;
import java.nio.file.Files;
import java.nio.file.Path;
import java.util.Collection;
import java.util.List;
import java.util.Objects;
import java.util.Optional;
import java.util.concurrent.ExecutionException;
import java.util.concurrent.TimeUnit;
import java.util.stream.Collectors;
import javax.annotation.Nonnull;

/*-
 * #%L
 * Soot
 * %%
 * Copyright (C) 22.05.2018 Manuel Benz
 * %%
 * This program is free software: you can redistribute it and/or modify
 * it under the terms of the GNU Lesser General Public License as
 * published by the Free Software Foundation, either version 2.1 of the
 * License, or (at your option) any later version.
 *
 * This program is distributed in the hope that it will be useful,
 * but WITHOUT ANY WARRANTY; without even the implied warranty of
 * MERCHANTABILITY or FITNESS FOR A PARTICULAR PURPOSE.  See the
 * GNU General Lesser Public License for more details.
 *
 * You should have received a copy of the GNU General Lesser Public
 * License along with this program.  If not, see
 * <http://www.gnu.org/licenses/lgpl-2.1.html>.
 * #L%
 */

/**
 * Base class for {@link PathBasedAnalysisInputLocation}s that can be located by a {@link Path}
 * object.
 *
 * @author Manuel Benz created on 22.05.18
 */
public abstract class PathBasedAnalysisInputLocation implements BytecodeAnalysisInputLocation {
  protected final Path path;

  private PathBasedAnalysisInputLocation(@Nonnull Path path) {
    this.path = path;
  }

  /**
   * Creates a {@link PathBasedAnalysisInputLocation} depending on the given {@link Path}, e.g.,
   * differs between directories, archives (and possibly network path's in the future).
   *
   * @param path The path to search in
   * @return A {@link PathBasedAnalysisInputLocation} implementation dependent on the given {@link
   *     Path}'s {@link FileSystem}
   */
  public static @Nonnull PathBasedAnalysisInputLocation createForClassContainer(
      @Nonnull Path path) {
    if (Files.isDirectory(path)) {
      return new DirectoryBasedAnalysisInputLocation(path);
    } else if (PathUtils.isArchive(path)) {
      return new ArchiveBasedAnalysisInputLocation(path);
    } else {
      throw new IllegalArgumentException(
          "Path has to be pointing to the root of a class container, e.g. directory, jar, zip, apk, etc.");
    }
  }

  @Nonnull
  Collection<? extends AbstractClassSource> walkDirectory(
      @Nonnull Path dirPath, @Nonnull IdentifierFactory factory, ClassProvider classProvider) {
    try {
      final FileType handledFileType = classProvider.getHandledFileType();

      return Files.walk(dirPath)
          .filter(filePath -> PathUtils.hasExtension(filePath, handledFileType))
          .flatMap(
              p ->
                  StreamUtils.optionalToStream(
                      Optional.of(classProvider.createClassSource(this, p, factory.fromPath(p)))))
          .collect(Collectors.toList());

    } catch (IOException e) {
      throw new IllegalArgumentException(e);
    }
  }

  @Nonnull
  Optional<? extends AbstractClassSource> getClassSourceInternal(
      @Nonnull JavaClassType signature, @Nonnull Path path, @Nonnull ClassProvider classProvider) {
    Path pathToClass =
        path.resolve(signature.toPath(classProvider.getHandledFileType(), path.getFileSystem()));

    if (!Files.exists(pathToClass)) {
      return Optional.empty();
    }

    return Optional.of(classProvider.createClassSource(this, pathToClass, signature));
  }

  ClassProvider buildClassProvider(@Nonnull ClassLoadingOptions classLoadingOptions) {
    List<BodyInterceptor> bodyInterceptors = classLoadingOptions.getBodyInterceptors();
    return new AsmJavaClassProvider(bodyInterceptors);
  }

  private static final class DirectoryBasedAnalysisInputLocation
      extends PathBasedAnalysisInputLocation {

    private DirectoryBasedAnalysisInputLocation(@Nonnull Path path) {
      super(path);
    }

    @Override
    public @Nonnull Collection<? extends AbstractClassSource> getClassSources(
        @Nonnull IdentifierFactory identifierFactory,
        @Nonnull ClassLoadingOptions classLoadingOptions) {
      return walkDirectory(path, identifierFactory, buildClassProvider(classLoadingOptions));
    }

    @Override
    public @Nonnull Optional<? extends AbstractClassSource> getClassSource(
<<<<<<< HEAD
        @Nonnull JavaClassType type, @Nonnull ClassLoadingOptions classLoadingOptions) {
      return getClassSourceInternal(type, path, buildClassProvider(classLoadingOptions));
=======
        @Nonnull ReferenceType signature) {
      return getClassSourceInternal((JavaClassType) signature, path);
>>>>>>> af936974
    }
  }

  private static final class ArchiveBasedAnalysisInputLocation
      extends PathBasedAnalysisInputLocation {

    // We cache the FileSystem instances as their creation is expensive.
    // The Guava Cache is thread-safe (see JavaDoc of LoadingCache) hence this
    // cache can be safely shared in a static variable.
    private static final LoadingCache<Path, FileSystem> fileSystemCache =
        CacheBuilder.newBuilder()
            .removalListener(
                (RemovalNotification<Path, FileSystem> removalNotification) -> {
                  try {
                    removalNotification.getValue().close();
                  } catch (IOException e) {
                    throw new RuntimeException(
                        "Could not close file system of " + removalNotification.getKey(), e);
                  }
                })
            .expireAfterAccess(1, TimeUnit.SECONDS)
            .build(
                CacheLoader.from(
                    path -> {
                      try {
                        return FileSystems.newFileSystem(Objects.requireNonNull(path), null);
                      } catch (IOException e) {
                        throw new RuntimeException("Could not open file system of " + path, e);
                      }
                    }));

    private ArchiveBasedAnalysisInputLocation(@Nonnull Path path) {
      super(path);
    }

    @Override
    public @Nonnull Optional<? extends AbstractClassSource> getClassSource(
<<<<<<< HEAD
        @Nonnull JavaClassType type, @Nonnull ClassLoadingOptions classLoadingOptions) {
      try {
        FileSystem fs = fileSystemCache.get(path);
        final Path archiveRoot = fs.getPath("/");
        return getClassSourceInternal(type, archiveRoot, buildClassProvider(classLoadingOptions));
=======
        @Nonnull ReferenceType signature) {
      try {
        FileSystem fs = fileSystemCache.get(path);
        final Path archiveRoot = fs.getPath("/");
        return getClassSourceInternal((JavaClassType) signature, archiveRoot);
>>>>>>> af936974
      } catch (ExecutionException e) {
        throw new RuntimeException("Failed to retrieve file system from cache for " + path, e);
      }
    }

    @Override
    public @Nonnull Collection<? extends AbstractClassSource> getClassSources(
        @Nonnull IdentifierFactory identifierFactory,
        @Nonnull ClassLoadingOptions classLoadingOptions) {
      try (FileSystem fs = FileSystems.newFileSystem(path, null)) {
        final Path archiveRoot = fs.getPath("/");
        return walkDirectory(
            archiveRoot, identifierFactory, buildClassProvider(classLoadingOptions));
      } catch (IOException e) {
        throw new RuntimeException(e);
      }
    }
  }
}<|MERGE_RESOLUTION|>--- conflicted
+++ resolved
@@ -137,13 +137,9 @@
 
     @Override
     public @Nonnull Optional<? extends AbstractClassSource> getClassSource(
-<<<<<<< HEAD
-        @Nonnull JavaClassType type, @Nonnull ClassLoadingOptions classLoadingOptions) {
-      return getClassSourceInternal(type, path, buildClassProvider(classLoadingOptions));
-=======
-        @Nonnull ReferenceType signature) {
-      return getClassSourceInternal((JavaClassType) signature, path);
->>>>>>> af936974
+        @Nonnull ReferenceType type, @Nonnull ClassLoadingOptions classLoadingOptions) {
+      return getClassSourceInternal(
+          (JavaClassType) type, path, buildClassProvider(classLoadingOptions));
     }
   }
 
@@ -181,19 +177,12 @@
 
     @Override
     public @Nonnull Optional<? extends AbstractClassSource> getClassSource(
-<<<<<<< HEAD
-        @Nonnull JavaClassType type, @Nonnull ClassLoadingOptions classLoadingOptions) {
+        @Nonnull ReferenceType type, @Nonnull ClassLoadingOptions classLoadingOptions) {
       try {
         FileSystem fs = fileSystemCache.get(path);
         final Path archiveRoot = fs.getPath("/");
-        return getClassSourceInternal(type, archiveRoot, buildClassProvider(classLoadingOptions));
-=======
-        @Nonnull ReferenceType signature) {
-      try {
-        FileSystem fs = fileSystemCache.get(path);
-        final Path archiveRoot = fs.getPath("/");
-        return getClassSourceInternal((JavaClassType) signature, archiveRoot);
->>>>>>> af936974
+        return getClassSourceInternal(
+            (JavaClassType) type, archiveRoot, buildClassProvider(classLoadingOptions));
       } catch (ExecutionException e) {
         throw new RuntimeException("Failed to retrieve file system from cache for " + path, e);
       }
