--- conflicted
+++ resolved
@@ -9,15 +9,9 @@
 import de.upb.swt.soot.core.frontend.ClassProvider;
 import de.upb.swt.soot.core.inputlocation.ClassLoadingOptions;
 import de.upb.swt.soot.core.inputlocation.FileType;
-<<<<<<< HEAD
-import de.upb.swt.soot.core.inputlocation.PathUtils;
 import de.upb.swt.soot.core.transform.BodyInterceptor;
-import de.upb.swt.soot.core.types.JavaClassType;
-import de.upb.swt.soot.core.types.ReferenceType;
-=======
 import de.upb.swt.soot.core.types.ClassType;
 import de.upb.swt.soot.core.util.PathUtils;
->>>>>>> a1226f92
 import de.upb.swt.soot.core.util.StreamUtils;
 import de.upb.swt.soot.java.bytecode.frontend.AsmJavaClassProvider;
 import de.upb.swt.soot.java.core.types.JavaClassType;
@@ -143,14 +137,9 @@
 
     @Override
     public @Nonnull Optional<? extends AbstractClassSource> getClassSource(
-<<<<<<< HEAD
-        @Nonnull ReferenceType type, @Nonnull ClassLoadingOptions classLoadingOptions) {
+        @Nonnull ClassType type, @Nonnull ClassLoadingOptions classLoadingOptions) {
       return getClassSourceInternal(
           (JavaClassType) type, path, buildClassProvider(classLoadingOptions));
-=======
-        @Nonnull ClassType signature) {
-      return getClassSourceInternal((JavaClassType) signature, path);
->>>>>>> a1226f92
     }
   }
 
@@ -188,11 +177,7 @@
 
     @Override
     public @Nonnull Optional<? extends AbstractClassSource> getClassSource(
-<<<<<<< HEAD
-        @Nonnull ReferenceType type, @Nonnull ClassLoadingOptions classLoadingOptions) {
-=======
-        @Nonnull ClassType signature) {
->>>>>>> a1226f92
+        @Nonnull ClassType type, @Nonnull ClassLoadingOptions classLoadingOptions) {
       try {
         FileSystem fs = fileSystemCache.get(path);
         final Path archiveRoot = fs.getPath("/");
