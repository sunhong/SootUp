package de.upb.swt.soot.java.bytecode.inputlocation;

import com.google.common.cache.CacheBuilder;
import com.google.common.cache.CacheLoader;
import com.google.common.cache.LoadingCache;
import com.google.common.cache.RemovalNotification;
import de.upb.swt.soot.core.IdentifierFactory;
import de.upb.swt.soot.core.frontend.AbstractClassSource;
import de.upb.swt.soot.core.frontend.ClassProvider;
import de.upb.swt.soot.core.inputlocation.AnalysisInputLocation;
import de.upb.swt.soot.core.inputlocation.FileType;
import de.upb.swt.soot.core.types.ClassType;
import de.upb.swt.soot.core.util.PathUtils;
import de.upb.swt.soot.core.util.StreamUtils;
import de.upb.swt.soot.core.views.View;
import de.upb.swt.soot.java.bytecode.frontend.AsmJavaClassProvider;
<<<<<<< HEAD
import de.upb.swt.soot.java.core.JavaProject;
=======
import de.upb.swt.soot.java.core.JavaModuleIdentifierFactory;
>>>>>>> 3307116c
import de.upb.swt.soot.java.core.JavaSootClass;
import de.upb.swt.soot.java.core.language.JavaLanguage;
import de.upb.swt.soot.java.core.types.JavaClassType;
import de.upb.swt.soot.java.core.views.JavaView;
import java.io.*;
import java.nio.file.*;
import java.util.*;
import java.util.concurrent.ExecutionException;
import java.util.concurrent.TimeUnit;
import java.util.jar.Attributes;
import java.util.jar.JarInputStream;
import java.util.jar.Manifest;
import java.util.stream.Collectors;
import java.util.zip.ZipEntry;
import java.util.zip.ZipInputStream;
import javax.annotation.Nonnull;
import javax.xml.parsers.DocumentBuilder;
import javax.xml.parsers.DocumentBuilderFactory;
import javax.xml.parsers.ParserConfigurationException;
import org.w3c.dom.Document;
import org.w3c.dom.Element;
import org.w3c.dom.Node;
import org.w3c.dom.NodeList;
import org.xml.sax.SAXException;

/*-
 * #%L
 * Soot
 * %%
 * Copyright (C) 2018-2020 Manuel Benz, Christian Brüggemann, Markus Schmidt and others
 * %%
 * This program is free software: you can redistribute it and/or modify
 * it under the terms of the GNU Lesser General Public License as
 * published by the Free Software Foundation, either version 2.1 of the
 * License, or (at your option) any later version.
 *
 * This program is distributed in the hope that it will be useful,
 * but WITHOUT ANY WARRANTY; without even the implied warranty of
 * MERCHANTABILITY or FITNESS FOR A PARTICULAR PURPOSE.  See the
 * GNU General Lesser Public License for more details.
 *
 * You should have received a copy of the GNU General Lesser Public
 * License along with this program.  If not, see
 * <http://www.gnu.org/licenses/lgpl-2.1.html>.
 * #L%
 */

/**
 * Base class for {@link PathBasedAnalysisInputLocation}s that can be located by a {@link Path}
 * object.
 *
 * @author Manuel Benz created on 22.05.18
 * @author Kaustubh Kelkar updated on 30.07.2020
 */
public abstract class PathBasedAnalysisInputLocation
    implements AnalysisInputLocation<JavaSootClass> {
  protected final Path path;

  private PathBasedAnalysisInputLocation(@Nonnull Path path) {
    this.path = path;
  }

  /**
   * Creates a {@link PathBasedAnalysisInputLocation} depending on the given {@link Path}, e.g.,
   * differs between directories, archives (and possibly network path's in the future).
   *
   * @param path The path to search in
   * @return A {@link PathBasedAnalysisInputLocation} implementation dependent on the given {@link
   *     Path}'s FileSystem
   */
  public static @Nonnull PathBasedAnalysisInputLocation createForClassContainer(
      @Nonnull Path path) {

    if (Files.isDirectory(path)) {
      return new DirectoryBasedAnalysisInputLocation(path);
    } else if (PathUtils.isArchive(path)) {
      if (PathUtils.hasExtension(path, FileType.WAR)) {
        return new WarArchiveAnalysisInputLocation(path);
      }

      // check if mainfest contains multi release flag
      if (isMultiReleaseJar(path)) {
        return new MultiReleaseJarAnalysisInputLocation(path);
      }
      return new ArchiveBasedAnalysisInputLocation(path);
    } else {
      throw new IllegalArgumentException(
          "Path has to be pointing to the root of a class container, e.g. directory, jar, zip, apk, war etc.");
    }
  }

  private static boolean isMultiReleaseJar(Path path) {
    try {
      FileInputStream inputStream = new FileInputStream(path.toFile());
      JarInputStream jarStream = new JarInputStream(inputStream);
      Manifest mf = jarStream.getManifest();

      if (mf == null) {
        return false;
      }

      Attributes attributes = mf.getMainAttributes();

      String value = attributes.getValue("Multi-Release");

      return Boolean.TRUE.equals(Boolean.valueOf(value));
    } catch (FileNotFoundException e) {
      e.printStackTrace();
    } catch (IOException e) {
      e.printStackTrace();
    }

    return false;
  }

  @Nonnull
  Collection<? extends AbstractClassSource<JavaSootClass>> walkDirectory(
      @Nonnull Path dirPath,
      @Nonnull IdentifierFactory factory,
      @Nonnull ClassProvider<JavaSootClass> classProvider) {
    try {
      final FileType handledFileType = classProvider.getHandledFileType();
      final String moduleInfoFilename = JavaModuleIdentifierFactory.MODULE_INFO_FILE + ".class";
      return Files.walk(dirPath)
          .filter(
              filePath ->
                  PathUtils.hasExtension(filePath, handledFileType)
                      && !filePath.toString().endsWith(moduleInfoFilename))
          .flatMap(
              p ->
                  StreamUtils.optionalToStream(
                      Optional.of(classProvider.createClassSource(this, p, factory.fromPath(p)))))
          .collect(Collectors.toList());

    } catch (IOException e) {
      throw new IllegalArgumentException(e);
    }
  }

  @Nonnull
  protected Optional<? extends AbstractClassSource<JavaSootClass>> getClassSourceInternal(
      @Nonnull JavaClassType signature,
      @Nonnull Path path,
      @Nonnull ClassProvider<JavaSootClass> classProvider) {

    Path pathToClass =
        path.resolve(
            path.getFileSystem()
                .getPath(
                    signature.getFullyQualifiedName().replace('.', '/')
                        + "."
                        + classProvider.getHandledFileType().getExtension()));

    if (!Files.exists(pathToClass)) {
      return Optional.empty();
    }

    return Optional.of(classProvider.createClassSource(this, pathToClass, signature));
  }

  private static class DirectoryBasedAnalysisInputLocation extends PathBasedAnalysisInputLocation {

    private DirectoryBasedAnalysisInputLocation(@Nonnull Path path) {
      super(path);
    }

    @Override
<<<<<<< HEAD
    public @Nonnull Collection<? extends AbstractClassSource<JavaSootClass>> getClassSources(
        @Nonnull IdentifierFactory identifierFactory, @Nonnull View<?> view) {
=======
    @Nonnull
    public Collection<? extends AbstractClassSource<JavaSootClass>> getClassSources(
        @Nonnull IdentifierFactory identifierFactory,
        @Nonnull ClassLoadingOptions classLoadingOptions) {
>>>>>>> 3307116c
      return walkDirectory(
          path, identifierFactory, new AsmJavaClassProvider(view.getBodyInterceptors()));
    }

    @Override
<<<<<<< HEAD
    public @Nonnull Optional<? extends AbstractClassSource<JavaSootClass>> getClassSource(
        @Nonnull ClassType type, @Nonnull View<?> view) {
=======
    @Nonnull
    public Optional<? extends AbstractClassSource<JavaSootClass>> getClassSource(
        @Nonnull ClassType type, @Nonnull ClassLoadingOptions classLoadingOptions) {
>>>>>>> 3307116c
      return getClassSourceInternal(
          (JavaClassType) type, path, new AsmJavaClassProvider(view.getBodyInterceptors()));
    }
  }

  private static class MultiReleaseJarAnalysisInputLocation
      extends ArchiveBasedAnalysisInputLocation {

    private MultiReleaseJarAnalysisInputLocation(@Nonnull Path path) {
      super(path);
    }

    @Nonnull
    protected Optional<? extends AbstractClassSource<JavaSootClass>> getClassSourceInternal(
        @Nonnull JavaClassType signature,
        @Nonnull Path path,
        @Nonnull ClassProvider<JavaSootClass> classProvider,
        @Nonnull View<?> view) {

      int[] availableVersions = {};

      try {
        availableVersions =
            Files.list(path.getFileSystem().getPath("/META-INF/versions/"))
                .map(
                    dir ->
                        dir.getFileName()
                            .toString()
                            .substring(0, dir.getFileName().toString().length() - 1))
                .mapToInt(Integer::new)
                .sorted()
                .toArray();
      } catch (IOException e) {
        e.printStackTrace();
      }

      JavaView javaView = (JavaView) view;
      JavaProject javaProject = (JavaProject) javaView.getProject();
      int javaVersion = ((JavaLanguage) javaProject.getLanguage()).getVersion();

      // return best match
      for (int i = availableVersions.length - 1; i >= 0; i--) {

        if (availableVersions[i] > javaVersion) continue;

        final Path versionRoot =
            path.getFileSystem().getPath("/META-INF/versions/" + availableVersions[i] + "/");

        Path pathToClass =
            versionRoot.resolve(
                signature.toPath(classProvider.getHandledFileType(), path.getFileSystem()));

        if (Files.exists(pathToClass)) {
          return Optional.of(classProvider.createClassSource(this, pathToClass, signature));
        }
      }

      // return base class instead
      Path pathToClass =
          path.resolve(signature.toPath(classProvider.getHandledFileType(), path.getFileSystem()));

      if (!Files.exists(pathToClass)) {
        return Optional.empty();
      }

      return Optional.of(classProvider.createClassSource(this, pathToClass, signature));
    }

    @Override
    public @Nonnull Optional<? extends AbstractClassSource<JavaSootClass>> getClassSource(
        @Nonnull ClassType type, @Nonnull View<?> view) {
      try {
        FileSystem fs = fileSystemCache.get(path);
        final Path archiveRoot = fs.getPath("/");
        return getClassSourceInternal(
            (JavaClassType) type,
            archiveRoot,
            new AsmJavaClassProvider(view.getBodyInterceptors()),
            view);
      } catch (ExecutionException e) {
        throw new RuntimeException("Failed to retrieve file system from cache for " + path, e);
      }
    }
  }

  private static class ArchiveBasedAnalysisInputLocation extends PathBasedAnalysisInputLocation {

    // We cache the FileSystem instances as their creation is expensive.
    // The Guava Cache is thread-safe (see JavaDoc of LoadingCache) hence this
    // cache can be safely shared in a static variable.
    protected static final LoadingCache<Path, FileSystem> fileSystemCache =
        CacheBuilder.newBuilder()
            .removalListener(
                (RemovalNotification<Path, FileSystem> removalNotification) -> {
                  try {
                    removalNotification.getValue().close();
                  } catch (IOException e) {
                    throw new RuntimeException(
                        "Could not close file system of " + removalNotification.getKey(), e);
                  }
                })
            .expireAfterAccess(1, TimeUnit.SECONDS)
            .build(
                CacheLoader.from(
                    path -> {
                      try {
                        return FileSystems.newFileSystem(Objects.requireNonNull(path), null);
                      } catch (IOException e) {
                        throw new RuntimeException("Could not open file system of " + path, e);
                      }
                    }));

    private ArchiveBasedAnalysisInputLocation(@Nonnull Path path) {
      super(path);
    }

    @Override
<<<<<<< HEAD
    public @Nonnull Optional<? extends AbstractClassSource<JavaSootClass>> getClassSource(
        @Nonnull ClassType type, @Nonnull View<?> view) {
=======
    @Nonnull
    public Optional<? extends AbstractClassSource<JavaSootClass>> getClassSource(
        @Nonnull ClassType type, @Nonnull ClassLoadingOptions classLoadingOptions) {
>>>>>>> 3307116c
      try {
        FileSystem fs = fileSystemCache.get(path);
        final Path archiveRoot = fs.getPath("/");
        return getClassSourceInternal(
            (JavaClassType) type,
            archiveRoot,
            new AsmJavaClassProvider(view.getBodyInterceptors()));
      } catch (ExecutionException e) {
        throw new RuntimeException("Failed to retrieve file system from cache for " + path, e);
      }
    }

    @Override
<<<<<<< HEAD
    public @Nonnull Collection<? extends AbstractClassSource<JavaSootClass>> getClassSources(
        @Nonnull IdentifierFactory identifierFactory, @Nonnull View<?> view) {
=======
    @Nonnull
    public Collection<? extends AbstractClassSource<JavaSootClass>> getClassSources(
        @Nonnull IdentifierFactory identifierFactory,
        @Nonnull ClassLoadingOptions classLoadingOptions) {
>>>>>>> 3307116c
      try (FileSystem fs = FileSystems.newFileSystem(path, null)) {
        final Path archiveRoot = fs.getPath("/");
        return walkDirectory(
            archiveRoot, identifierFactory, new AsmJavaClassProvider(view.getBodyInterceptors()));
      } catch (IOException e) {
        throw new RuntimeException(e);
      }
    }
  }

  // TODO: [ms] dont extractWarfile and extend ArchiveBasedAnalysisInputLocation?
  private static final class WarArchiveAnalysisInputLocation
      extends DirectoryBasedAnalysisInputLocation {
    public List<Path> jarsFromPath = new ArrayList<>();
    public static int maxExtractedSize =
        1024 * 1024 * 500; // limit of extracted file size to protect against archive bombs

    private WarArchiveAnalysisInputLocation(@Nonnull Path warPath) {
      super(
          Paths.get(
              System.getProperty("java.io.tmpdir")
                  + File.separator
                  + "sootOutput"
                  + "-war"
                  + warPath.hashCode()
                  + "/"));
      extractWarFile(warPath);
    }

    @Override
    @Nonnull
    public Collection<? extends AbstractClassSource<JavaSootClass>> getClassSources(
        @Nonnull IdentifierFactory identifierFactory, @Nonnull View<?> view) {
      List<AbstractClassSource<JavaSootClass>> foundClasses = new ArrayList<>();

      try {
        jarsFromPath =
            Files.walk(Paths.get(path.toString()))
                .filter(filePath -> PathUtils.hasExtension(filePath, FileType.JAR))
                .flatMap(p1 -> StreamUtils.optionalToStream(Optional.of(p1)))
                .collect(Collectors.toList());
        for (Path jarPath : jarsFromPath) {
          final ArchiveBasedAnalysisInputLocation archiveBasedAnalysisInputLocation =
              new ArchiveBasedAnalysisInputLocation(jarPath);
          foundClasses.addAll(
              archiveBasedAnalysisInputLocation.getClassSources(identifierFactory, view));
        }
      } catch (IOException e) {
        throw new RuntimeException(e);
      }
      return foundClasses;
    }

    @Override
    @Nonnull
    public Optional<? extends AbstractClassSource<JavaSootClass>> getClassSource(
        @Nonnull ClassType type, @Nonnull View<?> view) {

      try {
        jarsFromPath =
            Files.walk(Paths.get(path.toString()))
                .filter(filePath -> PathUtils.hasExtension(filePath, FileType.JAR))
                .flatMap(p1 -> StreamUtils.optionalToStream(Optional.of(p1)))
                .collect(Collectors.toList());
        for (Path jarPath : jarsFromPath) {
          final ArchiveBasedAnalysisInputLocation archiveBasedAnalysisInputLocation =
              new ArchiveBasedAnalysisInputLocation(jarPath);
          final Optional<? extends AbstractClassSource<JavaSootClass>> classSource =
              archiveBasedAnalysisInputLocation.getClassSource(type, view);
          if (classSource.isPresent()) {
            return classSource;
          }
        }
      } catch (IOException e) {
        throw new RuntimeException(e);
      }

      return Optional.empty();
    }

    /**
     * Extracts the war file at the temporary location to analyze underlying class and jar files
     *
     * @param warFilePath The path to war file to be extracted
     */
    public void extractWarFile(Path warFilePath) {
      final String destDirectory = path.toString();
      int extractedSize = 0;
      try {
        File dest = new File(destDirectory);
        if (!dest.exists()) {
          if (!dest.mkdir()) {
            throw new RuntimeException("Could not create the directory: " + destDirectory);
          }
          dest.deleteOnExit();
        }

        ZipInputStream zis = new ZipInputStream(new FileInputStream(warFilePath.toString()));
        ZipEntry zipEntry;
        while ((zipEntry = zis.getNextEntry()) != null) {
          String filepath = destDirectory + File.separator + zipEntry.getName();
          final File file = new File(filepath);

          file.deleteOnExit();
          if (zipEntry.isDirectory()) {
            if (!file.exists()) {
              file.mkdir();
            }
          } else {
            byte[] incomingValues = new byte[4096];
            int readBytesZip;
            if (file.exists()) {
              // compare contents -> does it contain the extracted war already?
              int readBytesExistingFile;
              final BufferedInputStream bis = new BufferedInputStream(new FileInputStream(file));
              byte[] bisBuf = new byte[4096];
              while ((readBytesZip = zis.read(incomingValues)) != -1) {
                if (extractedSize > maxExtractedSize) {
                  throw new RuntimeException(
                      "The extracted warfile exceeds the size of "
                          + maxExtractedSize
                          + " byte. Either the file is a big archive or maybe it contains an archive bomb.");
                }
                readBytesExistingFile = bis.read(bisBuf, 0, readBytesZip);
                if (readBytesExistingFile != readBytesZip) {
                  throw new RuntimeException(
                      "File \"" + file + "\" exists already and has differing size.");
                } else if (!Arrays.equals(bisBuf, incomingValues)) {
                  throw new RuntimeException(
                      "File \"" + file + "\" exists already and has differing contents.");
                }
                extractedSize += readBytesZip;
              }

            } else {
              BufferedOutputStream bos = new BufferedOutputStream(new FileOutputStream(file));
              while ((readBytesZip = zis.read(incomingValues)) != -1) {
                if (extractedSize > maxExtractedSize) {
                  throw new RuntimeException(
                      "The extracted warfile exceeds the size of "
                          + maxExtractedSize
                          + " byte. Either the file is a big archive or maybe it contains an archive bomb.");
                }
                bos.write(incomingValues, 0, readBytesZip);
                extractedSize += readBytesZip;
              }
              bos.close();
            }
          }
          zis.closeEntry();
        }

      } catch (IOException e) {
        throw new RuntimeException(e);
      }
    }

    /**
     * Parses the web.xml file to search for the servlet-class classes in the extracted directory
     * after the war file is extracted
     *
     * <p>[ms] helps to set entrypoints for analyses automatically (later)
     *
     * @param extractedWARPath The path where the war file is extracted Adds the classes associated
     *     to servlet-class in a {@link ArrayList} of {@link String}
     */
    @Nonnull
    public List<String> retrieveServletClasses(String extractedWARPath) {
      List<String> classesInXML = new ArrayList<>();
      try {
        DocumentBuilderFactory factory = DocumentBuilderFactory.newInstance();
        DocumentBuilder builder = factory.newDocumentBuilder();
        Document document = builder.parse(new File(extractedWARPath + "/WEB-INF/web.xml"));
        document.getDocumentElement().normalize();
        NodeList nList = document.getElementsByTagName("servlet");
        for (int temp = 0; temp < nList.getLength(); temp++) {
          Node node = nList.item(temp);
          if (node.getNodeType() == Node.ELEMENT_NODE) {
            Element eElement = (Element) node;
            classesInXML.add(
                eElement.getElementsByTagName("servlet-class").item(0).getTextContent());
          }
        }
      } catch (ParserConfigurationException | SAXException | IOException e) {
        throw new RuntimeException(e);
      }
      return classesInXML;
    }
  }
}<|MERGE_RESOLUTION|>--- conflicted
+++ resolved
@@ -14,11 +14,8 @@
 import de.upb.swt.soot.core.util.StreamUtils;
 import de.upb.swt.soot.core.views.View;
 import de.upb.swt.soot.java.bytecode.frontend.AsmJavaClassProvider;
-<<<<<<< HEAD
 import de.upb.swt.soot.java.core.JavaProject;
-=======
 import de.upb.swt.soot.java.core.JavaModuleIdentifierFactory;
->>>>>>> 3307116c
 import de.upb.swt.soot.java.core.JavaSootClass;
 import de.upb.swt.soot.java.core.language.JavaLanguage;
 import de.upb.swt.soot.java.core.types.JavaClassType;
@@ -186,28 +183,17 @@
     }
 
     @Override
-<<<<<<< HEAD
-    public @Nonnull Collection<? extends AbstractClassSource<JavaSootClass>> getClassSources(
+    @Nonnull
+    public Collection<? extends AbstractClassSource<JavaSootClass>> getClassSources(
         @Nonnull IdentifierFactory identifierFactory, @Nonnull View<?> view) {
-=======
-    @Nonnull
-    public Collection<? extends AbstractClassSource<JavaSootClass>> getClassSources(
-        @Nonnull IdentifierFactory identifierFactory,
-        @Nonnull ClassLoadingOptions classLoadingOptions) {
->>>>>>> 3307116c
       return walkDirectory(
           path, identifierFactory, new AsmJavaClassProvider(view.getBodyInterceptors()));
     }
 
     @Override
-<<<<<<< HEAD
-    public @Nonnull Optional<? extends AbstractClassSource<JavaSootClass>> getClassSource(
+    @Nonnull
+    public Optional<? extends AbstractClassSource<JavaSootClass>> getClassSource(
         @Nonnull ClassType type, @Nonnull View<?> view) {
-=======
-    @Nonnull
-    public Optional<? extends AbstractClassSource<JavaSootClass>> getClassSource(
-        @Nonnull ClassType type, @Nonnull ClassLoadingOptions classLoadingOptions) {
->>>>>>> 3307116c
       return getClassSourceInternal(
           (JavaClassType) type, path, new AsmJavaClassProvider(view.getBodyInterceptors()));
     }
@@ -277,19 +263,18 @@
     }
 
     @Override
-    public @Nonnull Optional<? extends AbstractClassSource<JavaSootClass>> getClassSource(
+    @Nonnull
+    public Optional<? extends AbstractClassSource<JavaSootClass>> getClassSource(
         @Nonnull ClassType type, @Nonnull View<?> view) {
-      try {
-        FileSystem fs = fileSystemCache.get(path);
-        final Path archiveRoot = fs.getPath("/");
-        return getClassSourceInternal(
-            (JavaClassType) type,
-            archiveRoot,
-            new AsmJavaClassProvider(view.getBodyInterceptors()),
-            view);
-      } catch (ExecutionException e) {
-        throw new RuntimeException("Failed to retrieve file system from cache for " + path, e);
-      }
+      FileSystem fs = fileSystemCache.get(path);
+      final Path archiveRoot = fs.getPath("/");
+      return getClassSourceInternal(
+          (JavaClassType) type,
+          archiveRoot,
+          new AsmJavaClassProvider(view.getBodyInterceptors()),
+          view);
+    } catch (ExecutionException e) {
+      throw new RuntimeException("Failed to retrieve file system from cache for " + path, e);
     }
   }
 
@@ -325,14 +310,9 @@
     }
 
     @Override
-<<<<<<< HEAD
-    public @Nonnull Optional<? extends AbstractClassSource<JavaSootClass>> getClassSource(
+    @Nonnull
+    public Optional<? extends AbstractClassSource<JavaSootClass>> getClassSource(
         @Nonnull ClassType type, @Nonnull View<?> view) {
-=======
-    @Nonnull
-    public Optional<? extends AbstractClassSource<JavaSootClass>> getClassSource(
-        @Nonnull ClassType type, @Nonnull ClassLoadingOptions classLoadingOptions) {
->>>>>>> 3307116c
       try {
         FileSystem fs = fileSystemCache.get(path);
         final Path archiveRoot = fs.getPath("/");
@@ -346,15 +326,10 @@
     }
 
     @Override
-<<<<<<< HEAD
-    public @Nonnull Collection<? extends AbstractClassSource<JavaSootClass>> getClassSources(
-        @Nonnull IdentifierFactory identifierFactory, @Nonnull View<?> view) {
-=======
     @Nonnull
     public Collection<? extends AbstractClassSource<JavaSootClass>> getClassSources(
         @Nonnull IdentifierFactory identifierFactory,
-        @Nonnull ClassLoadingOptions classLoadingOptions) {
->>>>>>> 3307116c
+        @Nonnull View<?> view) {
       try (FileSystem fs = FileSystems.newFileSystem(path, null)) {
         final Path archiveRoot = fs.getPath("/");
         return walkDirectory(
