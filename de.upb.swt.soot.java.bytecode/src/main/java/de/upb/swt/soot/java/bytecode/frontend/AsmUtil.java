--- conflicted
+++ resolved
@@ -28,12 +28,9 @@
 import de.upb.swt.soot.java.core.AnnotationUsage;
 import de.upb.swt.soot.java.core.ConstantUtil;
 import de.upb.swt.soot.java.core.JavaIdentifierFactory;
-<<<<<<< HEAD
 import de.upb.swt.soot.java.core.ModuleModifier;
-=======
 import de.upb.swt.soot.java.core.language.JavaJimple;
 import de.upb.swt.soot.java.core.types.AnnotationType;
->>>>>>> c5bd552a
 import de.upb.swt.soot.java.core.types.JavaClassType;
 import java.io.IOException;
 import java.io.InputStream;
@@ -50,11 +47,8 @@
 import org.objectweb.asm.ClassVisitor;
 import org.objectweb.asm.Opcodes;
 import org.objectweb.asm.tree.AbstractInsnNode;
-<<<<<<< HEAD
+import org.objectweb.asm.tree.AnnotationNode;
 import org.objectweb.asm.tree.ClassNode;
-=======
-import org.objectweb.asm.tree.AnnotationNode;
->>>>>>> c5bd552a
 import org.objectweb.asm.util.Printer;
 import org.objectweb.asm.util.Textifier;
 import org.objectweb.asm.util.TraceMethodVisitor;
@@ -116,7 +110,6 @@
     return modifierEnumSet;
   }
 
-<<<<<<< HEAD
   public static EnumSet<ModuleModifier> getModuleModifiers(int access) {
     EnumSet<ModuleModifier> modifierEnumSet = EnumSet.noneOf(ModuleModifier.class);
 
@@ -129,7 +122,6 @@
     return modifierEnumSet;
   }
 
-=======
   @Nonnull
   public static Collection<JavaClassType> asmIdToSignature(
       @Nullable Iterable<String> asmClassNames) {
@@ -144,7 +136,7 @@
 
   @Nullable
   public static JavaClassType asmIDToSignature(@Nonnull String asmClassName) {
-    // TODO: [ms] incorporate -> see toJimpleClassType
+    // TODO: [ms] incorporate? -> see toJimpleClassType
     if (asmClassName.isEmpty()) {
       return null;
     }
@@ -152,7 +144,6 @@
   }
 
   // TODO: [bh] rename this
->>>>>>> c5bd552a
   /**
    * Converts a type descriptor to a Jimple reference type.
    *
@@ -302,19 +293,6 @@
         .reduce("", String::concat);
   }
 
-<<<<<<< HEAD
-  @Nonnull
-  public static ClassNode getModuleDescriptor(Path moduleInfoFile) {
-    ClassNode moduleDescriptor;
-    try (InputStream sourceFileInputStream = Files.newInputStream(moduleInfoFile)) {
-      ClassReader clsr = new ClassReader(sourceFileInputStream);
-      moduleDescriptor = new ClassNode(AsmUtil.SUPPORTED_ASM_OPCODE);
-      clsr.accept(moduleDescriptor, ClassReader.SKIP_FRAMES);
-    } catch (IOException e) {
-      throw new ResolveException("Error loading the module-descriptor", moduleInfoFile, e);
-    }
-    return moduleDescriptor;
-=======
   public static Iterable<AnnotationUsage> createAnnotationUsage(
       List<AnnotationNode> invisibleParameterAnnotation) {
     if (invisibleParameterAnnotation == null) {
@@ -356,6 +334,18 @@
     }
 
     return annotationUsages;
->>>>>>> c5bd552a
+  }
+
+  @Nonnull
+  public static ClassNode getModuleDescriptor(Path moduleInfoFile) {
+    ClassNode moduleDescriptor;
+    try (InputStream sourceFileInputStream = Files.newInputStream(moduleInfoFile)) {
+      ClassReader clsr = new ClassReader(sourceFileInputStream);
+      moduleDescriptor = new ClassNode(AsmUtil.SUPPORTED_ASM_OPCODE);
+      clsr.accept(moduleDescriptor, ClassReader.SKIP_FRAMES);
+    } catch (IOException e) {
+      throw new ResolveException("Error loading the module-descriptor", moduleInfoFile, e);
+    }
+    return moduleDescriptor;
   }
 }