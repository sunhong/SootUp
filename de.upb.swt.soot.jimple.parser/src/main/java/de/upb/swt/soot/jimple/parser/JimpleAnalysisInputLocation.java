package de.upb.swt.soot.jimple.parser;

import de.upb.swt.soot.core.IdentifierFactory;
import de.upb.swt.soot.core.frontend.AbstractClassSource;
import de.upb.swt.soot.core.frontend.ClassProvider;
import de.upb.swt.soot.core.frontend.SootClassSource;
import de.upb.swt.soot.core.inputlocation.AnalysisInputLocation;
import de.upb.swt.soot.core.inputlocation.FileType;
<<<<<<< HEAD
=======
import de.upb.swt.soot.core.model.AbstractClass;
>>>>>>> 3307116c
import de.upb.swt.soot.core.model.SootClass;
import de.upb.swt.soot.core.types.ClassType;
import de.upb.swt.soot.core.util.PathUtils;
import de.upb.swt.soot.core.util.StreamUtils;
import de.upb.swt.soot.core.views.View;
import java.io.File;
import java.io.IOException;
import java.nio.file.Files;
import java.nio.file.Path;
import java.util.Collection;
import java.util.List;
import java.util.Objects;
import java.util.Optional;
import java.util.stream.Collectors;
import javax.annotation.Nonnull;

/** @author Markus Schmidt */
<<<<<<< HEAD
public class JimpleAnalysisInputLocation implements AnalysisInputLocation<SootClass<?>> {
=======
public class JimpleAnalysisInputLocation<T extends SootClass<? extends SootClassSource<T>>>
    implements AnalysisInputLocation<T> {
>>>>>>> 3307116c
  final Path path;

  public JimpleAnalysisInputLocation(@Nonnull Path path) {
    this.path = path;
  }

  @Nonnull
<<<<<<< HEAD
  Collection<? extends AbstractClassSource<SootClass<?>>> walkDirectory(
      @Nonnull Path dirPath,
      @Nonnull IdentifierFactory factory,
      @Nonnull ClassProvider<SootClass<?>> classProvider) {
=======
  List<AbstractClassSource<? extends AbstractClass<?>>> walkDirectory(
      @Nonnull Path dirPath,
      @Nonnull IdentifierFactory factory,
      @Nonnull ClassProvider<? extends SootClass<?>> classProvider) {
>>>>>>> 3307116c
    try {
      final FileType handledFileType = classProvider.getHandledFileType();
      return Files.walk(dirPath)
          .filter(filePath -> PathUtils.hasExtension(filePath, handledFileType))
          .flatMap(
              p ->
                  StreamUtils.optionalToStream(
                      Optional.of(classProvider.createClassSource(this, p, factory.fromPath(p)))))
          .collect(Collectors.toList());

    } catch (IOException e) {
      throw new IllegalArgumentException(e);
    }
  }

<<<<<<< HEAD
  @Override
  public @Nonnull Collection<? extends AbstractClassSource<SootClass<?>>> getClassSources(
      @Nonnull IdentifierFactory identifierFactory, @Nonnull View<?> view) {
    return walkDirectory(
        path, identifierFactory, new JimpleClassProvider(view.getBodyInterceptors()));
  }

  @Override
  public @Nonnull Optional<? extends AbstractClassSource<SootClass<?>>> getClassSource(
      @Nonnull ClassType type, @Nonnull View<?> view) {
    final JimpleClassProvider classProvider = new JimpleClassProvider(view.getBodyInterceptors());
=======
  @Nonnull
  @Override
  public Collection<? extends SootClassSource<T>> getClassSources(
      @Nonnull IdentifierFactory identifierFactory) {
    return getClassSources(identifierFactory, EmptyClassLoadingOptions.Default);
  }

  @Override
  @Nonnull
  public Collection<? extends SootClassSource<T>> getClassSources(
      @Nonnull IdentifierFactory identifierFactory,
      @Nonnull ClassLoadingOptions classLoadingOptions) {
    return walkDirectory(path, identifierFactory, new JimpleClassProvider(classLoadingOptions));
  }

  @Nonnull
  @Override
  public Optional<? extends SootClassSource<T>> getClassSource(@Nonnull ClassType type) {
    return getClassSource(type, EmptyClassLoadingOptions.Default);
  }

  @Override
  @Nonnull
  public Optional<? extends SootClassSource<T>> getClassSource(
      @Nonnull ClassType type, @Nonnull ClassLoadingOptions classLoadingOptions) {
    final JimpleClassProvider<T> classProvider = new JimpleClassProvider<>(classLoadingOptions);
>>>>>>> 3307116c

    final String ext = classProvider.getHandledFileType().toString().toLowerCase();

    // is file under path:  with name package.subpackage.class.jimple
    Path pathToClass = path.resolve(type.getFullyQualifiedName() + "." + ext);
    if (!Files.exists(pathToClass)) {
      // is file under path with dir structure: package/subpackage/className.jimple
      pathToClass =
          path.resolve(
              type.getPackageName().toString().replace('.', File.separatorChar)
                  + File.separator
                  + type.getClassName()
                  + "."
                  + ext);
      if (!Files.exists(pathToClass)) {
        return Optional.empty();
      }
    }

    return Optional.of(classProvider.createClassSource(this, pathToClass, type));
  }

  @Override
  public boolean equals(Object o) {
    if (!(o instanceof JimpleAnalysisInputLocation)) {
      return false;
    }
    return path.equals(((JimpleAnalysisInputLocation) o).path);
  }

  @Override
  public int hashCode() {
    return Objects.hash(path);
  }
}<|MERGE_RESOLUTION|>--- conflicted
+++ resolved
@@ -6,11 +6,8 @@
 import de.upb.swt.soot.core.frontend.SootClassSource;
 import de.upb.swt.soot.core.inputlocation.AnalysisInputLocation;
 import de.upb.swt.soot.core.inputlocation.FileType;
-<<<<<<< HEAD
-=======
+import de.upb.swt.soot.core.model.SootClass;
 import de.upb.swt.soot.core.model.AbstractClass;
->>>>>>> 3307116c
-import de.upb.swt.soot.core.model.SootClass;
 import de.upb.swt.soot.core.types.ClassType;
 import de.upb.swt.soot.core.util.PathUtils;
 import de.upb.swt.soot.core.util.StreamUtils;
@@ -27,12 +24,8 @@
 import javax.annotation.Nonnull;
 
 /** @author Markus Schmidt */
-<<<<<<< HEAD
-public class JimpleAnalysisInputLocation implements AnalysisInputLocation<SootClass<?>> {
-=======
 public class JimpleAnalysisInputLocation<T extends SootClass<? extends SootClassSource<T>>>
     implements AnalysisInputLocation<T> {
->>>>>>> 3307116c
   final Path path;
 
   public JimpleAnalysisInputLocation(@Nonnull Path path) {
@@ -40,17 +33,10 @@
   }
 
   @Nonnull
-<<<<<<< HEAD
-  Collection<? extends AbstractClassSource<SootClass<?>>> walkDirectory(
-      @Nonnull Path dirPath,
-      @Nonnull IdentifierFactory factory,
-      @Nonnull ClassProvider<SootClass<?>> classProvider) {
-=======
   List<AbstractClassSource<? extends AbstractClass<?>>> walkDirectory(
       @Nonnull Path dirPath,
       @Nonnull IdentifierFactory factory,
       @Nonnull ClassProvider<? extends SootClass<?>> classProvider) {
->>>>>>> 3307116c
     try {
       final FileType handledFileType = classProvider.getHandledFileType();
       return Files.walk(dirPath)
@@ -66,46 +52,33 @@
     }
   }
 
-<<<<<<< HEAD
-  @Override
-  public @Nonnull Collection<? extends AbstractClassSource<SootClass<?>>> getClassSources(
-      @Nonnull IdentifierFactory identifierFactory, @Nonnull View<?> view) {
-    return walkDirectory(
-        path, identifierFactory, new JimpleClassProvider(view.getBodyInterceptors()));
-  }
-
-  @Override
-  public @Nonnull Optional<? extends AbstractClassSource<SootClass<?>>> getClassSource(
-      @Nonnull ClassType type, @Nonnull View<?> view) {
-    final JimpleClassProvider classProvider = new JimpleClassProvider(view.getBodyInterceptors());
-=======
   @Nonnull
   @Override
   public Collection<? extends SootClassSource<T>> getClassSources(
-      @Nonnull IdentifierFactory identifierFactory) {
-    return getClassSources(identifierFactory, EmptyClassLoadingOptions.Default);
+      @Nonnull IdentifierFactory identifierFactory, @Nonnull View<?> view) {
+    return getClassSources(identifierFactory, view);
   }
 
   @Override
   @Nonnull
   public Collection<? extends SootClassSource<T>> getClassSources(
       @Nonnull IdentifierFactory identifierFactory,
-      @Nonnull ClassLoadingOptions classLoadingOptions) {
-    return walkDirectory(path, identifierFactory, new JimpleClassProvider(classLoadingOptions));
+      @Nonnull View<?> view) {
+    return walkDirectory(path, identifierFactory, new JimpleClassProvider(view.getBodyInterceptors()));
   }
 
   @Nonnull
   @Override
-  public Optional<? extends SootClassSource<T>> getClassSource(@Nonnull ClassType type) {
-    return getClassSource(type, EmptyClassLoadingOptions.Default);
+  public Optional<? extends AbstractClassSource> getClassSource(@Nonnull ClassType type, @Nonnull View<?> view) {
+    return getClassSource(type, view);
   }
 
   @Override
   @Nonnull
   public Optional<? extends SootClassSource<T>> getClassSource(
-      @Nonnull ClassType type, @Nonnull ClassLoadingOptions classLoadingOptions) {
-    final JimpleClassProvider<T> classProvider = new JimpleClassProvider<>(classLoadingOptions);
->>>>>>> 3307116c
+      @Nonnull ClassType type, @Nonnull View<?> view) {
+    final JimpleClassProvider<T> classProvider = new JimpleClassProvider<>(view.getBodyInterceptors());
+
 
     final String ext = classProvider.getHandledFileType().toString().toLowerCase();
 
