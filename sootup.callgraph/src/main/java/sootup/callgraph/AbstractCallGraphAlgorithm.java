--- conflicted
+++ resolved
@@ -172,23 +172,6 @@
    * @return a stream containing all resolved callable method signatures by the given source method
    */
   @Nonnull
-<<<<<<< HEAD
-  Stream<MethodSignature> resolveAllCallsFromSourceMethod(
-      View<? extends SootClass<?>> view, MethodSignature sourceMethod) {
-    SootMethod currentMethodCandidate =
-        view.getClass(sourceMethod.getDeclClassType())
-            .flatMap(c -> c.getMethod(sourceMethod.getSubSignature()))
-            .orElse(null);
-    if (currentMethodCandidate == null) return Stream.empty();
-
-    if (currentMethodCandidate.hasBody()) {
-      return currentMethodCandidate.getBody().getStmtGraph().getNodes().stream()
-          .filter(Stmt::containsInvokeExpr)
-          .flatMap(s -> resolveCall(currentMethodCandidate, s.getInvokeExpr()));
-    } else {
-      return Stream.empty();
-    }
-=======
   Stream<MethodSignature> resolveAllCallsFromSourceMethod(SootMethod sourceMethod) {
     if (sourceMethod == null || !sourceMethod.hasBody()) return Stream.empty();
 
@@ -272,7 +255,6 @@
         .filter(Optional::isPresent)
         .map(Optional::get)
         .map(SootClassMember::getSignature);
->>>>>>> 66040d21
   }
 
   /**
