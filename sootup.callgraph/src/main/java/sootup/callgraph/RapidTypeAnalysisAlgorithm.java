--- conflicted
+++ resolved
@@ -68,18 +68,14 @@
   @Nonnull private final Set<ClassType> instantiatedClasses = new HashSet<>();
   @Nonnull private final HashMap<ClassType, List<Call>> ignoredCalls = new HashMap<>();
 
-<<<<<<< HEAD
+  /**
+   * The constructor of the RTA algorithm.
+   *
+   * @param view it contains the data of the classes and methods
+   * @param typeHierarchy it contains the hierarchy of all classes to resolve virtual calls
+   */
   public RapidTypeAnalysisAlgorithm(
       @Nonnull View<? extends SootClass<?>> view, @Nonnull TypeHierarchy typeHierarchy) {
-=======
-  /**
-   * The constructor of the RTA algorithm.
-   *
-   * @param view it contains the data of the classes and methods
-   * @param typeHierarchy it contains the hierarchy of all classes to resolve virtual calls
-   */
-  public RapidTypeAnalysisAlgorithm(@Nonnull View view, @Nonnull TypeHierarchy typeHierarchy) {
->>>>>>> 02c0b673
     super(view, typeHierarchy);
   }
 
