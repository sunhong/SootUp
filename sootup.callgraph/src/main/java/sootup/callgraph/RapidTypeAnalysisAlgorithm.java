--- conflicted
+++ resolved
@@ -162,17 +162,10 @@
    *     target from the given base method signature.
    */
   private Stream<MethodSignature> resolveAllCallTargets(
-<<<<<<< HEAD
       MethodSignature source,
       MethodSignature resolveBaseMethodSignature,
       InvokableStmt invokableStmt) {
     return view.getTypeHierarchy().subtypesOf(resolveBaseMethodSignature.getDeclClassType())
-        .stream()
-=======
-      MethodSignature source, MethodSignature resolveBaseMethodSignature) {
-    return view.getTypeHierarchy()
-        .subtypesOf(resolveBaseMethodSignature.getDeclClassType())
->>>>>>> 7b932343
         .map(
             classType -> {
               MethodSignature method =
