package sootup.callgraph;

/*-
 * #%L
 * Soot - a J*va Optimization Framework
 * %%
 * Copyright (C) 2019-2022 Kadiray Karakaya, Jonas Klauke
 * %%
 * This program is free software: you can redistribute it and/or modify
 * it under the terms of the GNU Lesser General Public License as
 * published by the Free Software Foundation, either version 2.1 of the
 * License, or (at your option) any later version.
 *
 * This program is distributed in the hope that it will be useful,
 * but WITHOUT ANY WARRANTY; without even the implied warranty of
 * MERCHANTABILITY or FITNESS FOR A PARTICULAR PURPOSE.  See the
 * GNU General Lesser Public License for more details.
 *
 * You should have received a copy of the GNU General Lesser Public
 * License along with this program.  If not, see
 * <http://www.gnu.org/licenses/lgpl-2.1.html>.
 * #L%
 */

import java.util.*;
import java.util.stream.Collectors;
import java.util.stream.Stream;
import javax.annotation.Nonnull;
import sootup.core.jimple.common.expr.AbstractInvokeExpr;
import sootup.core.jimple.common.expr.JNewExpr;
import sootup.core.jimple.common.expr.JSpecialInvokeExpr;
import sootup.core.jimple.common.stmt.JAssignStmt;
import sootup.core.model.MethodModifier;
import sootup.core.model.SootClass;
import sootup.core.model.SootMethod;
import sootup.core.signatures.MethodSignature;
<<<<<<< HEAD
import sootup.core.typehierarchy.MethodDispatchResolver;
=======
>>>>>>> f9dfcdfc
import sootup.core.types.ClassType;
import sootup.core.views.View;

/**
 * This class implements the Rapid Type Analysis call graph algorithm. In this algorithm, every
 * virtual call is resolved to the all implemented overwritten methods of subclasses in the entire
 * class path which have been instantiated by a new expression.
 *
 * <p>Compared to the CHA algorithm, this algorithm is more precise because it only considers
 * instantiated subclasses as call targets and CHA considers all subclasses.
 */
public class RapidTypeAnalysisAlgorithm extends AbstractCallGraphAlgorithm {

  /**
   * This private class is used to save reachable calls. Because every method is only processed
   * once, ignored calls are saved to include them at a later time if their class is instantiated at
   * a later time.
   */
  private static class Call {
    @Nonnull final MethodSignature source;
    @Nonnull final MethodSignature target;

    private Call(@Nonnull MethodSignature source, @Nonnull MethodSignature target) {
      this.source = source;
      this.target = target;
    }
  }

  @Nonnull private Set<ClassType> instantiatedClasses = Collections.emptySet();
  @Nonnull private Map<ClassType, List<Call>> ignoredCalls = Collections.emptyMap();

  /**
   * The constructor of the RTA algorithm.
   *
   * @param view it contains the data of the classes and methods
   */
  public RapidTypeAnalysisAlgorithm(@Nonnull View<? extends SootClass<?>> view) {
    super(view);
  }

  @Nonnull
  @Override
  public CallGraph initialize() {
    List<MethodSignature> entryPoints = Collections.singletonList(findMainMethod());
    return initialize(entryPoints);
  }

  @Nonnull
  @Override
  public CallGraph initialize(@Nonnull List<MethodSignature> entryPoints) {
    instantiatedClasses = new HashSet<>();
    ignoredCalls = new HashMap<>();
    CallGraph cg = constructCompleteCallGraph(view, entryPoints);
    instantiatedClasses = Collections.emptySet();
    ignoredCalls = Collections.emptyMap();
    return cg;
  }

  /**
   * This method is called to collect all instantiation of classes in a given method body. This is
   * important since the RTA algorithm resolves virtual calls only to instantiated classes
   *
   * @param method this object contains the method body which is inspected.
   */
<<<<<<< HEAD
  protected void collectInstantiatedClassesInMethod(SootMethod method) {
    if (method == null || method.isAbstract() || method.isNative()) {
      return;
=======
  protected List<ClassType> collectInstantiatedClassesInMethod(SootMethod method) {
    if (method == null || method.isAbstract() || method.isNative()) {
      return Collections.emptyList();
>>>>>>> f9dfcdfc
    }

    Set<ClassType> instantiated =
        method.getBody().getStmts().stream()
            .filter(stmt -> stmt instanceof JAssignStmt)
<<<<<<< HEAD
            .map(stmt -> ((JAssignStmt<?, ?>) stmt).getRightOp())
=======
            .map(stmt -> ((JAssignStmt) stmt).getRightOp())
>>>>>>> f9dfcdfc
            .filter(value -> value instanceof JNewExpr)
            .map(value -> ((JNewExpr) value).getType())
            .collect(Collectors.toSet());
    List<ClassType> newInstantiatedClassTypes =
        instantiated.stream()
            .filter(classType -> !instantiatedClasses.contains(classType))
            .collect(Collectors.toList());
    instantiatedClasses.addAll(instantiated);
<<<<<<< HEAD
=======
    return newInstantiatedClassTypes;
>>>>>>> f9dfcdfc
  }

  /**
   * In the RTA algorithm, every virtual call is resolved by using the hierarchy and a hashset
   * containing every instantiated class. Every subclass of the class is considered as target if it
   * is instantiated and if it contains an implementation of the methods called in the invoke
   * expression.
   *
   * @param sourceMethod the method object that contains the given invoke expression in the body.
   * @param invokeExpr it contains the call which is resolved.
   * @return a stream containing all reachable method signatures after applying the RTA call graph
   *     algorithm
   */
  @Override
  @Nonnull
<<<<<<< HEAD
  protected Stream<MethodSignature> resolveCall(SootMethod method, AbstractInvokeExpr invokeExpr) {
    MethodSignature targetMethodSignature = invokeExpr.getMethodSignature();
    Stream<MethodSignature> result = Stream.of(targetMethodSignature);

    SootMethod targetMethod =
        view.getClass(targetMethodSignature.getDeclClassType())
            .flatMap(clazz -> clazz.getMethod(targetMethodSignature.getSubSignature()))
            .orElseGet(() -> findMethodInHierarchy(view, targetMethodSignature));

    if (targetMethod == null
        || MethodModifier.isStatic(targetMethod.getModifiers())
        || (invokeExpr instanceof JSpecialInvokeExpr)) {
      return result;
    } else {
      Set<MethodSignature> notInstantiatedCallTargets = Sets.newHashSet();
      Set<MethodSignature> implAndOverrides =
          MethodDispatchResolver.resolveAllDispatchesInClasses(
              view, targetMethodSignature, instantiatedClasses, notInstantiatedCallTargets);

      // the class of the actual method call is instantiated
      boolean targetMethodClassIsInstantiated =
          instantiatedClasses.contains(targetMethodSignature.getDeclClassType());

      // add the targetMethod to the ignoredCalls
      if (!targetMethodClassIsInstantiated) {
        notInstantiatedCallTargets.add(targetMethodSignature);
      }

      // save filtered calls to include them later when their class is instantiated
      notInstantiatedCallTargets.forEach(
          ignoredMethodSignature -> {
            ClassType notInstantiatedClass = ignoredMethodSignature.getDeclClassType();
            List<Call> calls = ignoredCalls.get(notInstantiatedClass);
            if (calls == null) {
              calls = new ArrayList<>();
              calls.add(new Call(method.getSignature(), ignoredMethodSignature));
              ignoredCalls.put(notInstantiatedClass, calls);
            } else {
              calls.add(new Call(method.getSignature(), ignoredMethodSignature));
            }
          });

      // find the concrete dispatch of all possible dispatches
      Set<MethodSignature> concreteCallTargets =
          implAndOverrides.stream()
              .map(
                  methodSignature ->
                      MethodDispatchResolver.resolveConcreteDispatch(view, methodSignature))
              .filter(Optional::isPresent)
              .map(Optional::get)
              .collect(Collectors.toSet());

      // add the concrete of the targetMethod if the class is instantiated
      if (targetMethodClassIsInstantiated) {
        MethodDispatchResolver.resolveConcreteDispatch(view, targetMethodSignature)
            .ifPresent(concreteCallTargets::add);
      }

      return concreteCallTargets.stream();
=======
  protected Stream<MethodSignature> resolveCall(
      SootMethod sourceMethod, AbstractInvokeExpr invokeExpr) {
    MethodSignature resolveBaseMethodSignature = invokeExpr.getMethodSignature();
    Stream<MethodSignature> result = Stream.of(resolveBaseMethodSignature);

    SootMethod concreteBaseMethod =
        findConcreteMethod(view, resolveBaseMethodSignature).orElse(null);

    if (concreteBaseMethod == null
        || MethodModifier.isStatic(concreteBaseMethod.getModifiers())
        || (invokeExpr instanceof JSpecialInvokeExpr)) {
      return result;
    } else {
      // the class of the actual method call is instantiated
      if (instantiatedClasses.contains(resolveBaseMethodSignature.getDeclClassType())) {
        return Stream.concat(
            Stream.of(concreteBaseMethod.getSignature()),
            resolveAllCallTargets(sourceMethod.getSignature(), resolveBaseMethodSignature));
      } else {
        saveIgnoredCall(sourceMethod.getSignature(), resolveBaseMethodSignature);
        return resolveAllCallTargets(sourceMethod.getSignature(), resolveBaseMethodSignature);
      }
    }
  }

  /**
   * Resolves all targets of the given signature of the call. Only instantiated classes are
   * considered as target. All possible class of non instantiated classes are saved to the
   * ignoredCall Hashmap, because the classes can be instantiated at a later time
   *
   * @param source the method which contains call
   * @param resolveBaseMethodSignature the base of the resolving. All subtypes of the declaring
   *     class are analyzed as potential targets
   * @return a stream of all method signatures of instantiated classes that can be resolved as
   *     target from the given base method signature.
   */
  private Stream<MethodSignature> resolveAllCallTargets(
      MethodSignature source, MethodSignature resolveBaseMethodSignature) {
    return view.getTypeHierarchy().subtypesOf(resolveBaseMethodSignature.getDeclClassType())
        .stream()
        .map(
            classType -> {
              MethodSignature method =
                  view.getIdentifierFactory()
                      .getMethodSignature(classType, resolveBaseMethodSignature.getSubSignature());
              if (instantiatedClasses.contains(classType)) {
                return resolveConcreteDispatch(view, method);
              } else {
                saveIgnoredCall(source, method);
                return Optional.<MethodSignature>empty();
              }
            })
        .filter(Optional::isPresent)
        .map(Optional::get);
  }

  /**
   * This method saves an ignored call If this is the first ignored call of the class type in the
   * target method, an entry for the class type is created in the ignoredCalls Hashmap
   *
   * @param source the source method of the call
   * @param target the target method of the call
   */
  private void saveIgnoredCall(MethodSignature source, MethodSignature target) {
    ClassType notInstantiatedClass = target.getDeclClassType();
    List<Call> calls = ignoredCalls.get(notInstantiatedClass);
    Call ignoredCall = new Call(source, target);
    if (calls == null) {
      calls = new ArrayList<>();
      ignoredCalls.put(notInstantiatedClass, calls);
>>>>>>> f9dfcdfc
    }
    calls.add(ignoredCall);
  }

  /**
   * Preprocessing of a method in the RTA call graph algorithm
<<<<<<< HEAD
   *
   * <p>Before processing the method, all instantiated types are collected inside the body of the
   * sourceMethod.
   *
   * @param view view
   * @param sourceMethod the processed method
   * @param workList the current work list
   * @param cg the current cg
   */
  @Override
  protected void preProcessingMethod(
      View<? extends SootClass<?>> view,
      MethodSignature sourceMethod,
      @Nonnull Deque<MethodSignature> workList,
      @Nonnull MutableCallGraph cg) {
    SootMethod method =
        view.getClass(sourceMethod.getDeclClassType())
            .flatMap(c -> c.getMethod(sourceMethod.getSubSignature()))
            .orElse(null);
    if (method == null) return;

    collectInstantiatedClassesInMethod(method);
  }

  /**
   * Postprocessing of a method in the RTA call graph algorithm
=======
>>>>>>> f9dfcdfc
   *
   * <p>Before processing the method, all instantiated types are collected inside the body of the
   * sourceMethod. If a new instantiated class has previously ignored calls to this class, they are
   * added to call graph
   *
   * @param view view
   * @param sourceMethod the processed method
   * @param workList the current work list
   * @param cg the current cg
   */
  @Override
<<<<<<< HEAD
  protected void postProcessingMethod(
=======
  protected void preProcessingMethod(
>>>>>>> f9dfcdfc
      View<? extends SootClass<?>> view,
      MethodSignature sourceMethod,
      @Nonnull Deque<MethodSignature> workList,
      @Nonnull MutableCallGraph cg) {
    SootMethod method =
        view.getClass(sourceMethod.getDeclClassType())
            .flatMap(c -> c.getMethod(sourceMethod.getSubSignature()))
            .orElse(null);
    if (method == null) return;

    List<ClassType> newInstantiatedClasses = collectInstantiatedClassesInMethod(method);
    newInstantiatedClasses.forEach(
        instantiatedClassType -> {
          List<Call> newEdges = ignoredCalls.get(instantiatedClassType);
          if (newEdges != null) {
            newEdges.forEach(
                call -> {
                  MethodSignature concreteTarget =
<<<<<<< HEAD
                      MethodDispatchResolver.resolveConcreteDispatch(view, call.target)
                          .orElse(null);
=======
                      resolveConcreteDispatch(view, call.target).orElse(null);
>>>>>>> f9dfcdfc
                  if (concreteTarget == null) {
                    return;
                  }
                  if (cg.containsMethod(concreteTarget)) {
                    // method is already analyzed or is in the work list, simply add the call
                    cg.addCall(call.source, concreteTarget);
                  } else {
                    // new target method found that has to be analyzed
                    cg.addMethod(concreteTarget);
                    cg.addCall(call.source, concreteTarget);
                    workList.push(concreteTarget);
                  }
                });
            // can be removed because the instantiated class will be considered in future resolves
            ignoredCalls.remove(instantiatedClassType);
          }
        });
  }

  /**
   * Postprocessing is not needed in RTA
   *
   * @param view view
   * @param sourceMethod the processed method
   * @param workList the current worklist that is extended by methods that have to be analyzed.
   * @param cg the current cg is extended by new call targets and calls
   */
  @Override
  protected void postProcessingMethod(
      View<? extends SootClass<?>> view,
      MethodSignature sourceMethod,
      @Nonnull Deque<MethodSignature> workList,
      @Nonnull MutableCallGraph cg) {
    //    not needed
  }
}<|MERGE_RESOLUTION|>--- conflicted
+++ resolved
@@ -34,10 +34,6 @@
 import sootup.core.model.SootClass;
 import sootup.core.model.SootMethod;
 import sootup.core.signatures.MethodSignature;
-<<<<<<< HEAD
-import sootup.core.typehierarchy.MethodDispatchResolver;
-=======
->>>>>>> f9dfcdfc
 import sootup.core.types.ClassType;
 import sootup.core.views.View;
 
@@ -102,25 +98,15 @@
    *
    * @param method this object contains the method body which is inspected.
    */
-<<<<<<< HEAD
-  protected void collectInstantiatedClassesInMethod(SootMethod method) {
-    if (method == null || method.isAbstract() || method.isNative()) {
-      return;
-=======
   protected List<ClassType> collectInstantiatedClassesInMethod(SootMethod method) {
     if (method == null || method.isAbstract() || method.isNative()) {
       return Collections.emptyList();
->>>>>>> f9dfcdfc
     }
 
     Set<ClassType> instantiated =
         method.getBody().getStmts().stream()
             .filter(stmt -> stmt instanceof JAssignStmt)
-<<<<<<< HEAD
-            .map(stmt -> ((JAssignStmt<?, ?>) stmt).getRightOp())
-=======
             .map(stmt -> ((JAssignStmt) stmt).getRightOp())
->>>>>>> f9dfcdfc
             .filter(value -> value instanceof JNewExpr)
             .map(value -> ((JNewExpr) value).getType())
             .collect(Collectors.toSet());
@@ -129,10 +115,7 @@
             .filter(classType -> !instantiatedClasses.contains(classType))
             .collect(Collectors.toList());
     instantiatedClasses.addAll(instantiated);
-<<<<<<< HEAD
-=======
     return newInstantiatedClassTypes;
->>>>>>> f9dfcdfc
   }
 
   /**
@@ -148,67 +131,6 @@
    */
   @Override
   @Nonnull
-<<<<<<< HEAD
-  protected Stream<MethodSignature> resolveCall(SootMethod method, AbstractInvokeExpr invokeExpr) {
-    MethodSignature targetMethodSignature = invokeExpr.getMethodSignature();
-    Stream<MethodSignature> result = Stream.of(targetMethodSignature);
-
-    SootMethod targetMethod =
-        view.getClass(targetMethodSignature.getDeclClassType())
-            .flatMap(clazz -> clazz.getMethod(targetMethodSignature.getSubSignature()))
-            .orElseGet(() -> findMethodInHierarchy(view, targetMethodSignature));
-
-    if (targetMethod == null
-        || MethodModifier.isStatic(targetMethod.getModifiers())
-        || (invokeExpr instanceof JSpecialInvokeExpr)) {
-      return result;
-    } else {
-      Set<MethodSignature> notInstantiatedCallTargets = Sets.newHashSet();
-      Set<MethodSignature> implAndOverrides =
-          MethodDispatchResolver.resolveAllDispatchesInClasses(
-              view, targetMethodSignature, instantiatedClasses, notInstantiatedCallTargets);
-
-      // the class of the actual method call is instantiated
-      boolean targetMethodClassIsInstantiated =
-          instantiatedClasses.contains(targetMethodSignature.getDeclClassType());
-
-      // add the targetMethod to the ignoredCalls
-      if (!targetMethodClassIsInstantiated) {
-        notInstantiatedCallTargets.add(targetMethodSignature);
-      }
-
-      // save filtered calls to include them later when their class is instantiated
-      notInstantiatedCallTargets.forEach(
-          ignoredMethodSignature -> {
-            ClassType notInstantiatedClass = ignoredMethodSignature.getDeclClassType();
-            List<Call> calls = ignoredCalls.get(notInstantiatedClass);
-            if (calls == null) {
-              calls = new ArrayList<>();
-              calls.add(new Call(method.getSignature(), ignoredMethodSignature));
-              ignoredCalls.put(notInstantiatedClass, calls);
-            } else {
-              calls.add(new Call(method.getSignature(), ignoredMethodSignature));
-            }
-          });
-
-      // find the concrete dispatch of all possible dispatches
-      Set<MethodSignature> concreteCallTargets =
-          implAndOverrides.stream()
-              .map(
-                  methodSignature ->
-                      MethodDispatchResolver.resolveConcreteDispatch(view, methodSignature))
-              .filter(Optional::isPresent)
-              .map(Optional::get)
-              .collect(Collectors.toSet());
-
-      // add the concrete of the targetMethod if the class is instantiated
-      if (targetMethodClassIsInstantiated) {
-        MethodDispatchResolver.resolveConcreteDispatch(view, targetMethodSignature)
-            .ifPresent(concreteCallTargets::add);
-      }
-
-      return concreteCallTargets.stream();
-=======
   protected Stream<MethodSignature> resolveCall(
       SootMethod sourceMethod, AbstractInvokeExpr invokeExpr) {
     MethodSignature resolveBaseMethodSignature = invokeExpr.getMethodSignature();
@@ -279,17 +201,16 @@
     if (calls == null) {
       calls = new ArrayList<>();
       ignoredCalls.put(notInstantiatedClass, calls);
->>>>>>> f9dfcdfc
     }
     calls.add(ignoredCall);
   }
 
   /**
    * Preprocessing of a method in the RTA call graph algorithm
-<<<<<<< HEAD
    *
    * <p>Before processing the method, all instantiated types are collected inside the body of the
-   * sourceMethod.
+   * sourceMethod. If a new instantiated class has previously ignored calls to this class, they are
+   * added to call graph
    *
    * @param view view
    * @param sourceMethod the processed method
@@ -308,39 +229,6 @@
             .orElse(null);
     if (method == null) return;
 
-    collectInstantiatedClassesInMethod(method);
-  }
-
-  /**
-   * Postprocessing of a method in the RTA call graph algorithm
-=======
->>>>>>> f9dfcdfc
-   *
-   * <p>Before processing the method, all instantiated types are collected inside the body of the
-   * sourceMethod. If a new instantiated class has previously ignored calls to this class, they are
-   * added to call graph
-   *
-   * @param view view
-   * @param sourceMethod the processed method
-   * @param workList the current work list
-   * @param cg the current cg
-   */
-  @Override
-<<<<<<< HEAD
-  protected void postProcessingMethod(
-=======
-  protected void preProcessingMethod(
->>>>>>> f9dfcdfc
-      View<? extends SootClass<?>> view,
-      MethodSignature sourceMethod,
-      @Nonnull Deque<MethodSignature> workList,
-      @Nonnull MutableCallGraph cg) {
-    SootMethod method =
-        view.getClass(sourceMethod.getDeclClassType())
-            .flatMap(c -> c.getMethod(sourceMethod.getSubSignature()))
-            .orElse(null);
-    if (method == null) return;
-
     List<ClassType> newInstantiatedClasses = collectInstantiatedClassesInMethod(method);
     newInstantiatedClasses.forEach(
         instantiatedClassType -> {
@@ -349,12 +237,7 @@
             newEdges.forEach(
                 call -> {
                   MethodSignature concreteTarget =
-<<<<<<< HEAD
-                      MethodDispatchResolver.resolveConcreteDispatch(view, call.target)
-                          .orElse(null);
-=======
                       resolveConcreteDispatch(view, call.target).orElse(null);
->>>>>>> f9dfcdfc
                   if (concreteTarget == null) {
                     return;
                   }
