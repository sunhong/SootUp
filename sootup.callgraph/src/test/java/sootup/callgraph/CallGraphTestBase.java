package sootup.callgraph;

import static junit.framework.TestCase.*;

import java.util.Collections;
import junit.framework.TestCase;
import org.junit.Test;
import sootup.core.model.SootClass;
import sootup.core.model.SootMethod;
import sootup.core.model.SourceType;
import sootup.core.signatures.MethodSignature;
<<<<<<< HEAD
=======
import sootup.java.bytecode.inputlocation.DefaultRTJarAnalysisInputLocation;
>>>>>>> f9dfcdfc
import sootup.java.bytecode.inputlocation.JavaClassPathAnalysisInputLocation;
import sootup.java.core.JavaIdentifierFactory;
import sootup.java.core.JavaProject;
import sootup.java.core.language.JavaLanguage;
import sootup.java.core.types.JavaClassType;
import sootup.java.core.views.JavaView;
import sootup.java.sourcecode.inputlocation.JavaSourcePathAnalysisInputLocation;

public abstract class CallGraphTestBase<T extends AbstractCallGraphAlgorithm> {

  private T algorithm;
  protected JavaIdentifierFactory identifierFactory = JavaIdentifierFactory.getInstance();
  protected JavaClassType mainClassSignature;
  protected MethodSignature mainMethodSignature;

  protected abstract T createAlgorithm(JavaView view);

  // private static Map<String, JavaView> viewToClassPath = new HashMap<>();

  private JavaView createViewForClassPath(String classPath) {
    return createViewForClassPath(classPath, true);
  }

  private JavaView createViewForClassPath(String classPath, boolean useSourceCodeFrontend) {
    JavaProject.JavaProjectBuilder javaProjectBuilder =
        JavaProject.builder(new JavaLanguage(8))
<<<<<<< HEAD
            .addInputLocation(
                new JavaClassPathAnalysisInputLocation(
                    System.getProperty("java.home") + "/lib/rt.jar"));
=======
            .addInputLocation(new DefaultRTJarAnalysisInputLocation());
>>>>>>> f9dfcdfc
    if (useSourceCodeFrontend) {
      javaProjectBuilder.addInputLocation(new JavaSourcePathAnalysisInputLocation(classPath));
    } else {
      javaProjectBuilder.addInputLocation(new JavaClassPathAnalysisInputLocation(classPath));
    }

    return javaProjectBuilder.build().createView();
  }

  CallGraph loadCallGraph(String testDirectory, String className) {
    return loadCallGraph(testDirectory, true, className);
  }

  CallGraph loadCallGraph(String testDirectory, boolean useSourceCodeFrontend, String className) {
    double version = Double.parseDouble(System.getProperty("java.specification.version"));
    if (version > 1.8) {
      fail("The rt.jar is not available after Java 8. You are using version " + version);
    }

    String classPath =
        "src/test/resources/callgraph/"
            + testDirectory
            + "/"
            + (useSourceCodeFrontend ? "source" : "binary");

    // JavaView view = viewToClassPath.computeIfAbsent(classPath, this::createViewForClassPath);
    JavaView view = createViewForClassPath(classPath, useSourceCodeFrontend);

    mainClassSignature = identifierFactory.getClassType(className);
    mainMethodSignature =
        identifierFactory.getMethodSignature(
            mainClassSignature, "main", "void", Collections.singletonList("java.lang.String[]"));

    SootClass<?> sc = view.getClass(mainClassSignature).orElse(null);
    assertNotNull(sc);
    SootMethod m = sc.getMethod(mainMethodSignature.getSubSignature()).orElse(null);
    assertNotNull(mainMethodSignature + " not found in classloader", m);

    algorithm = createAlgorithm(view);
    CallGraph cg = algorithm.initialize(Collections.singletonList(mainMethodSignature));

    assertNotNull(cg);
    assertTrue(
        mainMethodSignature + " is not found in CallGraph", cg.containsMethod(mainMethodSignature));
    return cg;
  }

  @Test
  public void testSingleMethod() {
    CallGraph cg = loadCallGraph("Misc", "example.SingleMethod");
    assertEquals(0, cg.callCount());
    assertEquals(0, cg.callsTo(mainMethodSignature).size());
    assertEquals(0, cg.callsFrom(mainMethodSignature).size());
  }

  @Test
  public void testAddClass() {
    CallGraph cg = loadCallGraph("Misc", "update.operation.cg.Class");

    MethodSignature methodSignature =
        identifierFactory.getMethodSignature(
            identifierFactory.getClassType("update.operation.cg.Class"),
            "method",
            "void",
            Collections.emptyList());

    JavaClassType newClass =
        new JavaClassType("AdderA", identifierFactory.getPackageName("update.operation.cg"));
    CallGraph newCallGraph = algorithm.addClass(cg, newClass);

    TestCase.assertEquals(0, cg.callsTo(mainMethodSignature).size());
    TestCase.assertEquals(1, newCallGraph.callsTo(mainMethodSignature).size());

    TestCase.assertEquals(1, cg.callsTo(methodSignature).size());
    TestCase.assertEquals(3, newCallGraph.callsTo(methodSignature).size());
  }

  @Test
  public void testRecursiveCall() {
    CallGraph cg = loadCallGraph("Misc", "recur.Class");

    MethodSignature method =
        identifierFactory.getMethodSignature(
            mainClassSignature, "method", "void", Collections.emptyList());

    MethodSignature uncalledMethod =
        identifierFactory.getMethodSignature(
            mainClassSignature, "method", "void", Collections.singletonList("int"));

    assertTrue(cg.containsMethod(mainMethodSignature));
    assertTrue(cg.containsMethod(method));
    assertFalse(cg.containsMethod(uncalledMethod));
<<<<<<< HEAD
    // 2 methods + Object::clinit + Object::registerNatives
    TestCase.assertEquals(4, cg.getMethodSignatures().size());
=======
    // 2 methods + Object::clinit
    TestCase.assertEquals(3, cg.getMethodSignatures().size());
>>>>>>> f9dfcdfc

    assertTrue(cg.containsCall(mainMethodSignature, mainMethodSignature));
    assertTrue(cg.containsCall(mainMethodSignature, method));
    // 2 calls +1 clinit calls
    TestCase.assertEquals(3, cg.callsFrom(mainMethodSignature).size());
  }

  @Test
  public void testConcreteCall() {
<<<<<<< HEAD
    CallGraph cg = loadCallGraph("ConcreteCall", "cvc.Class");
=======
    CallGraph cg = loadCallGraph("ConcreteCall", false, "cvc.Class");
>>>>>>> f9dfcdfc
    MethodSignature targetMethod =
        identifierFactory.getMethodSignature(
            identifierFactory.getClassType("cvc.Class"), "target", "void", Collections.emptyList());
    assertTrue(cg.containsCall(mainMethodSignature, targetMethod));
  }

  @Test
  public void testConcreteCallInSuperClass() {
    CallGraph cg = loadCallGraph("ConcreteCall", false, "cvcsc.Class");
    MethodSignature targetMethod =
        identifierFactory.getMethodSignature(
            identifierFactory.getClassType("cvcsc.SuperClass"),
            "target",
            "void",
            Collections.emptyList());
    assertTrue(cg.containsCall(mainMethodSignature, targetMethod));
  }

  @Test
<<<<<<< HEAD
  public void testConcreteCallInSuperClassWithDefaultInterface() {
    CallGraph cg = loadCallGraph("ConcreteCall", "cvcscwi.Class");
=======
  public void testConcreteCallDifferentDefaultMethodInSubClass() {
    CallGraph cg = loadCallGraph("ConcreteCall", false, "cvcscddi.Class");
    MethodSignature interfaceMethod =
        identifierFactory.getMethodSignature(
            identifierFactory.getClassType("cvcscddi.Interface"),
            "target",
            "void",
            Collections.emptyList());
    MethodSignature subInterfaceMethod =
        identifierFactory.getMethodSignature(
            identifierFactory.getClassType("cvcscddi.SubInterface"),
            "target",
            "void",
            Collections.emptyList());
    assertTrue(cg.containsCall(mainMethodSignature, interfaceMethod));
    assertTrue(cg.containsCall(mainMethodSignature, subInterfaceMethod));
  }

  @Test
  public void testConcreteCallInSuperClassWithDefaultInterface() {
    CallGraph cg = loadCallGraph("ConcreteCall", false, "cvcscwi.Class");
>>>>>>> f9dfcdfc
    MethodSignature targetMethod =
        identifierFactory.getMethodSignature(
            identifierFactory.getClassType("cvcscwi.SuperClass"),
            "target",
            "void",
            Collections.emptyList());
    assertTrue(cg.containsCall(mainMethodSignature, targetMethod));
  }

  @Test
  public void testConcreteCallInInterface() {
<<<<<<< HEAD
    CallGraph cg = loadCallGraph("ConcreteCall", "cvci.Class");
=======
    CallGraph cg = loadCallGraph("ConcreteCall", false, "cvci.Class");
>>>>>>> f9dfcdfc
    MethodSignature targetMethod =
        identifierFactory.getMethodSignature(
            identifierFactory.getClassType("cvci.Interface"),
            "target",
            "void",
            Collections.emptyList());
    assertTrue(cg.containsCall(mainMethodSignature, targetMethod));
  }

  @Test
  public void testConcreteCallInSubInterface() {
<<<<<<< HEAD
    CallGraph cg = loadCallGraph("ConcreteCall", "cvcsi.Class");
=======
    CallGraph cg = loadCallGraph("ConcreteCall", false, "cvcsi.Class");
>>>>>>> f9dfcdfc
    MethodSignature targetMethod =
        identifierFactory.getMethodSignature(
            identifierFactory.getClassType("cvcsi.SubInterface"),
            "target",
            "void",
            Collections.emptyList());
    assertTrue(cg.containsCall(mainMethodSignature, targetMethod));
  }

  @Test
  public void testConcreteCallInSuperClassSubInterface() {
<<<<<<< HEAD
    CallGraph cg = loadCallGraph("ConcreteCall", "cvcscsi.Class");
=======
    CallGraph cg = loadCallGraph("ConcreteCall", false, "cvcscsi.Class");
>>>>>>> f9dfcdfc
    MethodSignature targetMethod =
        identifierFactory.getMethodSignature(
            identifierFactory.getClassType("cvcscsi.SubInterface"),
            "target",
            "void",
            Collections.emptyList());
    assertTrue(cg.containsCall(mainMethodSignature, targetMethod));
  }

  @Test
  public void testClinitCallEntryPoint() {
    CallGraph cg = loadCallGraph("ClinitCall", "ccep.Class");
    MethodSignature targetMethod =
        identifierFactory.getMethodSignature(
            identifierFactory.getClassType("ccep.Class"),
            "<clinit>",
            "void",
            Collections.emptyList());
    assertTrue(cg.containsCall(mainMethodSignature, targetMethod));
  }

  @Test
  public void testClinitCallProcessed() {
    CallGraph cg = loadCallGraph("ClinitCall", "ccp.Class");
    MethodSignature sourceMethod =
        identifierFactory.getMethodSignature(
            identifierFactory.getClassType("ccp.Class"),
            "<clinit>",
            "void",
            Collections.emptyList());
    MethodSignature targetMethod =
        identifierFactory.getMethodSignature(
            identifierFactory.getClassType("ccp.Class"), "method", "int", Collections.emptyList());
    assertTrue(cg.containsCall(sourceMethod, targetMethod));
  }

  @Test
  public void testClinitCallConstructor() {
    CallGraph cg = loadCallGraph("ClinitCall", "ccc.Class");
    MethodSignature targetMethod =
        identifierFactory.getMethodSignature(
            identifierFactory.getClassType("ccc.DirectType"),
            "<clinit>",
            "void",
            Collections.emptyList());
    assertTrue(cg.containsCall(mainMethodSignature, targetMethod));
    MethodSignature arrayMethod =
        identifierFactory.getMethodSignature(
            identifierFactory.getClassType("ccc.ArrayType"),
            "<clinit>",
            "void",
            Collections.emptyList());
    assertTrue(cg.containsCall(mainMethodSignature, arrayMethod));
    MethodSignature arrayDimMethod =
        identifierFactory.getMethodSignature(
            identifierFactory.getClassType("ccc.ArrayDimType"),
            "<clinit>",
            "void",
            Collections.emptyList());
    assertTrue(cg.containsCall(mainMethodSignature, arrayDimMethod));
    MethodSignature arrayInArrayMethod =
        identifierFactory.getMethodSignature(
            identifierFactory.getClassType("ccc.ArrayInArrayType"),
            "<clinit>",
            "void",
            Collections.emptyList());
    assertTrue(cg.containsCall(mainMethodSignature, arrayInArrayMethod));
  }

  @Test
  public void testClinitCallSuperConstructor() {
    CallGraph cg = loadCallGraph("ClinitCall", "ccsc.Class");
    MethodSignature targetMethod =
        identifierFactory.getMethodSignature(
            identifierFactory.getClassType("ccsc.Clinit"),
            "<clinit>",
            "void",
            Collections.emptyList());
    assertTrue(cg.containsCall(mainMethodSignature, targetMethod));
    MethodSignature targetMethod2 =
        identifierFactory.getMethodSignature(
            identifierFactory.getClassType("ccsc.SuperClinit"),
            "<clinit>",
            "void",
            Collections.emptyList());
    assertTrue(cg.containsCall(mainMethodSignature, targetMethod2));
  }

  @Test
  public void testClinitStaticMethodCall() {
    CallGraph cg = loadCallGraph("ClinitCall", "ccsmc.Class");
    MethodSignature targetMethod =
        identifierFactory.getMethodSignature(
            identifierFactory.getClassType("ccsmc.Clinit"),
            "<clinit>",
            "void",
            Collections.emptyList());
    assertTrue(cg.containsCall(mainMethodSignature, targetMethod));
  }

  @Test
  public void testClinitStaticField() {
    CallGraph cg = loadCallGraph("ClinitCall", "ccsf.Class");
    MethodSignature targetMethod =
        identifierFactory.getMethodSignature(
            identifierFactory.getClassType("ccsf.Clinit"),
            "<clinit>",
            "void",
            Collections.emptyList());
    assertTrue(cg.containsCall(mainMethodSignature, targetMethod));
  }

  @Test
  public void testNonVirtualCall1() {
    CallGraph cg = loadCallGraph("NonVirtualCall", "nvc1.Class");
    MethodSignature targetMethod =
        identifierFactory.getMethodSignature(
            mainClassSignature, "method", "void", Collections.emptyList());
    assertTrue(cg.containsCall(mainMethodSignature, targetMethod));
  }

  @Test
  public void testNonVirtualCall2() {
    CallGraph cg = loadCallGraph("NonVirtualCall", "nvc2.Class");
    MethodSignature targetMethod =
        identifierFactory.getMethodSignature(
            mainClassSignature, "<init>", "void", Collections.emptyList());
    assertTrue(cg.containsCall(mainMethodSignature, targetMethod));
  }

  @Test
  public void testNonVirtualCall3() {
    CallGraph cg = loadCallGraph("NonVirtualCall", "nvc3.Class");
    MethodSignature targetMethod =
        identifierFactory.getMethodSignature(
            mainClassSignature, "method", "void", Collections.emptyList());
    MethodSignature uncalledMethod =
        identifierFactory.getMethodSignature(
            mainClassSignature, "method", "void", Collections.singletonList("int"));
    assertTrue(cg.containsCall(mainMethodSignature, targetMethod));
    assertFalse(cg.containsMethod(uncalledMethod));
  }

  @Test
  public void testNonVirtualCall4() {
    CallGraph cg = loadCallGraph("NonVirtualCall", "nvc4.Class");
    MethodSignature firstMethod =
        identifierFactory.getMethodSignature(
            mainClassSignature, "method", "void", Collections.emptyList());
    assertTrue(cg.containsCall(mainMethodSignature, firstMethod));

    MethodSignature targetMethod =
        identifierFactory.getMethodSignature(
            identifierFactory.getClassType("nvc4.Rootclass"),
            "method",
            "void",
            Collections.emptyList());
    assertTrue(cg.containsCall(firstMethod, targetMethod));
  }

  @Test
  public void testNonVirtualCall5() {
    CallGraph cg = loadCallGraph("NonVirtualCall", "nvc5.Demo");

    MethodSignature firstMethod =
        identifierFactory.getMethodSignature(
            identifierFactory.getClassType("nvc5.Sub"), "method", "void", Collections.emptyList());
    assertTrue(cg.containsCall(mainMethodSignature, firstMethod));

    MethodSignature targetMethod =
        identifierFactory.getMethodSignature(
            identifierFactory.getClassType("nvc5.Middle"),
            "method",
            "void",
            Collections.emptyList());
    assertTrue(cg.containsCall(firstMethod, targetMethod));
  }

  @Test
  public void testVirtualCall1() {
    CallGraph cg = loadCallGraph("VirtualCall", "vc1.Class");

    MethodSignature targetMethod =
        identifierFactory.getMethodSignature(
            mainClassSignature, "target", "void", Collections.emptyList());
    assertTrue(cg.containsCall(mainMethodSignature, targetMethod));
  }

  @Test
  public void testVirtualCall2() {
    CallGraph cg = loadCallGraph("VirtualCall", "vc2.Class");

    JavaClassType subClassSig = identifierFactory.getClassType("vc2.SubClass");
    MethodSignature constructorMethod =
        identifierFactory.getMethodSignature(
            subClassSig, "<init>", "void", Collections.emptyList());
    assertTrue(cg.containsCall(mainMethodSignature, constructorMethod));

    MethodSignature callMethod =
        identifierFactory.getMethodSignature(
            mainClassSignature, "callMethod", "void", Collections.singletonList("vc2.Class"));
    assertTrue(cg.containsCall(mainMethodSignature, callMethod));

    MethodSignature targetMethod =
        identifierFactory.getMethodSignature(
            subClassSig, "method", "void", Collections.emptyList());
    assertTrue(cg.containsCall(callMethod, targetMethod));
  }

  @Test
  public void testVirtualCall3() {
    CallGraph cg = loadCallGraph("VirtualCall", "vc3.Class");

    JavaClassType subClassSig = identifierFactory.getClassType("vc3.ClassImpl");
    MethodSignature constructorMethod =
        identifierFactory.getMethodSignature(
            subClassSig, "<init>", "void", Collections.emptyList());
    assertTrue(cg.containsCall(mainMethodSignature, constructorMethod));

    MethodSignature callMethod =
        identifierFactory.getMethodSignature(
            mainClassSignature,
            "callOnInterface",
            "void",
            Collections.singletonList("vc3.Interface"));
    assertTrue(cg.containsCall(mainMethodSignature, callMethod));

    MethodSignature targetMethod =
        identifierFactory.getMethodSignature(
            subClassSig, "method", "void", Collections.emptyList());
    assertTrue(cg.containsCall(callMethod, targetMethod));
  }

  @Test
  public void testVirtualCall4() {
    CallGraph cg = loadCallGraph("VirtualCall", "vc4.Class");

    // more precise its: declareClassSig
    MethodSignature callMethod =
        identifierFactory.getMethodSignature(
            identifierFactory.getClassType("vc4.Class"), "method", "void", Collections.emptyList());
    assertTrue(cg.containsCall(mainMethodSignature, callMethod));
<<<<<<< HEAD
=======
  }

  @Test
  public void testDynamicInterfaceMethod0() {
    CallGraph cg = loadCallGraph("InterfaceMethod", false, "j8dim0.Class");
    MethodSignature interfaceMethod =
        identifierFactory.getMethodSignature(
            identifierFactory.getClassType("j8dim0.Interface"),
            "method",
            "void",
            Collections.emptyList());
    MethodSignature classMethod =
        identifierFactory.getMethodSignature(
            identifierFactory.getClassType("j8dim0.Class"),
            "method",
            "void",
            Collections.emptyList());
    assertFalse(cg.containsCall(mainMethodSignature, interfaceMethod));
    assertTrue(cg.containsCall(mainMethodSignature, classMethod));
>>>>>>> f9dfcdfc
  }

  @Test
  public void testDynamicInterfaceMethod1() {
    CallGraph cg = loadCallGraph("InterfaceMethod", false, "j8dim1.Class");
    MethodSignature callMethod =
        identifierFactory.getMethodSignature(
            identifierFactory.getClassType("j8dim1.Interface"),
            "method",
            "void",
            Collections.emptyList());
    assertTrue(cg.containsCall(mainMethodSignature, callMethod));
  }

  @Test
  public void testDynamicInterfaceMethod2() {
    CallGraph cg = loadCallGraph("InterfaceMethod", false, "j8dim2.SuperClass");

    MethodSignature callMethod =
        identifierFactory.getMethodSignature(
            identifierFactory.getClassType("j8dim2.SuperClass"),
            "method",
            "void",
            Collections.emptyList());
    assertTrue(cg.containsCall(mainMethodSignature, callMethod));
  }

  @Test
  public void testDynamicInterfaceMethod3() {
    CallGraph cg = loadCallGraph("InterfaceMethod", false, "j8dim3.SuperClass");

    MethodSignature callMethod =
        identifierFactory.getMethodSignature(
            mainClassSignature, "method", "void", Collections.emptyList());
    assertTrue(cg.containsCall(mainMethodSignature, callMethod));
  }

  @Test
  public void testDynamicInterfaceMethod4() {
    CallGraph cg = loadCallGraph("InterfaceMethod", false, "j8dim4.SuperClass");

    MethodSignature callMethod =
        identifierFactory.getMethodSignature(
            identifierFactory.getClassType("j8dim4.Interface"),
            "method",
            "void",
            Collections.emptyList());
    assertTrue(cg.containsCall(mainMethodSignature, callMethod));
  }

  @Test
  public void testDynamicInterfaceMethod5() {
    CallGraph cg = loadCallGraph("InterfaceMethod", false, "j8dim5.SuperClass");

    MethodSignature method =
        identifierFactory.getMethodSignature(
            identifierFactory.getClassType("j8dim5.DirectInterface"),
            "method",
            "void",
            Collections.emptyList());
    assertTrue(cg.containsCall(mainMethodSignature, method));

    MethodSignature compute =
        identifierFactory.getMethodSignature(
            mainClassSignature, "compute", "void", Collections.emptyList());
    assertTrue(cg.containsCall(mainMethodSignature, compute));
  }

  @Test
  public void testDynamicInterfaceMethod6() {
    CallGraph cg = loadCallGraph("InterfaceMethod", false, "j8dim6.Demo");

    MethodSignature combinedInterfaceMethod =
        identifierFactory.getMethodSignature(
            identifierFactory.getClassType("j8dim6.CombinedInterface"),
            "method",
            "void",
            Collections.emptyList());
    assertTrue(cg.containsCall(mainMethodSignature, combinedInterfaceMethod));

    MethodSignature method =
        identifierFactory.getMethodSignature(
            identifierFactory.getClassType("j8dim6.SomeInterface"),
            "method",
            "void",
            Collections.emptyList());
    assertTrue(cg.containsCall(combinedInterfaceMethod, method));

    MethodSignature anotherMethod =
        identifierFactory.getMethodSignature(
            identifierFactory.getClassType("j8dim6.AnotherInterface"),
            "method",
            "void",
            Collections.emptyList());
    assertTrue(cg.containsCall(combinedInterfaceMethod, anotherMethod));
  }

  @Test
  public void testStaticInterfaceMethod() {
    CallGraph cg = loadCallGraph("InterfaceMethod", false, "j8sim.Class");

    MethodSignature method =
        identifierFactory.getMethodSignature(
            identifierFactory.getClassType("j8sim.Interface"),
            "method",
            "void",
            Collections.emptyList());

    assertTrue(cg.containsCall(mainMethodSignature, method));
  }

  @Test
  public void testAbstractMethod() {
    CallGraph cg = loadCallGraph("AbstractMethod", "am1.Main");

    MethodSignature method =
        identifierFactory.getMethodSignature(
            identifierFactory.getClassType("am1.Class"), "method", "void", Collections.emptyList());

    MethodSignature abstractMethod =
        identifierFactory.getMethodSignature(
            identifierFactory.getClassType("am1.AbstractClass"),
            "method",
            "void",
            Collections.emptyList());

    assertTrue(cg.containsCall(mainMethodSignature, method));
    assertFalse(cg.containsCall(mainMethodSignature, abstractMethod));
  }

  @Test
  public void testAbstractMethodInSubClass() {
    CallGraph cg = loadCallGraph("AbstractMethod", "am2.Main");

    MethodSignature method =
        identifierFactory.getMethodSignature(
            identifierFactory.getClassType("am2.Class"), "method", "void", Collections.emptyList());

    MethodSignature abstractMethod =
        identifierFactory.getMethodSignature(
            identifierFactory.getClassType("am2.AbstractClass"),
            "method",
            "void",
            Collections.emptyList());
    MethodSignature superMethod =
        identifierFactory.getMethodSignature(
            identifierFactory.getClassType("am2.SuperClass"),
            "method",
            "void",
            Collections.emptyList());

    assertTrue(cg.containsCall(mainMethodSignature, method));
    assertFalse(cg.containsCall(mainMethodSignature, abstractMethod));
<<<<<<< HEAD

    if (this instanceof ClassHierarchyAnalysisAlgorithmTest) {
      assertTrue(cg.containsCall(mainMethodSignature, superMethod));
    }
    if (this instanceof RapidTypeAnalysisAlgorithmTest) {
      assertFalse(cg.containsCall(mainMethodSignature, superMethod));
    }
  }

=======

    if (this instanceof ClassHierarchyAnalysisAlgorithmTest) {
      assertTrue(cg.containsCall(mainMethodSignature, superMethod));
    }
    if (this instanceof RapidTypeAnalysisAlgorithmTest) {
      assertFalse(cg.containsCall(mainMethodSignature, superMethod));
    }
  }

>>>>>>> f9dfcdfc
  @Test
  public void testAbstractMethodMissingMethodInSuperclass() {
    CallGraph cg = loadCallGraph("AbstractMethod", "am3.Main");

    MethodSignature method =
        identifierFactory.getMethodSignature(
            identifierFactory.getClassType("am3.Class"), "method", "void", Collections.emptyList());

    MethodSignature abstractMethod =
        identifierFactory.getMethodSignature(
            identifierFactory.getClassType("am3.AbstractClass"),
            "method",
            "void",
            Collections.emptyList());

    assertTrue(cg.containsCall(mainMethodSignature, method));
    assertFalse(cg.containsCall(mainMethodSignature, abstractMethod));
  }

  @Test
  public void testWithoutEntryMethod() {
    JavaView view = createViewForClassPath("src/test/resources/callgraph/DefaultEntryPoint");

    JavaClassType mainClassSignature = identifierFactory.getClassType("example2.Example");
    MethodSignature mainMethodSignature =
        identifierFactory.getMethodSignature(
            mainClassSignature, "main", "void", Collections.singletonList("java.lang.String[]"));

    CallGraphAlgorithm algorithm = createAlgorithm(view);
    CallGraph cg = algorithm.initialize();
    assertTrue(
        mainMethodSignature + " is not found in CallGraph", cg.containsMethod(mainMethodSignature));
    assertNotNull(cg);
  }

  /**
   * Test uses initialize() method to create call graph, but multiple main methods are present in
   * input java source files. Expected result is RuntimeException.
   */
  @Test
  public void testMultipleMainMethod() {

    JavaView view = createViewForClassPath("src/test/resources/callgraph/Misc");

    CallGraphAlgorithm algorithm = createAlgorithm(view);
    try {
      algorithm.initialize();
      fail("Runtime Exception not thrown, when multiple main methods are defined.");
    } catch (RuntimeException e) {
      assertTrue(e.getMessage().startsWith("There are more than 1 main method present"));
    }
  }

  /**
   * Test uses initialize() method to create call graph, but no main method is present in input java
   * source files. Expected result is RuntimeException.
   */
  @Test
  public void testNoMainMethod() {

    JavaView view = createViewForClassPath("src/test/resources/callgraph/NoMainMethod");

    CallGraphAlgorithm algorithm = createAlgorithm(view);
    try {
      algorithm.initialize();
      fail("Runtime Exception not thrown, when no main methods are defined.");
    } catch (RuntimeException e) {
      System.out.println(e.getMessage());
      assertEquals(
          e.getMessage(),
          "No main method is present in the input programs. initialize() method can be used if only one main method exists in the input program and that should be used as entry point for call graph. \n Please specify entry point as a parameter to initialize method.");
    }
<<<<<<< HEAD
=======
  }

  /**
   * Test uses initialize() method to create call graph, but no main method is present in input java
   * source files. Expected result is RuntimeException.
   */
  @Test
  public void testStopAtLibraryClass() {

    String classPath = "src/test/resources/callgraph/Library/binary/";
    JavaProject.JavaProjectBuilder javaProjectBuilder =
        JavaProject.builder(new JavaLanguage(8))
            .addInputLocation(new DefaultRTJarAnalysisInputLocation())
            .addInputLocation(
                new JavaClassPathAnalysisInputLocation(
                    classPath + "application/", SourceType.Application))
            .addInputLocation(
                new JavaClassPathAnalysisInputLocation(classPath + "library/", SourceType.Library));
    JavaView view = javaProjectBuilder.build().createView();

    MethodSignature mainMethodSignature =
        identifierFactory.getMethodSignature(
            "app.Application", "main", "void", Collections.singletonList("java.lang.String[]"));
    CallGraphAlgorithm algorithm = createAlgorithm(view);
    CallGraph cg = algorithm.initialize(Collections.singletonList(mainMethodSignature));

    assertFalse(cg.callsFrom(mainMethodSignature).isEmpty());

    SootClass<?> libraryClass =
        view.getClass(view.getIdentifierFactory().getClassType("lib.Library")).orElse(null);
    assertNotNull(libraryClass);
    for (SootMethod method : libraryClass.getMethods()) {
      MethodSignature ms = method.getSignature();
      if (cg.containsMethod(ms)) {
        assertEquals(0, cg.callsFrom(method.getSignature()).size());
      }
    }
>>>>>>> f9dfcdfc
  }
}<|MERGE_RESOLUTION|>--- conflicted
+++ resolved
@@ -9,10 +9,7 @@
 import sootup.core.model.SootMethod;
 import sootup.core.model.SourceType;
 import sootup.core.signatures.MethodSignature;
-<<<<<<< HEAD
-=======
 import sootup.java.bytecode.inputlocation.DefaultRTJarAnalysisInputLocation;
->>>>>>> f9dfcdfc
 import sootup.java.bytecode.inputlocation.JavaClassPathAnalysisInputLocation;
 import sootup.java.core.JavaIdentifierFactory;
 import sootup.java.core.JavaProject;
@@ -39,13 +36,7 @@
   private JavaView createViewForClassPath(String classPath, boolean useSourceCodeFrontend) {
     JavaProject.JavaProjectBuilder javaProjectBuilder =
         JavaProject.builder(new JavaLanguage(8))
-<<<<<<< HEAD
-            .addInputLocation(
-                new JavaClassPathAnalysisInputLocation(
-                    System.getProperty("java.home") + "/lib/rt.jar"));
-=======
             .addInputLocation(new DefaultRTJarAnalysisInputLocation());
->>>>>>> f9dfcdfc
     if (useSourceCodeFrontend) {
       javaProjectBuilder.addInputLocation(new JavaSourcePathAnalysisInputLocation(classPath));
     } else {
@@ -138,13 +129,8 @@
     assertTrue(cg.containsMethod(mainMethodSignature));
     assertTrue(cg.containsMethod(method));
     assertFalse(cg.containsMethod(uncalledMethod));
-<<<<<<< HEAD
-    // 2 methods + Object::clinit + Object::registerNatives
-    TestCase.assertEquals(4, cg.getMethodSignatures().size());
-=======
     // 2 methods + Object::clinit
     TestCase.assertEquals(3, cg.getMethodSignatures().size());
->>>>>>> f9dfcdfc
 
     assertTrue(cg.containsCall(mainMethodSignature, mainMethodSignature));
     assertTrue(cg.containsCall(mainMethodSignature, method));
@@ -154,11 +140,7 @@
 
   @Test
   public void testConcreteCall() {
-<<<<<<< HEAD
-    CallGraph cg = loadCallGraph("ConcreteCall", "cvc.Class");
-=======
     CallGraph cg = loadCallGraph("ConcreteCall", false, "cvc.Class");
->>>>>>> f9dfcdfc
     MethodSignature targetMethod =
         identifierFactory.getMethodSignature(
             identifierFactory.getClassType("cvc.Class"), "target", "void", Collections.emptyList());
@@ -178,10 +160,6 @@
   }
 
   @Test
-<<<<<<< HEAD
-  public void testConcreteCallInSuperClassWithDefaultInterface() {
-    CallGraph cg = loadCallGraph("ConcreteCall", "cvcscwi.Class");
-=======
   public void testConcreteCallDifferentDefaultMethodInSubClass() {
     CallGraph cg = loadCallGraph("ConcreteCall", false, "cvcscddi.Class");
     MethodSignature interfaceMethod =
@@ -203,7 +181,6 @@
   @Test
   public void testConcreteCallInSuperClassWithDefaultInterface() {
     CallGraph cg = loadCallGraph("ConcreteCall", false, "cvcscwi.Class");
->>>>>>> f9dfcdfc
     MethodSignature targetMethod =
         identifierFactory.getMethodSignature(
             identifierFactory.getClassType("cvcscwi.SuperClass"),
@@ -215,11 +192,7 @@
 
   @Test
   public void testConcreteCallInInterface() {
-<<<<<<< HEAD
-    CallGraph cg = loadCallGraph("ConcreteCall", "cvci.Class");
-=======
     CallGraph cg = loadCallGraph("ConcreteCall", false, "cvci.Class");
->>>>>>> f9dfcdfc
     MethodSignature targetMethod =
         identifierFactory.getMethodSignature(
             identifierFactory.getClassType("cvci.Interface"),
@@ -231,11 +204,7 @@
 
   @Test
   public void testConcreteCallInSubInterface() {
-<<<<<<< HEAD
-    CallGraph cg = loadCallGraph("ConcreteCall", "cvcsi.Class");
-=======
     CallGraph cg = loadCallGraph("ConcreteCall", false, "cvcsi.Class");
->>>>>>> f9dfcdfc
     MethodSignature targetMethod =
         identifierFactory.getMethodSignature(
             identifierFactory.getClassType("cvcsi.SubInterface"),
@@ -247,11 +216,7 @@
 
   @Test
   public void testConcreteCallInSuperClassSubInterface() {
-<<<<<<< HEAD
-    CallGraph cg = loadCallGraph("ConcreteCall", "cvcscsi.Class");
-=======
     CallGraph cg = loadCallGraph("ConcreteCall", false, "cvcscsi.Class");
->>>>>>> f9dfcdfc
     MethodSignature targetMethod =
         identifierFactory.getMethodSignature(
             identifierFactory.getClassType("cvcscsi.SubInterface"),
@@ -494,8 +459,6 @@
         identifierFactory.getMethodSignature(
             identifierFactory.getClassType("vc4.Class"), "method", "void", Collections.emptyList());
     assertTrue(cg.containsCall(mainMethodSignature, callMethod));
-<<<<<<< HEAD
-=======
   }
 
   @Test
@@ -515,7 +478,6 @@
             Collections.emptyList());
     assertFalse(cg.containsCall(mainMethodSignature, interfaceMethod));
     assertTrue(cg.containsCall(mainMethodSignature, classMethod));
->>>>>>> f9dfcdfc
   }
 
   @Test
@@ -669,7 +631,6 @@
 
     assertTrue(cg.containsCall(mainMethodSignature, method));
     assertFalse(cg.containsCall(mainMethodSignature, abstractMethod));
-<<<<<<< HEAD
 
     if (this instanceof ClassHierarchyAnalysisAlgorithmTest) {
       assertTrue(cg.containsCall(mainMethodSignature, superMethod));
@@ -679,17 +640,6 @@
     }
   }
 
-=======
-
-    if (this instanceof ClassHierarchyAnalysisAlgorithmTest) {
-      assertTrue(cg.containsCall(mainMethodSignature, superMethod));
-    }
-    if (this instanceof RapidTypeAnalysisAlgorithmTest) {
-      assertFalse(cg.containsCall(mainMethodSignature, superMethod));
-    }
-  }
-
->>>>>>> f9dfcdfc
   @Test
   public void testAbstractMethodMissingMethodInSuperclass() {
     CallGraph cg = loadCallGraph("AbstractMethod", "am3.Main");
@@ -762,8 +712,6 @@
           e.getMessage(),
           "No main method is present in the input programs. initialize() method can be used if only one main method exists in the input program and that should be used as entry point for call graph. \n Please specify entry point as a parameter to initialize method.");
     }
-<<<<<<< HEAD
-=======
   }
 
   /**
@@ -801,6 +749,5 @@
         assertEquals(0, cg.callsFrom(method.getSignature()).size());
       }
     }
->>>>>>> f9dfcdfc
   }
 }