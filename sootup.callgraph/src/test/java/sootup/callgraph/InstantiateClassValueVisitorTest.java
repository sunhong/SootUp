package sootup.callgraph;

import static junit.framework.TestCase.*;

import categories.Java8Test;
import java.util.ArrayList;
import java.util.Collections;
import java.util.HashMap;
import java.util.List;
import org.junit.Test;
import org.junit.experimental.categories.Category;
import sootup.core.IdentifierFactory;
import sootup.core.jimple.basic.Immediate;
import sootup.core.jimple.basic.Local;
import sootup.core.jimple.basic.Value;
import sootup.core.jimple.common.constant.BooleanConstant;
import sootup.core.jimple.common.constant.DoubleConstant;
import sootup.core.jimple.common.constant.FloatConstant;
import sootup.core.jimple.common.constant.IntConstant;
import sootup.core.jimple.common.constant.LongConstant;
import sootup.core.jimple.common.constant.MethodType;
import sootup.core.jimple.common.constant.StringConstant;
import sootup.core.jimple.common.expr.JAddExpr;
import sootup.core.jimple.common.expr.JAndExpr;
import sootup.core.jimple.common.expr.JCastExpr;
import sootup.core.jimple.common.expr.JCmpExpr;
import sootup.core.jimple.common.expr.JCmpgExpr;
import sootup.core.jimple.common.expr.JCmplExpr;
import sootup.core.jimple.common.expr.JDivExpr;
import sootup.core.jimple.common.expr.JDynamicInvokeExpr;
import sootup.core.jimple.common.expr.JEqExpr;
import sootup.core.jimple.common.expr.JGeExpr;
import sootup.core.jimple.common.expr.JGtExpr;
import sootup.core.jimple.common.expr.JInstanceOfExpr;
import sootup.core.jimple.common.expr.JInterfaceInvokeExpr;
import sootup.core.jimple.common.expr.JLeExpr;
import sootup.core.jimple.common.expr.JLengthExpr;
import sootup.core.jimple.common.expr.JMulExpr;
import sootup.core.jimple.common.expr.JNeExpr;
import sootup.core.jimple.common.expr.JNegExpr;
import sootup.core.jimple.common.expr.JNewArrayExpr;
import sootup.core.jimple.common.expr.JNewExpr;
import sootup.core.jimple.common.expr.JNewMultiArrayExpr;
import sootup.core.jimple.common.expr.JOrExpr;
import sootup.core.jimple.common.expr.JPhiExpr;
import sootup.core.jimple.common.expr.JRemExpr;
import sootup.core.jimple.common.expr.JShlExpr;
import sootup.core.jimple.common.expr.JShrExpr;
import sootup.core.jimple.common.expr.JSpecialInvokeExpr;
import sootup.core.jimple.common.expr.JSubExpr;
import sootup.core.jimple.common.expr.JUshrExpr;
import sootup.core.jimple.common.expr.JVirtualInvokeExpr;
import sootup.core.jimple.common.expr.JXorExpr;
import sootup.core.jimple.common.ref.JArrayRef;
import sootup.core.jimple.common.ref.JCaughtExceptionRef;
import sootup.core.jimple.common.ref.JInstanceFieldRef;
import sootup.core.jimple.common.ref.JParameterRef;
import sootup.core.jimple.common.ref.JStaticFieldRef;
import sootup.core.jimple.common.ref.JThisRef;
import sootup.core.signatures.FieldSignature;
import sootup.core.signatures.MethodSignature;
import sootup.core.signatures.MethodSubSignature;
import sootup.core.types.ArrayType;
import sootup.core.types.ClassType;
import sootup.core.types.PrimitiveType;
import sootup.core.views.View;
<<<<<<< HEAD
import sootup.java.bytecode.inputlocation.JavaClassPathAnalysisInputLocation;
=======
import sootup.java.bytecode.inputlocation.DefaultRTJarAnalysisInputLocation;
import sootup.java.core.JavaProject;
>>>>>>> 8169e2d7
import sootup.java.core.JavaSootClass;
import sootup.java.core.language.JavaJimple;
import sootup.java.core.views.JavaView;

@Category(Java8Test.class)
public class InstantiateClassValueVisitorTest {
  @Test
  public void testVisitor() {
<<<<<<< HEAD
    View<JavaSootClass> view =
        new JavaView(
            new JavaClassPathAnalysisInputLocation(
                System.getProperty("java.home") + "/lib/rt.jar"));
=======

    JavaProject javaProject =
        JavaProject.builder(new JavaLanguage(8))
            .addInputLocation(new DefaultRTJarAnalysisInputLocation())
            .build();
    View<JavaSootClass> view = javaProject.createView();
>>>>>>> 8169e2d7
    IdentifierFactory identifierFactory = view.getIdentifierFactory();

    InstantiateClassValueVisitor instantiateVisitor = new InstantiateClassValueVisitor();
    List<Value> listWithAllValues = new ArrayList<>();
    fillList(listWithAllValues, view);
    List<ClassType> foundClassTypes = new ArrayList<>();

    for (Value value : listWithAllValues) {
      instantiateVisitor.init();
      value.accept(instantiateVisitor);
      ClassType classType = instantiateVisitor.getResult();
      if (classType != null) {
        foundClassTypes.add(classType);
      }
    }

    assertFalse(foundClassTypes.isEmpty());
    assertEquals(foundClassTypes.size(), 4);
    assertTrue(foundClassTypes.contains(identifierFactory.getClassType("java.lang.Object")));
    assertTrue(foundClassTypes.contains(identifierFactory.getClassType("java.lang.Boolean")));
    assertTrue(foundClassTypes.contains(identifierFactory.getClassType("java.lang.Byte")));
    assertTrue(foundClassTypes.contains(identifierFactory.getClassType("java.lang.Double")));
    assertFalse(foundClassTypes.contains(identifierFactory.getClassType("java.lang.String")));
  }

  private void fillList(List<Value> listWithAllValues, View<JavaSootClass> view) {
    IdentifierFactory identifierFactory = view.getIdentifierFactory();
    // interesting cases
    PrimitiveType charType = identifierFactory.getPrimitiveType("char").orElse(null);
    assertNotNull(charType);

    listWithAllValues.add(new JNewExpr(identifierFactory.getClassType("java.lang.Object")));

    ArrayType charArrayType = new ArrayType(charType, 3);
    listWithAllValues.add(
        new JNewArrayExpr(
            identifierFactory.getClassType("java.lang.Boolean"),
            IntConstant.getInstance(3),
            identifierFactory));
    listWithAllValues.add(
        new JNewArrayExpr(
            new ArrayType(identifierFactory.getClassType("java.lang.Byte"), 3),
            IntConstant.getInstance(3),
            identifierFactory));
    listWithAllValues.add(
        new JNewArrayExpr(charType, IntConstant.getInstance(3), identifierFactory));
    listWithAllValues.add(
        new JNewArrayExpr(charArrayType, IntConstant.getInstance(3), identifierFactory));

    listWithAllValues.add(
        new JNewMultiArrayExpr(
            new ArrayType(identifierFactory.getClassType("java.lang.Double"), 3),
            Collections.singletonList(IntConstant.getInstance(3))));
    listWithAllValues.add(
        new JNewMultiArrayExpr(
            new ArrayType(charType, 3), Collections.singletonList(IntConstant.getInstance(3))));

    // default cases
    ClassType StringClass = identifierFactory.getClassType("java.lang.String");
    MethodSignature toStringMethod =
        identifierFactory.getMethodSignature(
            StringClass, new MethodSubSignature("toString", Collections.emptyList(), StringClass));
    FieldSignature stringField = new FieldSignature(StringClass, "a", StringClass);
    Immediate stringConstant = new StringConstant("String", StringClass);
    listWithAllValues.add(BooleanConstant.getInstance(true));
    listWithAllValues.add(DoubleConstant.getInstance(2.5));
    listWithAllValues.add(FloatConstant.getInstance(2.5f));
    listWithAllValues.add(IntConstant.getInstance(3));
    listWithAllValues.add(LongConstant.getInstance(3L));
    listWithAllValues.add(stringConstant);
    listWithAllValues.add(JavaJimple.getInstance().newEnumConstant("3", "EnumTest"));
    listWithAllValues.add(JavaJimple.getInstance().newClassConstant("java/lang/String"));
    listWithAllValues.add(JavaJimple.getInstance().newMethodHandle(toStringMethod, 5));
    listWithAllValues.add(new MethodType(toStringMethod.getSubSignature(), StringClass));
    listWithAllValues.add(new JAddExpr(stringConstant, stringConstant));
    listWithAllValues.add(new JAndExpr(stringConstant, stringConstant));
    listWithAllValues.add(new JCmpExpr(stringConstant, stringConstant));
    listWithAllValues.add(new JCmpgExpr(stringConstant, stringConstant));
    listWithAllValues.add(new JCmplExpr(stringConstant, stringConstant));
    listWithAllValues.add(new JDivExpr(stringConstant, stringConstant));
    listWithAllValues.add(new JEqExpr(stringConstant, stringConstant));
    listWithAllValues.add(new JNeExpr(stringConstant, stringConstant));
    listWithAllValues.add(new JGeExpr(stringConstant, stringConstant));
    listWithAllValues.add(new JGtExpr(stringConstant, stringConstant));
    listWithAllValues.add(new JLeExpr(stringConstant, stringConstant));
    listWithAllValues.add(new JMulExpr(stringConstant, stringConstant));
    listWithAllValues.add(new JOrExpr(stringConstant, stringConstant));
    listWithAllValues.add(new JRemExpr(stringConstant, stringConstant));
    listWithAllValues.add(new JShlExpr(stringConstant, stringConstant));
    listWithAllValues.add(new JShrExpr(stringConstant, stringConstant));
    listWithAllValues.add(new JUshrExpr(stringConstant, stringConstant));
    listWithAllValues.add(new JSubExpr(stringConstant, stringConstant));
    listWithAllValues.add(new JXorExpr(stringConstant, stringConstant));
    listWithAllValues.add(
        new JSpecialInvokeExpr(
            new Local("a", StringClass),
            toStringMethod,
            Collections.singletonList(stringConstant)));
    listWithAllValues.add(
        new JVirtualInvokeExpr(
            new Local("a", StringClass),
            toStringMethod,
            Collections.singletonList(stringConstant)));
    listWithAllValues.add(
        new JInterfaceInvokeExpr(
            new Local("a", StringClass),
            toStringMethod,
            Collections.singletonList(stringConstant)));
    listWithAllValues.add(
        new JDynamicInvokeExpr(
            toStringMethod,
            Collections.singletonList(stringConstant),
            new MethodSignature(
                identifierFactory.getClassType(JDynamicInvokeExpr.INVOKEDYNAMIC_DUMMY_CLASS_NAME),
                toStringMethod.getSubSignature()),
            Collections.singletonList(stringConstant)));
    listWithAllValues.add(new JCastExpr(stringConstant, StringClass));
    listWithAllValues.add(new JInstanceOfExpr(stringConstant, StringClass));
    listWithAllValues.add(new JLengthExpr(stringConstant));
    listWithAllValues.add(new JNegExpr(stringConstant));
    listWithAllValues.add(new JStaticFieldRef(stringField));
    listWithAllValues.add(new JInstanceFieldRef(new Local("a", StringClass), stringField));
    listWithAllValues.add(new JArrayRef(new Local("a", StringClass), stringConstant));
    listWithAllValues.add(new JParameterRef(StringClass, 3));
    listWithAllValues.add(new JCaughtExceptionRef(StringClass));
    listWithAllValues.add(new JThisRef(StringClass));
    listWithAllValues.add(new Local("a", StringClass));
    listWithAllValues.add(
        new JPhiExpr(Collections.singletonList(new Local("a", StringClass)), new HashMap<>()));
  }
}<|MERGE_RESOLUTION|>--- conflicted
+++ resolved
@@ -64,12 +64,8 @@
 import sootup.core.types.ClassType;
 import sootup.core.types.PrimitiveType;
 import sootup.core.views.View;
-<<<<<<< HEAD
 import sootup.java.bytecode.inputlocation.JavaClassPathAnalysisInputLocation;
-=======
 import sootup.java.bytecode.inputlocation.DefaultRTJarAnalysisInputLocation;
-import sootup.java.core.JavaProject;
->>>>>>> 8169e2d7
 import sootup.java.core.JavaSootClass;
 import sootup.java.core.language.JavaJimple;
 import sootup.java.core.views.JavaView;
@@ -78,19 +74,8 @@
 public class InstantiateClassValueVisitorTest {
   @Test
   public void testVisitor() {
-<<<<<<< HEAD
     View<JavaSootClass> view =
-        new JavaView(
-            new JavaClassPathAnalysisInputLocation(
-                System.getProperty("java.home") + "/lib/rt.jar"));
-=======
-
-    JavaProject javaProject =
-        JavaProject.builder(new JavaLanguage(8))
-            .addInputLocation(new DefaultRTJarAnalysisInputLocation())
-            .build();
-    View<JavaSootClass> view = javaProject.createView();
->>>>>>> 8169e2d7
+        new JavaView(new DefaultRTJarAnalysisInputLocation());
     IdentifierFactory identifierFactory = view.getIdentifierFactory();
 
     InstantiateClassValueVisitor instantiateVisitor = new InstantiateClassValueVisitor();
