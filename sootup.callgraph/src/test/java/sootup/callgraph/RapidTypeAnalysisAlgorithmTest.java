package sootup.callgraph;

import static junit.framework.TestCase.*;

import categories.Java8Test;
import java.util.Collections;
import org.junit.Test;
import org.junit.experimental.categories.Category;
import sootup.core.signatures.MethodSignature;
import sootup.java.core.views.JavaView;

/** @author Kadiray Karakaya, Jonas Klauke */
@Category(Java8Test.class)
public class RapidTypeAnalysisAlgorithmTest extends CallGraphTestBase<RapidTypeAnalysisAlgorithm> {

  @Override
  protected RapidTypeAnalysisAlgorithm createAlgorithm(JavaView view) {
    return new RapidTypeAnalysisAlgorithm(view);
  }

  /**
   * Testing the call graph generation using RTA on a code example
   *
   * <p>In this testcase, the call graph of Example1 in folder {@link callgraph.Misc} is created
   * using RTA. The testcase expects a call from main to the constructors of B,C, and E The virtual
   * call print is resolved to calls to B.print, C.print, and E.print, since the types were
   * instantiated. Overall, 6 calls are expected in the main method. the constructor of B is called
   * directly and indirectly by C, since B is the super class of C.
   */
  @Test
  public void testMiscExample1() {
    CallGraph cg = loadCallGraph("Misc", "example1.Example");

    MethodSignature constructorA =
        identifierFactory.getMethodSignature(
            identifierFactory.getClassType("example1.A"),
            "<init>",
            "void",
            Collections.emptyList());

    MethodSignature constructorB =
        identifierFactory.getMethodSignature(
            identifierFactory.getClassType("example1.B"),
            "<init>",
            "void",
            Collections.emptyList());

    MethodSignature constructorC =
        identifierFactory.getMethodSignature(
            identifierFactory.getClassType("example1.C"),
            "<init>",
            "void",
            Collections.emptyList());

    MethodSignature constructorD =
        identifierFactory.getMethodSignature(
            identifierFactory.getClassType("example1.D"),
            "<init>",
            "void",
            Collections.emptyList());

    MethodSignature constructorE =
        identifierFactory.getMethodSignature(
            identifierFactory.getClassType("example1.E"),
            "<init>",
            "void",
            Collections.emptyList());

    MethodSignature virtualMethodA =
        identifierFactory.getMethodSignature(
            identifierFactory.getClassType("example1.A"),
            "virtualDispatch",
            "void",
            Collections.emptyList());

    MethodSignature virtualMethodB =
        identifierFactory.getMethodSignature(
            identifierFactory.getClassType("example1.B"),
            "virtualDispatch",
            "void",
            Collections.emptyList());

    MethodSignature virtualMethodC =
        identifierFactory.getMethodSignature(
            identifierFactory.getClassType("example1.C"),
            "virtualDispatch",
            "void",
            Collections.emptyList());

    MethodSignature virtualMethodD =
        identifierFactory.getMethodSignature(
            identifierFactory.getClassType("example1.D"),
            "virtualDispatch",
            "void",
            Collections.emptyList());

    MethodSignature virtualMethodE =
        identifierFactory.getMethodSignature(
            identifierFactory.getClassType("example1.E"),
            "virtualDispatch",
            "void",
            Collections.emptyList());

    MethodSignature staticMethodA =
        identifierFactory.getMethodSignature(
            identifierFactory.getClassType("example1.A"),
            "staticDispatch",
            "void",
            Collections.singletonList("java.lang.Object"));

    MethodSignature staticMethodB =
        identifierFactory.getMethodSignature(
            identifierFactory.getClassType("example1.B"),
            "staticDispatch",
            "void",
            Collections.singletonList("java.lang.Object"));

    MethodSignature staticMethodC =
        identifierFactory.getMethodSignature(
            identifierFactory.getClassType("example1.C"),
            "staticDispatch",
            "void",
            Collections.singletonList("java.lang.Object"));

    MethodSignature staticMethodD =
        identifierFactory.getMethodSignature(
            identifierFactory.getClassType("example1.D"),
            "staticDispatch",
            "void",
            Collections.singletonList("java.lang.Object"));

    MethodSignature staticMethodE =
        identifierFactory.getMethodSignature(
            identifierFactory.getClassType("example1.E"),
            "staticDispatch",
            "void",
            Collections.singletonList("java.lang.Object"));

    MethodSignature clinitObject =
        identifierFactory.getMethodSignature(
            identifierFactory.getClassType("java.lang.Object"),
            "<clinit>",
            "void",
            Collections.emptyList());

    assertFalse(cg.containsCall(mainMethodSignature, constructorA));
    assertTrue(cg.containsCall(mainMethodSignature, constructorB));
    assertTrue(cg.containsCall(mainMethodSignature, constructorC));
    assertFalse(cg.containsCall(mainMethodSignature, constructorD));
    assertTrue(cg.containsCall(mainMethodSignature, constructorE));

    assertFalse(cg.containsMethod(staticMethodA));
    assertTrue(cg.containsCall(mainMethodSignature, staticMethodB));
    assertFalse(cg.containsMethod(staticMethodC));
    assertFalse(cg.containsMethod(staticMethodD));
    assertFalse(cg.containsMethod(staticMethodE));

    assertFalse(cg.containsMethod(virtualMethodA));
    assertTrue(cg.containsCall(mainMethodSignature, virtualMethodB));
    assertFalse(cg.containsMethod(virtualMethodC));
    assertTrue(cg.containsCall(mainMethodSignature, virtualMethodD));
    assertTrue(cg.containsCall(mainMethodSignature, virtualMethodE));

    assertTrue(cg.containsCall(mainMethodSignature, clinitObject));

    assertEquals(8, cg.callsFrom(mainMethodSignature).size());

    assertEquals(1, cg.callsTo(constructorB).size());
    assertEquals(1, cg.callsTo(constructorC).size());
    assertEquals(1, cg.callsTo(constructorE).size());
    assertEquals(1, cg.callsTo(staticMethodB).size());
    assertEquals(1, cg.callsTo(virtualMethodB).size());
    assertEquals(1, cg.callsTo(virtualMethodD).size());
    assertEquals(1, cg.callsTo(virtualMethodE).size());

    assertEquals(0, cg.callsFrom(staticMethodB).size());
    assertEquals(0, cg.callsFrom(virtualMethodB).size());
    assertEquals(0, cg.callsFrom(virtualMethodD).size());
    assertEquals(0, cg.callsFrom(virtualMethodE).size());

    assertEquals(
        cg.toString().replace("\n", "").replace("\t", ""),
<<<<<<< HEAD
        "GraphBasedCallGraph(15):"
=======
        "GraphBasedCallGraph(13):"
>>>>>>> f9dfcdfc
            + "<example1.A: void <init>()>:"
            + "to <java.lang.Object: void <init>()>"
            + "from <example1.B: void <init>()>"
            + "from <example1.D: void <init>()>"
            + "from <example1.E: void <init>()>"
<<<<<<< HEAD
            + ""
            + "<example1.B: void <init>()>:"
            + "to <example1.A: void <init>()>"
            + "from <example1.Example: void main(java.lang.String[])>"
            + ""
            + "<example1.B: void staticDispatch(java.lang.Object)>:"
            + "from <example1.Example: void main(java.lang.String[])>"
            + ""
            + "<example1.B: void virtualDispatch()>:"
            + "from <example1.Example: void main(java.lang.String[])>"
            + ""
            + "<example1.C: void <init>()>:"
            + "to <example1.D: void <init>()>"
            + "from <example1.Example: void main(java.lang.String[])>"
            + ""
            + "<example1.D: void <init>()>:"
            + "to <example1.A: void <init>()>"
            + "from <example1.C: void <init>()>"
            + ""
            + "<example1.D: void virtualDispatch()>:"
            + "from <example1.Example: void main(java.lang.String[])>"
            + ""
            + "<example1.E: void <init>()>:"
            + "to <example1.A: void <init>()>"
            + "from <example1.Example: void main(java.lang.String[])>"
            + ""
            + "<example1.E: void virtualDispatch()>:"
            + "from <example1.Example: void main(java.lang.String[])>"
            + ""
=======
            + "<example1.B: void <init>()>:"
            + "to <example1.A: void <init>()>"
            + "from <example1.Example: void main(java.lang.String[])>"
            + "<example1.B: void staticDispatch(java.lang.Object)>:"
            + "from <example1.Example: void main(java.lang.String[])>"
            + "<example1.B: void virtualDispatch()>:"
            + "from <example1.Example: void main(java.lang.String[])>"
            + "<example1.C: void <init>()>:"
            + "to <example1.D: void <init>()>"
            + "from <example1.Example: void main(java.lang.String[])>"
            + "<example1.D: void <init>()>:"
            + "to <example1.A: void <init>()>"
            + "from <example1.C: void <init>()>"
            + "<example1.D: void virtualDispatch()>:"
            + "from <example1.Example: void main(java.lang.String[])>"
            + "<example1.E: void <init>()>:"
            + "to <example1.A: void <init>()>"
            + "from <example1.Example: void main(java.lang.String[])>"
            + "<example1.E: void virtualDispatch()>:"
            + "from <example1.Example: void main(java.lang.String[])>"
>>>>>>> f9dfcdfc
            + "<example1.Example: void main(java.lang.String[])>:"
            + "to <example1.B: void <init>()>"
            + "to <example1.B: void staticDispatch(java.lang.Object)>"
            + "to <example1.B: void virtualDispatch()>"
            + "to <example1.C: void <init>()>"
            + "to <example1.D: void virtualDispatch()>"
            + "to <example1.E: void <init>()>"
            + "to <example1.E: void virtualDispatch()>"
            + "to <java.lang.Object: void <clinit>()>"
<<<<<<< HEAD
            + ""
            + "<java.lang.Object: void <clinit>()>:"
            + "to <java.lang.Object: void <clinit>()>"
            + "to <java.lang.Object: void registerNatives()>"
            + "from <example1.Example: void main(java.lang.String[])>"
            + "from <java.lang.Object: void <clinit>()>"
            + ""
            + "<java.lang.Object: void <init>()>:"
            + "from <example1.A: void <init>()>"
            + ""
            + "<java.lang.Object: void registerNatives()>:"
            + "from <java.lang.Object: void <clinit>()>");
=======
            + "<java.lang.Object: void <clinit>()>:"
            + "from <example1.Example: void main(java.lang.String[])>"
            + "<java.lang.Object: void <init>()>:"
            + "from <example1.A: void <init>()>");
>>>>>>> f9dfcdfc
  }

  @Test
  public void testRevisitMethod() {
    /* We expect a call edge from RevisitedMethod.alreadyVisitedMethod to A.newTarget, B.newTarget and C.newTarget*/
    CallGraph cg = loadCallGraph("Misc", "revisit.RevisitedMethod");

    MethodSignature alreadyVisitedMethod =
        identifierFactory.getMethodSignature(
            identifierFactory.getClassType("revisit.RevisitedMethod"),
            "alreadyVisitedMethod",
            "void",
            Collections.singletonList("revisit.A"));

    MethodSignature newTargetA =
        identifierFactory.getMethodSignature(
            identifierFactory.getClassType("revisit.A"),
            "newTarget",
            "int",
            Collections.emptyList());
    MethodSignature newTargetB =
        identifierFactory.getMethodSignature(
            identifierFactory.getClassType("revisit.B"),
            "newTarget",
            "int",
            Collections.emptyList());
    MethodSignature newTargetC =
        identifierFactory.getMethodSignature(
            identifierFactory.getClassType("revisit.C"),
            "newTarget",
            "int",
            Collections.emptyList());

    assertFalse(cg.containsCall(alreadyVisitedMethod, newTargetA));
    assertTrue(cg.containsCall(alreadyVisitedMethod, newTargetB));
    assertTrue(cg.containsCall(alreadyVisitedMethod, newTargetC));
  }

  @Test
  public void testRecursiveRevisitMethod() {
    /* We expect a call edge from RecursiveRevisitedMethod.alreadyVisitedMethod to A.newTarget, B.newTarget and C.newTarget*/
    CallGraph cg = loadCallGraph("Misc", "revisitrecur.RecursiveRevisitedMethod");

    MethodSignature alreadyVisitedMethod =
        identifierFactory.getMethodSignature(
            identifierFactory.getClassType("revisitrecur.RecursiveRevisitedMethod"),
            "recursiveAlreadyVisitedMethod",
            "void",
            Collections.singletonList("revisitrecur.A"));

    MethodSignature newTargetA =
        identifierFactory.getMethodSignature(
            identifierFactory.getClassType("revisitrecur.A"),
            "newTarget",
            "int",
            Collections.emptyList());
    MethodSignature newTargetB =
        identifierFactory.getMethodSignature(
            identifierFactory.getClassType("revisitrecur.B"),
            "newTarget",
            "int",
            Collections.emptyList());
    MethodSignature newTargetC =
        identifierFactory.getMethodSignature(
            identifierFactory.getClassType("revisitrecur.C"),
            "newTarget",
            "int",
            Collections.emptyList());

    assertFalse(cg.containsCall(alreadyVisitedMethod, newTargetA));
    assertTrue(cg.containsCall(alreadyVisitedMethod, newTargetB));
    assertTrue(cg.containsCall(alreadyVisitedMethod, newTargetC));
  }

  @Test
  public void testInstantiatedClassInClinit() {
    CallGraph cg = loadCallGraph("RTA", false, "cic.Class");
    MethodSignature instantiatedClassMethod =
        identifierFactory.getMethodSignature(
            identifierFactory.getClassType("cic.SubClass"),
            "method",
            "void",
            Collections.emptyList());

    MethodSignature nonInstantiatedClassMethod =
        identifierFactory.getMethodSignature(
            identifierFactory.getClassType("cic.SuperClass"),
            "method",
            "void",
            Collections.emptyList());
    assertTrue(cg.containsCall(mainMethodSignature, instantiatedClassMethod));
    assertFalse(cg.containsCall(mainMethodSignature, nonInstantiatedClassMethod));
  }

  @Test
  public void testLaterInstantiatedClass() {
    CallGraph cg = loadCallGraph("RTA", false, "lic.Class");
    MethodSignature instantiatedClassMethod =
        identifierFactory.getMethodSignature(
            identifierFactory.getClassType("lic.InstantiatedClass"),
            "method",
            "void",
            Collections.emptyList());
    assertTrue(cg.containsCall(mainMethodSignature, instantiatedClassMethod));
  }
}<|MERGE_RESOLUTION|>--- conflicted
+++ resolved
@@ -180,47 +180,12 @@
 
     assertEquals(
         cg.toString().replace("\n", "").replace("\t", ""),
-<<<<<<< HEAD
-        "GraphBasedCallGraph(15):"
-=======
         "GraphBasedCallGraph(13):"
->>>>>>> f9dfcdfc
             + "<example1.A: void <init>()>:"
             + "to <java.lang.Object: void <init>()>"
             + "from <example1.B: void <init>()>"
             + "from <example1.D: void <init>()>"
             + "from <example1.E: void <init>()>"
-<<<<<<< HEAD
-            + ""
-            + "<example1.B: void <init>()>:"
-            + "to <example1.A: void <init>()>"
-            + "from <example1.Example: void main(java.lang.String[])>"
-            + ""
-            + "<example1.B: void staticDispatch(java.lang.Object)>:"
-            + "from <example1.Example: void main(java.lang.String[])>"
-            + ""
-            + "<example1.B: void virtualDispatch()>:"
-            + "from <example1.Example: void main(java.lang.String[])>"
-            + ""
-            + "<example1.C: void <init>()>:"
-            + "to <example1.D: void <init>()>"
-            + "from <example1.Example: void main(java.lang.String[])>"
-            + ""
-            + "<example1.D: void <init>()>:"
-            + "to <example1.A: void <init>()>"
-            + "from <example1.C: void <init>()>"
-            + ""
-            + "<example1.D: void virtualDispatch()>:"
-            + "from <example1.Example: void main(java.lang.String[])>"
-            + ""
-            + "<example1.E: void <init>()>:"
-            + "to <example1.A: void <init>()>"
-            + "from <example1.Example: void main(java.lang.String[])>"
-            + ""
-            + "<example1.E: void virtualDispatch()>:"
-            + "from <example1.Example: void main(java.lang.String[])>"
-            + ""
-=======
             + "<example1.B: void <init>()>:"
             + "to <example1.A: void <init>()>"
             + "from <example1.Example: void main(java.lang.String[])>"
@@ -241,7 +206,6 @@
             + "from <example1.Example: void main(java.lang.String[])>"
             + "<example1.E: void virtualDispatch()>:"
             + "from <example1.Example: void main(java.lang.String[])>"
->>>>>>> f9dfcdfc
             + "<example1.Example: void main(java.lang.String[])>:"
             + "to <example1.B: void <init>()>"
             + "to <example1.B: void staticDispatch(java.lang.Object)>"
@@ -251,25 +215,10 @@
             + "to <example1.E: void <init>()>"
             + "to <example1.E: void virtualDispatch()>"
             + "to <java.lang.Object: void <clinit>()>"
-<<<<<<< HEAD
-            + ""
-            + "<java.lang.Object: void <clinit>()>:"
-            + "to <java.lang.Object: void <clinit>()>"
-            + "to <java.lang.Object: void registerNatives()>"
-            + "from <example1.Example: void main(java.lang.String[])>"
-            + "from <java.lang.Object: void <clinit>()>"
-            + ""
-            + "<java.lang.Object: void <init>()>:"
-            + "from <example1.A: void <init>()>"
-            + ""
-            + "<java.lang.Object: void registerNatives()>:"
-            + "from <java.lang.Object: void <clinit>()>");
-=======
             + "<java.lang.Object: void <clinit>()>:"
             + "from <example1.Example: void main(java.lang.String[])>"
             + "<java.lang.Object: void <init>()>:"
             + "from <example1.A: void <init>()>");
->>>>>>> f9dfcdfc
   }
 
   @Test
