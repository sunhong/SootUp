<project xmlns="http://maven.apache.org/POM/4.0.0"
	xmlns:xsi="http://www.w3.org/2001/XMLSchema-instance"
	xsi:schemaLocation="http://maven.apache.org/POM/4.0.0 http://maven.apache.org/maven-v4_0_0.xsd">
	<modelVersion>4.0.0</modelVersion>

	<name>SootUp Callgraph</name>
	<artifactId>sootup.callgraph</artifactId>
	<packaging>jar</packaging>
	<parent>
		<groupId>org.soot-oss</groupId>
		<artifactId>sootup</artifactId>
		<version>1.1.2-SNAPSHOT</version>
	</parent>

<<<<<<< HEAD
	<dependencyManagement>
		<dependencies>
			<dependency>
				<groupId>org.soot-oss</groupId>
				<artifactId>sootup.java.sourcecode</artifactId>
				<version>1.1.2-SNAPSHOT</version>
				<type>pom</type>
				<scope>import</scope>
			</dependency>
		</dependencies>
	</dependencyManagement>

=======
>>>>>>> f9dfcdfc
	<dependencies>
		<dependency>
			<groupId>org.soot-oss</groupId>
			<artifactId>sootup.core</artifactId>
<<<<<<< HEAD
			<version>1.1.2-SNAPSHOT</version>
=======
			<version>${project.version}</version>
>>>>>>> f9dfcdfc
		</dependency>
		<dependency>
			<groupId>org.soot-oss</groupId>
			<artifactId>sootup.java.core</artifactId>
<<<<<<< HEAD
			<version>1.1.2-SNAPSHOT</version>
=======
			<version>${project.version}</version>
>>>>>>> f9dfcdfc
		</dependency>
		<dependency>
			<groupId>org.soot-oss</groupId>
			<artifactId>sootup.java.bytecode</artifactId>
<<<<<<< HEAD
			<version>1.1.2-SNAPSHOT</version>
=======
			<version>${project.version}</version>
>>>>>>> f9dfcdfc
			<scope>test</scope>
		</dependency>
		<dependency>
			<groupId>org.soot-oss</groupId>
			<artifactId>sootup.java.sourcecode</artifactId>
<<<<<<< HEAD
			<version>1.1.2-SNAPSHOT</version>
=======
			<version>${project.version}</version>
>>>>>>> f9dfcdfc
			<scope>test</scope>
		</dependency>
		<dependency>
				<groupId>org.soot-oss</groupId>
				<artifactId>sootup.jimple.parser</artifactId>
				<version>${project.version}</version>
				<scope>test</scope>
		</dependency>

		<dependency>
			<groupId>org.jgrapht</groupId>
			<artifactId>jgrapht-core</artifactId>
			<version>1.3.1</version>
		</dependency>
<<<<<<< HEAD
        <dependency>
            <groupId>org.soot-oss</groupId>
            <artifactId>sootup.jimple.parser</artifactId>
            <version>1.1.2-SNAPSHOT</version>
            <scope>test</scope>
        </dependency>
    </dependencies>
=======
	</dependencies>
>>>>>>> f9dfcdfc

</project><|MERGE_RESOLUTION|>--- conflicted
+++ resolved
@@ -12,58 +12,27 @@
 		<version>1.1.2-SNAPSHOT</version>
 	</parent>
 
-<<<<<<< HEAD
-	<dependencyManagement>
-		<dependencies>
-			<dependency>
-				<groupId>org.soot-oss</groupId>
-				<artifactId>sootup.java.sourcecode</artifactId>
-				<version>1.1.2-SNAPSHOT</version>
-				<type>pom</type>
-				<scope>import</scope>
-			</dependency>
-		</dependencies>
-	</dependencyManagement>
-
-=======
->>>>>>> f9dfcdfc
 	<dependencies>
 		<dependency>
 			<groupId>org.soot-oss</groupId>
 			<artifactId>sootup.core</artifactId>
-<<<<<<< HEAD
-			<version>1.1.2-SNAPSHOT</version>
-=======
 			<version>${project.version}</version>
->>>>>>> f9dfcdfc
 		</dependency>
 		<dependency>
 			<groupId>org.soot-oss</groupId>
 			<artifactId>sootup.java.core</artifactId>
-<<<<<<< HEAD
-			<version>1.1.2-SNAPSHOT</version>
-=======
 			<version>${project.version}</version>
->>>>>>> f9dfcdfc
 		</dependency>
 		<dependency>
 			<groupId>org.soot-oss</groupId>
 			<artifactId>sootup.java.bytecode</artifactId>
-<<<<<<< HEAD
-			<version>1.1.2-SNAPSHOT</version>
-=======
 			<version>${project.version}</version>
->>>>>>> f9dfcdfc
 			<scope>test</scope>
 		</dependency>
 		<dependency>
 			<groupId>org.soot-oss</groupId>
 			<artifactId>sootup.java.sourcecode</artifactId>
-<<<<<<< HEAD
-			<version>1.1.2-SNAPSHOT</version>
-=======
 			<version>${project.version}</version>
->>>>>>> f9dfcdfc
 			<scope>test</scope>
 		</dependency>
 		<dependency>
@@ -78,16 +47,6 @@
 			<artifactId>jgrapht-core</artifactId>
 			<version>1.3.1</version>
 		</dependency>
-<<<<<<< HEAD
-        <dependency>
-            <groupId>org.soot-oss</groupId>
-            <artifactId>sootup.jimple.parser</artifactId>
-            <version>1.1.2-SNAPSHOT</version>
-            <scope>test</scope>
-        </dependency>
-    </dependencies>
-=======
 	</dependencies>
->>>>>>> f9dfcdfc
 
 </project>