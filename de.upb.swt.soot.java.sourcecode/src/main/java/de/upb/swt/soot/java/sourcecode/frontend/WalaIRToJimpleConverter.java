package de.upb.swt.soot.java.sourcecode.frontend;

import com.ibm.wala.cast.loader.AstClass;
import com.ibm.wala.cast.loader.AstField;
import com.ibm.wala.cast.loader.AstMethod;
import com.ibm.wala.cast.loader.AstMethod.DebuggingInformation;
import com.ibm.wala.cast.tree.CAstSourcePositionMap.Position;
import com.ibm.wala.cfg.AbstractCFG;
import com.ibm.wala.classLoader.IClass;
import com.ibm.wala.classLoader.IField;
import com.ibm.wala.classLoader.IMethod;
import com.ibm.wala.shrikeCT.ClassConstants;
import com.ibm.wala.shrikeCT.InvalidClassFileException;
import com.ibm.wala.ssa.SSAInstruction;
import com.ibm.wala.types.TypeReference;
import com.ibm.wala.util.collections.HashSetFactory;
import com.ibm.wala.util.intset.BitVector;
import com.ibm.wala.util.intset.FixedSizeBitVector;
import de.upb.swt.soot.core.frontend.OverridingClassSource;
import de.upb.swt.soot.core.frontend.OverridingMethodSource;
import de.upb.swt.soot.core.inputlocation.AnalysisInputLocation;
import de.upb.swt.soot.core.jimple.Jimple;
import de.upb.swt.soot.core.jimple.basic.Local;
import de.upb.swt.soot.core.jimple.basic.LocalGenerator;
import de.upb.swt.soot.core.jimple.basic.StmtPositionInfo;
import de.upb.swt.soot.core.jimple.common.stmt.JReturnVoidStmt;
import de.upb.swt.soot.core.jimple.common.stmt.JThrowStmt;
import de.upb.swt.soot.core.jimple.common.stmt.Stmt;
import de.upb.swt.soot.core.model.Body;
import de.upb.swt.soot.core.model.Modifier;
import de.upb.swt.soot.core.model.SootClass;
import de.upb.swt.soot.core.model.SootField;
import de.upb.swt.soot.core.model.SootMethod;
import de.upb.swt.soot.core.model.SourceType;
import de.upb.swt.soot.core.signatures.FieldSignature;
import de.upb.swt.soot.core.signatures.MethodSignature;
import de.upb.swt.soot.core.types.ClassType;
import de.upb.swt.soot.core.types.NullType;
import de.upb.swt.soot.core.types.PrimitiveType;
import de.upb.swt.soot.core.types.Type;
import de.upb.swt.soot.core.types.VoidType;
import de.upb.swt.soot.java.core.*;
import de.upb.swt.soot.java.core.types.JavaClassType;
import de.upb.swt.soot.java.sourcecode.inputlocation.JavaSourcePathAnalysisInputLocation;
import java.net.URL;
import java.nio.file.Path;
import java.nio.file.Paths;
import java.util.*;
import javax.annotation.Nonnull;

/**
 * Converter which converts WALA IR to jimple.
 *
 * @author Linghui Luo
 */
public class WalaIRToJimpleConverter {

  final JavaIdentifierFactory identifierFactory;
  private final AnalysisInputLocation srcNamespace;
  private final HashMap<String, Integer> clsWithInnerCls;
  private final HashMap<String, String> walaToSootNameTable;
  private Set<SootField> sootFields;

  private Stmt rememberedStmt;
  private boolean isFirstStmtSet;

  public WalaIRToJimpleConverter(@Nonnull Set<String> sourceDirPath) {
    srcNamespace = new JavaSourcePathAnalysisInputLocation(sourceDirPath);
    // TODO: [ms] get identifierFactory from view - view can hold a different implementation
    identifierFactory = JavaIdentifierFactory.getInstance();
    clsWithInnerCls = new HashMap<>();
    walaToSootNameTable = new HashMap<>();
  }

  /**
   * Convert a wala {@link AstClass} to {@link SootClass}.
   *
   * @return A SootClass converted from walaClass
   */
  // TODO: remove deprecated
  @Deprecated
  public SootClass convertClass(AstClass walaClass) {
    JavaSootClassSource classSource = convertToClassSource(walaClass);
    // TODO: [ms] fix fixed SourceType - get it from project
    return new JavaSootClass(classSource, SourceType.Application);
  }

  JavaSootClassSource convertToClassSource(AstClass walaClass) {
    String fullyQualifiedClassName = convertClassNameFromWala(walaClass.getName().toString());
    JavaClassType classSig = identifierFactory.getClassType(fullyQualifiedClassName);
    // get super class
    IClass sc = walaClass.getSuperclass();
    JavaClassType superClass = null;
    if (sc != null) {
      superClass =
          identifierFactory.getClassType(convertClassNameFromWala(sc.getName().toString()));
    }

    // get interfaces
    Set<ClassType> interfaces = new HashSet<>();
    for (IClass i : walaClass.getDirectInterfaces()) {
      JavaClassType inter =
          identifierFactory.getClassType(convertClassNameFromWala(i.getName().toString()));
      interfaces.add(inter);
    }

    // get outer class
    JavaClassType outerClass = null;
    if (walaClass instanceof com.ibm.wala.cast.java.loader.JavaSourceLoaderImpl.JavaClass) {
      com.ibm.wala.cast.java.loader.JavaSourceLoaderImpl.JavaClass javaClass =
          (com.ibm.wala.cast.java.loader.JavaSourceLoaderImpl.JavaClass) walaClass;
      IClass ec = javaClass.getEnclosingClass();
      if (ec != null) {
        outerClass =
            identifierFactory.getClassType(convertClassNameFromWala(ec.getName().toString()));
      }
    }

    // add source position
    Position position = walaClass.getSourcePosition();

    // convert modifiers
    EnumSet<Modifier> modifiers = converModifiers(walaClass);

    // convert fields
    Set<IField> fields = HashSetFactory.make(walaClass.getDeclaredInstanceFields());
    fields.addAll(walaClass.getDeclaredStaticFields());
    sootFields = new HashSet<>();
    for (IField walaField : fields) {
      SootField sootField = convertField(classSig, (AstField) walaField);
      sootFields.add(sootField);
    }

    if (outerClass != null) {
      // create enclosing reference to outerClass
      FieldSignature signature =
          identifierFactory.getFieldSignature("this$0", classSig, outerClass);
      SootField enclosingObject = new SootField(signature, EnumSet.of(Modifier.FINAL));
      sootFields.add(enclosingObject);
    }

    // convert methods
    Set<SootMethod> sootMethods = new HashSet<>();

    for (IMethod walaMethod : walaClass.getDeclaredMethods()) {
      SootMethod sootMethod = convertMethod(classSig, (AstMethod) walaMethod);
      sootMethods.add(sootMethod);
    }

    return createClassSource(
        walaClass,
        superClass,
        interfaces,
        outerClass,
        sootFields,
        sootMethods,
        position,
        modifiers,
        Collections.emptyList() // TODO:[ms] implement annotations);
        );
  }

  /** Create a {@link OverridingClassSource} object for the given walaClass. */
  public OverridingJavaClassSource createClassSource(
      AstClass walaClass,
      JavaClassType superClass,
      Set<ClassType> interfaces,
      JavaClassType outerClass,
      Set<SootField> sootFields,
      Set<SootMethod> sootMethods,
      Position position,
      EnumSet<Modifier> modifiers,
      Iterable<AnnotationType> annotations) {
    String fullyQualifiedClassName = convertClassNameFromWala(walaClass.getName().toString());
    JavaClassType classSignature = identifierFactory.getClassType(fullyQualifiedClassName);
    URL url = walaClass.getSourceURL();
    Path sourcePath = Paths.get(url.getPath());
    return new OverridingJavaClassSource(
        srcNamespace,
        sourcePath,
        classSignature,
        superClass,
        interfaces,
        outerClass,
        sootFields,
        sootMethods,
        convertPosition(position),
        modifiers,
        Collections.emptyList() // TODO:[ms] implement annotations
        );
  }

  /**
   * Convert a wala {@link AstField} to {@link SootField}.
   *
   * @param classSig the class owns the field
   * @param walaField the wala field
   * @return A SootField object converted from walaField.
   */
  public SootField convertField(JavaClassType classSig, AstField walaField) {
    Type type = convertType(walaField.getFieldTypeReference());
    EnumSet<Modifier> modifiers = convertModifiers(walaField);
    FieldSignature signature =
        identifierFactory.getFieldSignature(walaField.getName().toString(), classSig, type);
    return new SootField(signature, modifiers);
  }

  /**
   * Convert a wala {@link AstMethod} to {@link SootMethod} and add it into the given sootClass.
   *
   * @param classSig the SootClass which should contain the converted SootMethod
   * @param walaMethod the walMethod to be converted
   */
  public SootMethod convertMethod(JavaClassType classSig, AstMethod walaMethod) {
    // create SootMethod instance
    List<Type> paraTypes = new ArrayList<>();
    List<String> sigs = new ArrayList<>();
    if (walaMethod.symbolTable() != null) {

      for (int i = walaMethod.isStatic() ? 0 : 1; i < walaMethod.getNumberOfParameters(); i++) {
        TypeReference type = walaMethod.getParameterType(i);
        Type paraType = convertType(type);
        paraTypes.add(identifierFactory.getType(paraType.toString()));
        sigs.add(paraType.toString());
      }
    }

    Type returnType = convertType(walaMethod.getReturnType());

    EnumSet<Modifier> modifiers = convertModifiers(walaMethod);

    List<ClassType> thrownExceptions = new ArrayList<>();
    try {
      for (TypeReference exception : walaMethod.getDeclaredExceptions()) {
        String exceptionName = convertClassNameFromWala(exception.getName().toString());
        JavaClassType exceptionSig = identifierFactory.getClassType(exceptionName);
        thrownExceptions.add(exceptionSig);
      }
    } catch (UnsupportedOperationException | InvalidClassFileException e) {
      e.printStackTrace();
    }
    // add debug info
    DebuggingInformation debugInfo = walaMethod.debugInfo();
    MethodSignature methodSig =
        identifierFactory.getMethodSignature(
            walaMethod.getName().toString(), classSig, returnType.toString(), sigs);

    Body body = createBody(methodSig, modifiers, walaMethod);
    return new WalaSootMethod(
        new OverridingMethodSource(methodSig, body),
        methodSig,
        modifiers,
        thrownExceptions,
        debugInfo);
  }

  public Type convertType(TypeReference type) {
    if (type.isPrimitiveType()) {
      if (type.equals(TypeReference.Boolean)) {
        return PrimitiveType.getBoolean();
      } else if (type.equals(TypeReference.Byte)) {
        return PrimitiveType.getByte();
      } else if (type.equals(TypeReference.Char)) {
        return PrimitiveType.getChar();
      } else if (type.equals(TypeReference.Short)) {
        return PrimitiveType.getShort();
      } else if (type.equals(TypeReference.Int)) {
        return PrimitiveType.getInt();
      } else if (type.equals(TypeReference.Long)) {
        return PrimitiveType.getLong();
      } else if (type.equals(TypeReference.Float)) {
        return PrimitiveType.getFloat();
      } else if (type.equals(TypeReference.Double)) {
        return PrimitiveType.getDouble();
      } else if (type.equals(TypeReference.Void)) {
        return VoidType.getInstance();
      }
    } else if (type.isReferenceType()) {
      if (type.isArrayType()) {
        TypeReference t = type.getInnermostElementType();
        Type baseType = convertType(t);
        int dim = type.getDimensionality();
        return identifierFactory.getArrayType(baseType, dim);
      } else if (type.isClassType()) {
        if (type.equals(TypeReference.Null)) {
          return NullType.getInstance();
        } else {
          String className = convertClassNameFromWala(type.getName().toString());
          return identifierFactory.getClassType(className);
        }
      }
    }
    throw new RuntimeException("Unsupported tpye: " + type);
  }

  /** Return all modifiers for the given field. */
  public EnumSet<Modifier> convertModifiers(AstField field) {
    EnumSet<Modifier> modifiers = EnumSet.noneOf(Modifier.class);
    if (field.isFinal()) {
      modifiers.add(Modifier.FINAL);
    }
    if (field.isPrivate()) {
      modifiers.add(Modifier.PRIVATE);
    }
    if (field.isProtected()) {
      modifiers.add(Modifier.PROTECTED);
    }
    if (field.isPublic()) {
      modifiers.add(Modifier.PUBLIC);
    }
    if (field.isStatic()) {
      modifiers.add(Modifier.STATIC);
    }
    if (field.isVolatile()) {
      modifiers.add(Modifier.VOLATILE);
    }
    // TODO: TRANSIENT field
    return modifiers;
  }

  /** Return all modifiers for the given methodRef. */
  public EnumSet<Modifier> convertModifiers(AstMethod method) {
    EnumSet<Modifier> modifiers = EnumSet.noneOf(Modifier.class);
    if (method.isPrivate()) {
      modifiers.add(Modifier.PRIVATE);
    }
    if (method.isProtected()) {
      modifiers.add(Modifier.PROTECTED);
    }
    if (method.isPublic()) {
      modifiers.add(Modifier.PUBLIC);
    }
    if (method.isStatic()) {
      modifiers.add(Modifier.STATIC);
    }
    if (method.isFinal()) {
      modifiers.add(Modifier.FINAL);
    }
    if (method.isAbstract()) {
      modifiers.add(Modifier.ABSTRACT);
    }
    if (method.isSynchronized()) {
      modifiers.add(Modifier.SYNCHRONIZED);
    }
    if (method.isNative()) {
      modifiers.add(Modifier.NATIVE);
    }
    if (method.isSynthetic()) {
      modifiers.add(Modifier.SYNTHETIC);
    }
    if (method.isBridge()) {
      modifiers.add(Modifier.VOLATILE);
    }
    // TODO: strictfp and annotation
    return modifiers;
  }

  public EnumSet<Modifier> converModifiers(AstClass klass) {
    int modif = klass.getModifiers();
    EnumSet<Modifier> modifiers = EnumSet.noneOf(Modifier.class);
    if (klass.isAbstract()) {
      modifiers.add(Modifier.ABSTRACT);
    }
    if (klass.isPrivate()) {
      modifiers.add(Modifier.PRIVATE);
    }
    if (klass.isSynthetic()) {
      modifiers.add(Modifier.SYNTHETIC);
    }
    if (klass.isPublic()) {
      modifiers.add(Modifier.PUBLIC);
    }
    if (klass.isInterface()) {
      modifiers.add(Modifier.INTERFACE);
    }
    if (klass.getSuperclass().getName().toString().equals("Ljava/lang/Enum")) {
      modifiers.add(Modifier.ENUM);
    }
    if ((modif & ClassConstants.ACC_FINAL) != 0) modifiers.add(Modifier.FINAL);
    // TODO:  annotation
    return modifiers;
  }

  private void emitStmt(@Nonnull Body.BodyBuilder bodyBuilder, @Nonnull Stmt stmt) {
    if (rememberedStmt != null) {
      if (rememberedStmt.fallsThrough()) {
        // determine whether successive emitted Stmts have a flow between them
        bodyBuilder.addFlow(rememberedStmt, stmt);
      }
    } else if (!isFirstStmtSet) {
      // determine first stmt to execute
      bodyBuilder.setStartingStmt(stmt);
      isFirstStmtSet = true;
    }
    rememberedStmt = stmt;
  }

  @Nonnull
  private Body createBody(
      MethodSignature methodSignature, EnumSet<Modifier> modifiers, AstMethod walaMethod) {

<<<<<<< HEAD
    if (walaMethod.isAbstract()) {
      return Body.getEmptyBody();
    }
=======
    // reset linking information
    rememberedStmt = null;
    isFirstStmtSet = false;
>>>>>>> b3901421

    final Body.BodyBuilder builder = Body.builder();
    builder.setMethodSignature(methodSignature);

    if (walaMethod.isAbstract()) {
      return builder.build();
    }

    AbstractCFG<?, ?> cfg = walaMethod.cfg();
    if (cfg != null) {
      LocalGenerator localGenerator = new LocalGenerator(new HashSet<>());
      // convert all wala instructions to jimple statements
      SSAInstruction[] insts = (SSAInstruction[]) cfg.getInstructions();
      if (insts.length > 0) {

        // set position for body
        DebuggingInformation debugInfo = walaMethod.debugInfo();
        Position bodyPos = debugInfo.getCodeBodyPosition();

        /* Look AsmMethodSourceContent.getBody, see AsmMethodSourceContent.emitLocals(); */

        if (!Modifier.isStatic(modifiers)) {
          JavaClassType thisType = (JavaClassType) methodSignature.getDeclClassType();
          Local thisLocal = localGenerator.generateThisLocal(thisType);
          Stmt stmt =
              Jimple.newIdentityStmt(
                  thisLocal,
                  Jimple.newThisRef(thisType),
                  convertPositionInfo(debugInfo.getInstructionPosition(0), null));
          emitStmt(builder, stmt);
        }

        // wala's first parameter is the "this" reference for non-static methods
        if (walaMethod.isStatic()) {
          for (int i = 0; i < walaMethod.getNumberOfParameters(); i++) {
            Type type = convertType(walaMethod.getParameterType(i));
            Local paraLocal = localGenerator.generateParameterLocal(type, i);

            Stmt stmt =
                Jimple.newIdentityStmt(
                    paraLocal,
                    Jimple.newParameterRef(type, i),
                    convertPositionInfo(debugInfo.getInstructionPosition(0), null));
            emitStmt(builder, stmt);
          }
        } else {
          for (int i = 1; i < walaMethod.getNumberOfParameters(); i++) {
            Type type = convertType(walaMethod.getParameterType(i));
            Local paraLocal = localGenerator.generateParameterLocal(type, i);

            Stmt stmt =
                Jimple.newIdentityStmt(
                    paraLocal,
                    Jimple.newParameterRef(type, i - 1),
                    convertPositionInfo(debugInfo.getInstructionPosition(0), null));
            emitStmt(builder, stmt);
          }
        }

        InstructionConverter instConverter =
            new InstructionConverter(this, methodSignature, walaMethod, localGenerator);
        // Don't exchange, different stmts could have same ids
        HashMap<Integer, Stmt> stmt2iIndex = new HashMap<>();
        Stmt stmt = null;
        for (SSAInstruction inst : insts) {
          List<Stmt> retStmts = instConverter.convertInstruction(debugInfo, inst, stmt2iIndex);
          if (!retStmts.isEmpty()) {
            final int retStmtsSize = retStmts.size();
            stmt = retStmts.get(0);
            emitStmt(builder, stmt);
            stmt2iIndex.put(inst.iIndex(), stmt);

            for (int i = 1; i < retStmtsSize; i++) {
              stmt = retStmts.get(i);
              emitStmt(builder, stmt);
            }
          }
        }

        // add return void stmt for methods with return type being void
        if (walaMethod.getReturnType().equals(TypeReference.Void)) {
          Stmt ret;
          final boolean isImplicitLastStmtTargetOfBranchStmt = instConverter.hasJumpTarget(-1);
          final boolean validMethodLeaving =
              !(stmt instanceof JReturnVoidStmt || stmt instanceof JThrowStmt);
          if (stmt2iIndex.isEmpty() || validMethodLeaving || isImplicitLastStmtTargetOfBranchStmt) {
            // TODO? [ms] InstructionPosition of last line in the method seems strange to me ->
            // maybe use lastLine with
            // startcol: -1 because it does not exist in the source explicitly?
            ret =
                Jimple.newReturnVoidStmt(
                    convertPositionInfo(debugInfo.getInstructionPosition(insts.length - 1), null));
            emitStmt(builder, ret);
          } else {
            ret = stmt;
          }
          // needed because referencing a branch to the last stmt refers to: -1
          stmt2iIndex.put(-1, ret);
        }

        // TODO 2. convert traps
        // get exceptions which are caught
        FixedSizeBitVector blocks = cfg.getExceptionalToExit();
        final BitVector catchBlocks = cfg.getCatchBlocks();

        for (int i = 0; i < catchBlocks.length(); i++) {
          if (catchBlocks.get(i)) {
            // System.out.println(insts[i]);
          }
        }

        instConverter.setUpTargets(stmt2iIndex, builder);

        return builder
            .setLocals(localGenerator.getLocals())
            .setPosition(convertPosition(bodyPos))
            .build();
      }
    }

    throw new IllegalStateException("can not create Body - no CFG from WALA present.");
  }

  /**
   * Convert className in wala-format to soot-format, e.g., wala-format: Ljava/lang/String ->
   * soot-format: java.lang.String.
   *
   * @param className in wala-format
   * @return className in soot.format
   */
  public String convertClassNameFromWala(String className) {
    String cl = className.intern();
    final String sootName = walaToSootNameTable.get(cl);
    if (sootName != null) {
      return sootName;
    }
    StringBuilder sb = new StringBuilder();
    if (className.startsWith("L")) {
      className = className.substring(1);
      String[] subNames = className.split("/");
      boolean isSpecial = false;
      for (String subName : subNames) {
        if (subName.contains("(") || subName.contains("<")) {
          // handle anonymous or inner classes
          isSpecial = true;
          break;
        }
        sb.append(subName).append('.');
      }
      if (subNames.length != 0) {
        sb.setLength(sb.length() - 1);
      }

      if (isSpecial) {
        String lastSubName = subNames[subNames.length - 1];
        String[] temp = lastSubName.split(">");
        if (temp.length > 0) {
          String name = temp[temp.length - 1];
          if (!name.contains("$")) {
            // This is an inner class
            String outClass = sb.toString();
            int count;
            final Integer innerClassCount = clsWithInnerCls.get(outClass);
            if (innerClassCount != null) {
              count = innerClassCount + 1;
            } else {
              count = 1;
            }
            clsWithInnerCls.put(outClass, count);
            sb.append(count).append("$");
          }
          sb.append(name);
        }
      }
    } else {
      throw new RuntimeException("Can not convert WALA class name: " + className);
    }
    String ret = sb.toString();
    walaToSootNameTable.put(cl, ret);
    return ret;
  }

  /**
   * Convert className in soot-format to wala-format, e.g.,soot-format: java.lang.String.->
   * wala-format: Ljava/lang/String
   */
  public String convertClassNameFromSoot(String signature) {
    return "L" + signature.replace('.', '/');
  }

  protected void addSootField(SootField field) {
    if (this.sootFields != null) {
      this.sootFields.add(field);
    }
  }

  /*
   *   converts Wala Position to Soots Position
   * */
  public static de.upb.swt.soot.core.model.Position convertPosition(Position instructionPosition) {
    return new de.upb.swt.soot.core.model.Position(
        instructionPosition.getFirstLine(),
        instructionPosition.getFirstCol(),
        instructionPosition.getLastLine(),
        instructionPosition.getLastCol());
  }

  public static StmtPositionInfo convertPositionInfo(
      Position instructionPosition, Position[] operandPosition) {

    if (operandPosition == null) {
      return new StmtPositionInfo(convertPosition(instructionPosition), null);
    }
    de.upb.swt.soot.core.model.Position[] operandPos =
        Arrays.stream(operandPosition)
            .map(
                instrPos ->
                    instrPos == null
                        ? null
                        : new de.upb.swt.soot.core.model.Position(
                            instrPos.getFirstLine(),
                            instrPos.getFirstCol(),
                            instrPos.getLastLine(),
                            instrPos.getLastCol()))
            .toArray(de.upb.swt.soot.core.model.Position[]::new);

    return new StmtPositionInfo(convertPosition(instructionPosition), operandPos);
  }
}<|MERGE_RESOLUTION|>--- conflicted
+++ resolved
@@ -399,15 +399,9 @@
   private Body createBody(
       MethodSignature methodSignature, EnumSet<Modifier> modifiers, AstMethod walaMethod) {
 
-<<<<<<< HEAD
-    if (walaMethod.isAbstract()) {
-      return Body.getEmptyBody();
-    }
-=======
     // reset linking information
     rememberedStmt = null;
     isFirstStmtSet = false;
->>>>>>> b3901421
 
     final Body.BodyBuilder builder = Body.builder();
     builder.setMethodSignature(methodSignature);
