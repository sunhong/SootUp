--- conflicted
+++ resolved
@@ -14,12 +14,7 @@
 import com.ibm.wala.types.TypeReference;
 import com.ibm.wala.util.collections.HashSetFactory;
 import com.ibm.wala.util.intset.FixedSizeBitVector;
-<<<<<<< HEAD
-=======
-import de.upb.swt.soot.core.DefaultIdentifierFactory;
-import de.upb.swt.soot.core.IdentifierFactory;
 import de.upb.swt.soot.core.frontend.*;
->>>>>>> 36baad7f
 import de.upb.swt.soot.core.frontend.ClassSource;
 import de.upb.swt.soot.core.inputlocation.AnalysisInputLocation;
 import de.upb.swt.soot.core.jimple.basic.Local;
@@ -248,17 +243,12 @@
             walaMethod.getName().toString(), classSig, returnType.toString(), sigs);
 
     Body body = createBody(methodSig, modifiers, walaMethod);
-<<<<<<< HEAD
     return new WalaSootMethod(
-        new EagerMethodSource(methodSig, body), methodSig, modifiers, thrownExceptions, debugInfo);
-=======
-    return new de.upb.swt.soot.java.sourcecode.frontend.WalaSootMethod(
         new OverridingMethodSource(methodSig, body),
         methodSig,
         modifiers,
         thrownExceptions,
         debugInfo);
->>>>>>> 36baad7f
   }
 
   public Type convertType(TypeReference type) {
