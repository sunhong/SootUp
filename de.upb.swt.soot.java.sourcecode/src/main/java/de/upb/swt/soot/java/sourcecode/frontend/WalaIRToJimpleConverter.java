--- conflicted
+++ resolved
@@ -39,14 +39,11 @@
 import de.upb.swt.soot.core.frontend.OverridingMethodSource;
 import de.upb.swt.soot.core.inputlocation.AnalysisInputLocation;
 import de.upb.swt.soot.core.jimple.Jimple;
-<<<<<<< HEAD
+import de.upb.swt.soot.core.jimple.basic.*;
 import de.upb.swt.soot.core.jimple.basic.Local;
 import de.upb.swt.soot.core.jimple.basic.LocalGenerator;
 import de.upb.swt.soot.core.jimple.basic.NoPositionInformation;
 import de.upb.swt.soot.core.jimple.basic.StmtPositionInfo;
-=======
-import de.upb.swt.soot.core.jimple.basic.*;
->>>>>>> 81a83ca9
 import de.upb.swt.soot.core.jimple.common.stmt.JReturnVoidStmt;
 import de.upb.swt.soot.core.jimple.common.stmt.JThrowStmt;
 import de.upb.swt.soot.core.jimple.common.stmt.Stmt;
@@ -492,7 +489,7 @@
         HashMap<Integer, Stmt> index2Stmt = new HashMap<>();
         Stmt stmt = null;
         for (SSAInstruction inst : insts) {
-          List<Stmt> retStmts = instConverter.convertInstruction(inst, index2Stmt);
+          List<Stmt> retStmts = instConverter.convertInstruction(debugInfo, inst, index2Stmt);
           if (!retStmts.isEmpty()) {
             final int retStmtsSize = retStmts.size();
             stmt = retStmts.get(0);
