package de.upb.swt.soot.java.sourcecode.frontend;

import com.ibm.wala.cast.loader.AstClass;
import com.ibm.wala.cast.loader.AstField;
import com.ibm.wala.cast.loader.AstMethod;
import com.ibm.wala.cast.loader.AstMethod.DebuggingInformation;
import com.ibm.wala.cast.tree.CAstSourcePositionMap.Position;
import com.ibm.wala.cfg.AbstractCFG;
import com.ibm.wala.classLoader.IClass;
import com.ibm.wala.classLoader.IField;
import com.ibm.wala.classLoader.IMethod;
import com.ibm.wala.shrikeCT.ClassConstants;
import com.ibm.wala.shrikeCT.InvalidClassFileException;
import com.ibm.wala.ssa.SSAInstruction;
import com.ibm.wala.types.TypeReference;
import com.ibm.wala.util.collections.HashSetFactory;
import com.ibm.wala.util.intset.FixedSizeBitVector;
import de.upb.swt.soot.core.frontend.OverridingClassSource;
import de.upb.swt.soot.core.frontend.OverridingMethodSource;
import de.upb.swt.soot.core.inputlocation.AnalysisInputLocation;
import de.upb.swt.soot.core.jimple.Jimple;
import de.upb.swt.soot.core.jimple.basic.Local;
import de.upb.swt.soot.core.jimple.basic.LocalGenerator;
import de.upb.swt.soot.core.jimple.basic.StmtPositionInfo;
import de.upb.swt.soot.core.jimple.common.stmt.JReturnVoidStmt;
import de.upb.swt.soot.core.jimple.common.stmt.Stmt;
import de.upb.swt.soot.core.model.Body;
import de.upb.swt.soot.core.model.Modifier;
import de.upb.swt.soot.core.model.SootClass;
import de.upb.swt.soot.core.model.SootField;
import de.upb.swt.soot.core.model.SootMethod;
import de.upb.swt.soot.core.model.SourceType;
import de.upb.swt.soot.core.signatures.FieldSignature;
import de.upb.swt.soot.core.signatures.MethodSignature;
import de.upb.swt.soot.core.types.ClassType;
import de.upb.swt.soot.core.types.NullType;
import de.upb.swt.soot.core.types.PrimitiveType;
import de.upb.swt.soot.core.types.Type;
import de.upb.swt.soot.core.types.VoidType;
import de.upb.swt.soot.java.core.*;
import de.upb.swt.soot.java.core.types.JavaClassType;
import de.upb.swt.soot.java.sourcecode.inputlocation.JavaSourcePathAnalysisInputLocation;
import java.net.URL;
import java.nio.file.Path;
import java.nio.file.Paths;
import java.util.*;
import javax.annotation.Nonnull;

/**
 * Converter which converts WALA IR to jimple.
 *
 * @author Linghui Luo
 */
public class WalaIRToJimpleConverter {

  final JavaIdentifierFactory identifierFactory;
  private final AnalysisInputLocation srcNamespace;
  private final HashMap<String, Integer> clsWithInnerCls;
  private final HashMap<String, String> walaToSootNameTable;
  private Set<SootField> sootFields;

  public WalaIRToJimpleConverter(@Nonnull Set<String> sourceDirPath) {
    srcNamespace = new JavaSourcePathAnalysisInputLocation(sourceDirPath);
    // TODO: [ms] get identifierFactory from view - view can hold a different implementation
    identifierFactory = JavaIdentifierFactory.getInstance();
    clsWithInnerCls = new HashMap<>();
    walaToSootNameTable = new HashMap<>();
  }

  /**
   * Convert a wala {@link AstClass} to {@link SootClass}.
   *
   * @return A SootClass converted from walaClass
   */
  // TODO: remove deprecated
  @Deprecated
  public SootClass convertClass(AstClass walaClass) {
    JavaSootClassSource classSource = convertToClassSource(walaClass);
    // TODO: [ms] fix fixed SourceType - get it from project
    return new JavaSootClass(classSource, SourceType.Application);
  }

  JavaSootClassSource convertToClassSource(AstClass walaClass) {
    String fullyQualifiedClassName = convertClassNameFromWala(walaClass.getName().toString());
    JavaClassType classSig = identifierFactory.getClassType(fullyQualifiedClassName);
    // get super class
    IClass sc = walaClass.getSuperclass();
    JavaClassType superClass = null;
    if (sc != null) {
      superClass =
          identifierFactory.getClassType(convertClassNameFromWala(sc.getName().toString()));
    }

    // get interfaces
    Set<ClassType> interfaces = new HashSet<>();
    for (IClass i : walaClass.getDirectInterfaces()) {
      JavaClassType inter =
          identifierFactory.getClassType(convertClassNameFromWala(i.getName().toString()));
      interfaces.add(inter);
    }

    // get outer class
    JavaClassType outerClass = null;
    if (walaClass instanceof com.ibm.wala.cast.java.loader.JavaSourceLoaderImpl.JavaClass) {
      com.ibm.wala.cast.java.loader.JavaSourceLoaderImpl.JavaClass javaClass =
          (com.ibm.wala.cast.java.loader.JavaSourceLoaderImpl.JavaClass) walaClass;
      IClass ec = javaClass.getEnclosingClass();
      if (ec != null) {
        outerClass =
            identifierFactory.getClassType(convertClassNameFromWala(ec.getName().toString()));
      }
    }

    // add source position
    Position position = walaClass.getSourcePosition();

    // convert modifiers
    EnumSet<Modifier> modifiers = converModifiers(walaClass);

    // convert fields
    Set<IField> fields = HashSetFactory.make(walaClass.getDeclaredInstanceFields());
    fields.addAll(walaClass.getDeclaredStaticFields());
    sootFields = new HashSet<>();
    for (IField walaField : fields) {
      SootField sootField = convertField(classSig, (AstField) walaField);
      sootFields.add(sootField);
    }

    if (outerClass != null) {
      // create enclosing reference to outerClass
      FieldSignature signature =
          identifierFactory.getFieldSignature("this$0", classSig, outerClass);
      SootField enclosingObject = new SootField(signature, EnumSet.of(Modifier.FINAL));
      sootFields.add(enclosingObject);
    }

    // convert methods
    Set<SootMethod> sootMethods = new HashSet<>();

    for (IMethod walaMethod : walaClass.getDeclaredMethods()) {
      SootMethod sootMethod = convertMethod(classSig, (AstMethod) walaMethod);
      sootMethods.add(sootMethod);
    }

    return createClassSource(
        walaClass,
        superClass,
        interfaces,
        outerClass,
        sootFields,
        sootMethods,
        position,
        modifiers,
        Collections.emptyList() // TODO:[ms] implement annotations);
        );
  }

  /** Create a {@link OverridingClassSource} object for the given walaClass. */
  public OverridingJavaClassSource createClassSource(
      AstClass walaClass,
      JavaClassType superClass,
      Set<ClassType> interfaces,
      JavaClassType outerClass,
      Set<SootField> sootFields,
      Set<SootMethod> sootMethods,
      Position position,
      EnumSet<Modifier> modifiers,
      Iterable<AnnotationType> annotations) {
    String fullyQualifiedClassName = convertClassNameFromWala(walaClass.getName().toString());
    JavaClassType classSignature = identifierFactory.getClassType(fullyQualifiedClassName);
    URL url = walaClass.getSourceURL();
    Path sourcePath = Paths.get(url.getPath());
    return new OverridingJavaClassSource(
        srcNamespace,
        sourcePath,
        classSignature,
        superClass,
        interfaces,
        outerClass,
        sootFields,
        sootMethods,
        convertPosition(position),
        modifiers,
        Collections.emptyList() // TODO:[ms] implement annotations
        );
  }

  /**
   * Convert a wala {@link AstField} to {@link SootField}.
   *
   * @param classSig the class owns the field
   * @param walaField the wala field
   * @return A SootField object converted from walaField.
   */
  public SootField convertField(JavaClassType classSig, AstField walaField) {
    Type type = convertType(walaField.getFieldTypeReference());
    EnumSet<Modifier> modifiers = convertModifiers(walaField);
    FieldSignature signature =
        identifierFactory.getFieldSignature(walaField.getName().toString(), classSig, type);
    return new SootField(signature, modifiers);
  }

  /**
   * Convert a wala {@link AstMethod} to {@link SootMethod} and add it into the given sootClass.
   *
   * @param classSig the SootClass which should contain the converted SootMethod
   * @param walaMethod the walMethod to be converted
   */
  public SootMethod convertMethod(JavaClassType classSig, AstMethod walaMethod) {
    // create SootMethod instance
    List<Type> paraTypes = new ArrayList<>();
    List<String> sigs = new ArrayList<>();
    if (walaMethod.symbolTable() != null) {
      for (int i = 0; i < walaMethod.getNumberOfParameters(); i++) {
        TypeReference type = walaMethod.getParameterType(i);
        if (i == 0) {
          if (!walaMethod.isStatic()) {
            // ignore this pointer
            continue;
          }
        }
        Type paraType = convertType(type);
        paraTypes.add(identifierFactory.getType(paraType.toString()));
        sigs.add(paraType.toString());
      }
    }

    Type returnType = convertType(walaMethod.getReturnType());

    EnumSet<Modifier> modifiers = convertModifiers(walaMethod);

    List<ClassType> thrownExceptions = new ArrayList<>();
    try {
      for (TypeReference exception : walaMethod.getDeclaredExceptions()) {
        String exceptionName = convertClassNameFromWala(exception.getName().toString());
        JavaClassType exceptionSig = identifierFactory.getClassType(exceptionName);
        thrownExceptions.add(exceptionSig);
      }
    } catch (UnsupportedOperationException | InvalidClassFileException e) {
      e.printStackTrace();
    }
    // add debug info
    DebuggingInformation debugInfo = walaMethod.debugInfo();
    MethodSignature methodSig =
        identifierFactory.getMethodSignature(
            walaMethod.getName().toString(), classSig, returnType.toString(), sigs);

    Body body = createBody(methodSig, modifiers, walaMethod);
    return new WalaSootMethod(
        new OverridingMethodSource(methodSig, body),
        methodSig,
        modifiers,
        thrownExceptions,
        debugInfo);
  }

  public Type convertType(TypeReference type) {
    if (type.isPrimitiveType()) {
      if (type.equals(TypeReference.Boolean)) {
        return PrimitiveType.getBoolean();
      } else if (type.equals(TypeReference.Byte)) {
        return PrimitiveType.getByte();
      } else if (type.equals(TypeReference.Char)) {
        return PrimitiveType.getChar();
      } else if (type.equals(TypeReference.Short)) {
        return PrimitiveType.getShort();
      } else if (type.equals(TypeReference.Int)) {
        return PrimitiveType.getInt();
      } else if (type.equals(TypeReference.Long)) {
        return PrimitiveType.getLong();
      } else if (type.equals(TypeReference.Float)) {
        return PrimitiveType.getFloat();
      } else if (type.equals(TypeReference.Double)) {
        return PrimitiveType.getDouble();
      } else if (type.equals(TypeReference.Void)) {
        return VoidType.getInstance();
      }
    } else if (type.isReferenceType()) {
      if (type.isArrayType()) {
        TypeReference t = type.getInnermostElementType();
        Type baseType = convertType(t);
        int dim = type.getDimensionality();
        return identifierFactory.getArrayType(baseType, dim);
      } else if (type.isClassType()) {
        if (type.equals(TypeReference.Null)) {
          return NullType.getInstance();
        } else {
          String className = convertClassNameFromWala(type.getName().toString());
          return identifierFactory.getClassType(className);
        }
      }
    }
    throw new RuntimeException("Unsupported tpye: " + type);
  }

  /** Return all modifiers for the given field. */
  public EnumSet<Modifier> convertModifiers(AstField field) {
    EnumSet<Modifier> modifiers = EnumSet.noneOf(Modifier.class);
    if (field.isFinal()) {
      modifiers.add(Modifier.FINAL);
    }
    if (field.isPrivate()) {
      modifiers.add(Modifier.PRIVATE);
    }
    if (field.isProtected()) {
      modifiers.add(Modifier.PROTECTED);
    }
    if (field.isPublic()) {
      modifiers.add(Modifier.PUBLIC);
    }
    if (field.isStatic()) {
      modifiers.add(Modifier.STATIC);
    }
    if (field.isVolatile()) {
      modifiers.add(Modifier.VOLATILE);
    }
    // TODO: TRANSIENT field
    return modifiers;
  }

  /** Return all modifiers for the given methodRef. */
  public EnumSet<Modifier> convertModifiers(AstMethod method) {
    EnumSet<Modifier> modifiers = EnumSet.noneOf(Modifier.class);
    if (method.isPrivate()) {
      modifiers.add(Modifier.PRIVATE);
    }
    if (method.isProtected()) {
      modifiers.add(Modifier.PROTECTED);
    }
    if (method.isPublic()) {
      modifiers.add(Modifier.PUBLIC);
    }
    if (method.isStatic()) {
      modifiers.add(Modifier.STATIC);
    }
    if (method.isFinal()) {
      modifiers.add(Modifier.FINAL);
    }
    if (method.isAbstract()) {
      modifiers.add(Modifier.ABSTRACT);
    }
    if (method.isSynchronized()) {
      modifiers.add(Modifier.SYNCHRONIZED);
    }
    if (method.isNative()) {
      modifiers.add(Modifier.NATIVE);
    }
    if (method.isSynthetic()) {
      modifiers.add(Modifier.SYNTHETIC);
    }
    if (method.isBridge()) {
      modifiers.add(Modifier.VOLATILE);
    }
    // TODO: strictfp and annotation
    return modifiers;
  }

  public EnumSet<Modifier> converModifiers(AstClass klass) {
    int modif = klass.getModifiers();
    EnumSet<Modifier> modifiers = EnumSet.noneOf(Modifier.class);
    if (klass.isAbstract()) {
      modifiers.add(Modifier.ABSTRACT);
    }
    if (klass.isPrivate()) {
      modifiers.add(Modifier.PRIVATE);
    }
    if (klass.isSynthetic()) {
      modifiers.add(Modifier.SYNTHETIC);
    }
    if (klass.isPublic()) {
      modifiers.add(Modifier.PUBLIC);
    }
    if (klass.isInterface()) {
      modifiers.add(Modifier.INTERFACE);
    }
    if (klass.getSuperclass().getName().toString().equals("Ljava/lang/Enum")) {
      modifiers.add(Modifier.ENUM);
    }
    if ((modif & ClassConstants.ACC_FINAL) != 0) modifiers.add(Modifier.FINAL);
    // TODO:  annotation
    return modifiers;
  }

  @Nonnull
  private Body createBody(
      MethodSignature methodSignature, EnumSet<Modifier> modifiers, AstMethod walaMethod) {

    if (walaMethod.isAbstract()) {
      return Body.getNoBody();
    }

    final Body.BodyBuilder builder = Body.builder();
<<<<<<< HEAD
=======
    builder.setMethodSignature(methodSignature);

>>>>>>> 392b6e2a
    AbstractCFG<?, ?> cfg = walaMethod.cfg();
    if (cfg != null) {
      LocalGenerator localGenerator = new LocalGenerator(new HashSet<>());
      // convert all wala instructions to jimple statements
      SSAInstruction[] insts = (SSAInstruction[]) cfg.getInstructions();
      if (insts.length > 0) {

        // set position for body
        DebuggingInformation debugInfo = walaMethod.debugInfo();
        Position bodyPos = debugInfo.getCodeBodyPosition();

        /* Look AsmMethodSourceContent.getBody, see AsmMethodSourceContent.emitLocals(); */

        if (!Modifier.isStatic(modifiers)) {
          JavaClassType thisType = (JavaClassType) methodSignature.getDeclClassType();
          Local thisLocal = localGenerator.generateThisLocal(thisType);
          Stmt stmt =
              Jimple.newIdentityStmt(
                  thisLocal,
                  Jimple.newThisRef(thisType),
                  convertPositionInfo(debugInfo.getInstructionPosition(0), null));
          builder.addStmt(stmt, true);
        }

        // wala's first parameter is the "this" reference for non-static methods
        if (walaMethod.isStatic()) {
          for (int i = 0; i < walaMethod.getNumberOfParameters(); i++) {
            Type type = convertType(walaMethod.getParameterType(i));
            Local paraLocal = localGenerator.generateParameterLocal(type, i);

            Stmt stmt =
                Jimple.newIdentityStmt(
                    paraLocal,
                    Jimple.newParameterRef(type, i),
                    convertPositionInfo(debugInfo.getInstructionPosition(0), null));
            builder.addStmt(stmt, true);
          }
        } else {
          for (int i = 1; i < walaMethod.getNumberOfParameters(); i++) {
            Type type = convertType(walaMethod.getParameterType(i));
            Local paraLocal = localGenerator.generateParameterLocal(type, i);

            Stmt stmt =
                Jimple.newIdentityStmt(
                    paraLocal,
                    Jimple.newParameterRef(type, i - 1),
                    convertPositionInfo(debugInfo.getInstructionPosition(0), null));
            builder.addStmt(stmt, true);
          }
        }

        // TODO 2. convert traps
        // get exceptions which are not caught
        FixedSizeBitVector blocks = cfg.getExceptionalToExit();
        InstructionConverter instConverter =
            new InstructionConverter(this, methodSignature, walaMethod, localGenerator);
        // Don't exchange, different stmts could have same ids
        HashMap<Stmt, Integer> stmt2iIndex = new HashMap<>();
        Stmt lastStmt = null;
        for (SSAInstruction inst : insts) {
          List<Stmt> retStmts = instConverter.convertInstruction(debugInfo, inst, stmt2iIndex);
          if (!retStmts.isEmpty()) {
<<<<<<< HEAD
            for (Stmt stmt : retStmts) {
              builder.addStmt(stmt, true);
              stmt2iIndex.put(stmt, inst.iIndex());
=======
            final int retStmtsSize = retStmts.size();
            Stmt stmt = retStmts.get(0);
            builder.addStmt(stmt, true);
            stmt2iIndex.putIfAbsent(stmt, inst.iIndex());
            lastStmt = stmt;

            for (int i = 1; i < retStmtsSize; i++) {
              stmt = retStmts.get(i);
              builder.addStmt(stmt, true);
>>>>>>> 392b6e2a
              lastStmt = stmt;
            }
          }
        }

        // add return void stmt for methods with return type being void
        if (walaMethod.getReturnType().equals(TypeReference.Void)) {
          Stmt ret;
<<<<<<< HEAD
          if (stmt2iIndex.isEmpty() || !(lastStmt instanceof JReturnVoidStmt)) {
=======
          boolean isImplicitLastStmtTargetOfBranchStmt = instConverter.hasJumpTarget(-1);
          if (stmt2iIndex.isEmpty()
              || !(lastStmt instanceof JReturnVoidStmt)
              || isImplicitLastStmtTargetOfBranchStmt) {
>>>>>>> 392b6e2a
            // TODO? [ms] InstructionPosition of last line in the method seems strange to me ->
            // maybe use lastLine with
            // startcol: -1 because it does not exist in the source explicitly?
            ret =
                Jimple.newReturnVoidStmt(
                    convertPositionInfo(debugInfo.getInstructionPosition(insts.length - 1), null));
            builder.addStmt(ret, true);
          } else {
            ret = lastStmt;
          }
          // needed because referencing a branch to the last stmt refers to: -1
          stmt2iIndex.put(ret, -1);
<<<<<<< HEAD
        }

        for (Stmt stmt : stmt2iIndex.keySet()) {
          instConverter.setUpTargets(stmt, stmt2iIndex.get(stmt), builder);
        }

=======
        }

        instConverter.setUpTargets(stmt2iIndex, builder);

>>>>>>> 392b6e2a
        return builder
            .setLocals(localGenerator.getLocals())
            .setPosition(convertPosition(bodyPos))
            .build();
      }
    }

    throw new IllegalStateException("can not create Body - no CFG from WALA present.");
  }

  /**
   * Convert className in wala-format to soot-format, e.g., wala-format: Ljava/lang/String ->
   * soot-format: java.lang.String.
   *
   * @param className in wala-format
   * @return className in soot.format
   */
  public String convertClassNameFromWala(String className) {
    String cl = className.intern();
    final String sootName = walaToSootNameTable.get(cl);
    if (sootName != null) {
      return sootName;
    }
    StringBuilder sb = new StringBuilder();
    if (className.startsWith("L")) {
      className = className.substring(1);
      String[] subNames = className.split("/");
      boolean isSpecial = false;
      for (String subName : subNames) {
        if (subName.contains("(") || subName.contains("<")) {
          // handle anonymous or inner classes
          isSpecial = true;
          break;
        }
        sb.append(subName).append('.');
      }
      if (subNames.length != 0) {
        sb.setLength(sb.length() - 1);
      }

      if (isSpecial) {
        String lastSubName = subNames[subNames.length - 1];
        String[] temp = lastSubName.split(">");
        if (temp.length > 0) {
          String name = temp[temp.length - 1];
          if (!name.contains("$")) {
            // This is an inner class
            String outClass = sb.toString();
            int count;
            final Integer innerClassCount = clsWithInnerCls.get(outClass);
            if (innerClassCount != null) {
              count = innerClassCount + 1;
            } else {
              count = 1;
            }
            clsWithInnerCls.put(outClass, count);
            sb.append(count).append("$");
          }
          sb.append(name);
        }
      }
    } else {
      throw new RuntimeException("Can not convert WALA class name: " + className);
    }
    String ret = sb.toString();
    walaToSootNameTable.put(cl, ret);
    return ret;
  }

  /**
   * Convert className in soot-format to wala-format, e.g.,soot-format: java.lang.String.->
   * wala-format: Ljava/lang/String
   */
  public String convertClassNameFromSoot(String signature) {
    return "L" + signature.replace('.', '/');
  }

  protected void addSootField(SootField field) {
    if (this.sootFields != null) {
      this.sootFields.add(field);
    }
  }

  /*
   *   converts Wala Position to Soots Position
   * */
  public static de.upb.swt.soot.core.model.Position convertPosition(Position instructionPosition) {
    return new de.upb.swt.soot.core.model.Position(
        instructionPosition.getFirstLine(),
        instructionPosition.getFirstCol(),
        instructionPosition.getLastLine(),
        instructionPosition.getLastCol());
  }

  public static StmtPositionInfo convertPositionInfo(
      Position instructionPosition, Position[] operandPosition) {

    if (operandPosition == null) {
      return new StmtPositionInfo(convertPosition(instructionPosition), null);
    }
    de.upb.swt.soot.core.model.Position[] operandPos =
        Arrays.stream(operandPosition)
            .map(
                instrPos ->
                    instrPos == null
                        ? null
                        : new de.upb.swt.soot.core.model.Position(
                            instrPos.getFirstLine(),
                            instrPos.getFirstCol(),
                            instrPos.getLastLine(),
                            instrPos.getLastCol()))
            .toArray(de.upb.swt.soot.core.model.Position[]::new);

    return new StmtPositionInfo(convertPosition(instructionPosition), operandPos);
  }
}<|MERGE_RESOLUTION|>--- conflicted
+++ resolved
@@ -390,11 +390,8 @@
     }
 
     final Body.BodyBuilder builder = Body.builder();
-<<<<<<< HEAD
-=======
     builder.setMethodSignature(methodSignature);
 
->>>>>>> 392b6e2a
     AbstractCFG<?, ?> cfg = walaMethod.cfg();
     if (cfg != null) {
       LocalGenerator localGenerator = new LocalGenerator(new HashSet<>());
@@ -457,11 +454,6 @@
         for (SSAInstruction inst : insts) {
           List<Stmt> retStmts = instConverter.convertInstruction(debugInfo, inst, stmt2iIndex);
           if (!retStmts.isEmpty()) {
-<<<<<<< HEAD
-            for (Stmt stmt : retStmts) {
-              builder.addStmt(stmt, true);
-              stmt2iIndex.put(stmt, inst.iIndex());
-=======
             final int retStmtsSize = retStmts.size();
             Stmt stmt = retStmts.get(0);
             builder.addStmt(stmt, true);
@@ -471,7 +463,6 @@
             for (int i = 1; i < retStmtsSize; i++) {
               stmt = retStmts.get(i);
               builder.addStmt(stmt, true);
->>>>>>> 392b6e2a
               lastStmt = stmt;
             }
           }
@@ -480,14 +471,10 @@
         // add return void stmt for methods with return type being void
         if (walaMethod.getReturnType().equals(TypeReference.Void)) {
           Stmt ret;
-<<<<<<< HEAD
-          if (stmt2iIndex.isEmpty() || !(lastStmt instanceof JReturnVoidStmt)) {
-=======
           boolean isImplicitLastStmtTargetOfBranchStmt = instConverter.hasJumpTarget(-1);
           if (stmt2iIndex.isEmpty()
               || !(lastStmt instanceof JReturnVoidStmt)
               || isImplicitLastStmtTargetOfBranchStmt) {
->>>>>>> 392b6e2a
             // TODO? [ms] InstructionPosition of last line in the method seems strange to me ->
             // maybe use lastLine with
             // startcol: -1 because it does not exist in the source explicitly?
@@ -500,19 +487,10 @@
           }
           // needed because referencing a branch to the last stmt refers to: -1
           stmt2iIndex.put(ret, -1);
-<<<<<<< HEAD
-        }
-
-        for (Stmt stmt : stmt2iIndex.keySet()) {
-          instConverter.setUpTargets(stmt, stmt2iIndex.get(stmt), builder);
-        }
-
-=======
         }
 
         instConverter.setUpTargets(stmt2iIndex, builder);
 
->>>>>>> 392b6e2a
         return builder
             .setLocals(localGenerator.getLocals())
             .setPosition(convertPosition(bodyPos))
