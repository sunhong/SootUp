--- conflicted
+++ resolved
@@ -10,7 +10,6 @@
 import java.util.List;
 import java.util.stream.Collectors;
 import java.util.stream.Stream;
-import org.junit.Ignore;
 import org.junit.Test;
 
 public class StaticMethodInterfaceImplTest extends MinimalSourceTestSuiteBase {
@@ -29,16 +28,7 @@
   }
 
   @Test
-<<<<<<< HEAD
   public void defaultTest() {
-=======
-  @Override
-  public void defaultTest() {}
-
-  @Ignore
-  public void ignoreTest() {
-
->>>>>>> a347ef22
     SootMethod method = loadMethod(getStaticMethodSignature());
     assertJimpleStmts(method, expectedBodyStmts1());
     SootMethod staticMethod = loadMethod(getStaticMethodSignature());
