/** @author: Hasitha Rajapakse */
package de.upb.swt.soot.test.java.sourcecode.minimaltestsuite.java6;

import static org.junit.Assert.assertTrue;

import categories.Java8Test;
import de.upb.swt.soot.core.model.SootMethod;
import de.upb.swt.soot.core.signatures.MethodSignature;
import de.upb.swt.soot.test.java.sourcecode.minimaltestsuite.MinimalTestSuiteBase;
import java.util.Collections;
import java.util.List;
import java.util.stream.Collectors;
import java.util.stream.Stream;
import org.junit.Test;
import org.junit.experimental.categories.Category;

@Category(Java8Test.class)
<<<<<<< HEAD
public class FinalMethodTest {
  // TODO extends MinimalTestSuiteBase
  private String srcDir = "src/test/resources/minimaltestsuite/java6/";
  private String className = "FinalMethod";
  private LoadClassesWithWala loadClassesWithWala = new LoadClassesWithWala();

  @Before
  public void loadClasses() {
    loadClassesWithWala.classLoader(srcDir, className);
  }
=======
public class FinalMethodTest extends MinimalTestSuiteBase {
>>>>>>> e8fffb83

  @Test
  public void defaultTest() {
    SootMethod method = loadMethod(expectedBodyStmts(), getMethodSignature());
    assertTrue(method.isFinal());
  }

  @Override
  public MethodSignature getMethodSignature() {
    return identifierFactory.getMethodSignature(
        "finalMethod", getDeclaredClassSignature(), "void", Collections.emptyList());
  }

  @Override
  public List<String> expectedBodyStmts() {
    return Stream.of(
            "r0 := @this: FinalMethod",
            "$r1 = <java.lang.System: java.io.PrintStream out>",
            "virtualinvoke $r1.<java.io.PrintStream: void println(java.lang.String)>(\"final method\")",
            "return")
        .collect(Collectors.toList());
  }
}<|MERGE_RESOLUTION|>--- conflicted
+++ resolved
@@ -15,20 +15,7 @@
 import org.junit.experimental.categories.Category;
 
 @Category(Java8Test.class)
-<<<<<<< HEAD
-public class FinalMethodTest {
-  // TODO extends MinimalTestSuiteBase
-  private String srcDir = "src/test/resources/minimaltestsuite/java6/";
-  private String className = "FinalMethod";
-  private LoadClassesWithWala loadClassesWithWala = new LoadClassesWithWala();
-
-  @Before
-  public void loadClasses() {
-    loadClassesWithWala.classLoader(srcDir, className);
-  }
-=======
 public class FinalMethodTest extends MinimalTestSuiteBase {
->>>>>>> e8fffb83
 
   @Test
   public void defaultTest() {
