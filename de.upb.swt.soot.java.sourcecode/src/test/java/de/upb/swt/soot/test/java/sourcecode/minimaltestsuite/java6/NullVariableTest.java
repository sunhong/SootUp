/** @author: Hasitha Rajapakse */
package de.upb.swt.soot.test.java.sourcecode.minimaltestsuite.java6;

import categories.Java8Test;
import de.upb.swt.soot.core.signatures.MethodSignature;
import de.upb.swt.soot.test.java.sourcecode.minimaltestsuite.MinimalTestSuiteBase;
import java.util.Collections;
import java.util.List;
import java.util.stream.Collectors;
import java.util.stream.Stream;
import org.junit.experimental.categories.Category;

@Category(Java8Test.class)
<<<<<<< HEAD
public class NullVariableTest {
  private String srcDir = "src/test/resources/minimaltestsuite/java6/";
  private String className = "NullVariable";
  private LoadClassesWithWala loadClassesWithWala = new LoadClassesWithWala();
  // TODO extends MinimalTestSuiteBase
  @Before
  public void loadClasses() {
    loadClassesWithWala.classLoader(srcDir, className);
=======
public class NullVariableTest extends MinimalTestSuiteBase {

  @Override
  public MethodSignature getMethodSignature() {
    return identifierFactory.getMethodSignature(
        "nullVariable", getDeclaredClassSignature(), "void", Collections.emptyList());
>>>>>>> e8fffb83
  }

  @Override
  public List<String> expectedBodyStmts() {
    return Stream.of("r0 := @this: NullVariable", "$r1 = null", "return")
        .collect(Collectors.toList());
  }
}<|MERGE_RESOLUTION|>--- conflicted
+++ resolved
@@ -11,23 +11,12 @@
 import org.junit.experimental.categories.Category;
 
 @Category(Java8Test.class)
-<<<<<<< HEAD
-public class NullVariableTest {
-  private String srcDir = "src/test/resources/minimaltestsuite/java6/";
-  private String className = "NullVariable";
-  private LoadClassesWithWala loadClassesWithWala = new LoadClassesWithWala();
-  // TODO extends MinimalTestSuiteBase
-  @Before
-  public void loadClasses() {
-    loadClassesWithWala.classLoader(srcDir, className);
-=======
 public class NullVariableTest extends MinimalTestSuiteBase {
 
   @Override
   public MethodSignature getMethodSignature() {
     return identifierFactory.getMethodSignature(
         "nullVariable", getDeclaredClassSignature(), "void", Collections.emptyList());
->>>>>>> e8fffb83
   }
 
   @Override
