package de.upb.swt.soot.test.java.sourcecode.minimaltestsuite.java6;

import static org.junit.Assert.assertTrue;

import categories.Java8Test;
<<<<<<< HEAD
import de.upb.swt.soot.core.jimple.basic.Local;
import de.upb.swt.soot.core.jimple.basic.Value;
import de.upb.swt.soot.core.jimple.common.ref.JInstanceFieldRef;
import de.upb.swt.soot.core.jimple.common.stmt.JAssignStmt;
=======
import de.upb.swt.soot.core.jimple.basic.Value;
import de.upb.swt.soot.core.jimple.common.ref.FieldRef;
import de.upb.swt.soot.core.jimple.common.ref.JParameterRef;
import de.upb.swt.soot.core.jimple.common.stmt.JAssignStmt;
import de.upb.swt.soot.core.jimple.common.stmt.JIdentityStmt;
>>>>>>> b82905b8
import de.upb.swt.soot.core.jimple.common.stmt.Stmt;
import de.upb.swt.soot.core.model.Body;
import de.upb.swt.soot.core.signatures.FieldSignature;
import de.upb.swt.soot.core.signatures.MethodSignature;
import de.upb.swt.soot.core.types.ClassType;
<<<<<<< HEAD
import de.upb.swt.soot.core.types.Type;
=======
>>>>>>> b82905b8
import de.upb.swt.soot.test.java.sourcecode.minimaltestsuite.MinimalSourceTestSuiteBase;
import java.util.Collections;
import java.util.HashSet;
import java.util.List;
import java.util.Set;
import org.junit.Test;
import org.junit.experimental.categories.Category;

@Category(Java8Test.class)
public class SubClassShadowingTest extends MinimalSourceTestSuiteBase {

<<<<<<< HEAD
  SootMethod sootMethod = loadMethod(getMethodSignature());
  Body methodBody = sootMethod.getBody();

  /** Test: How many Locals with ClassType {@link java.lang.String} */
  @Test
  public void testNumOfLocalsWithString() {
    Set<Local> locals = methodBody.getLocals();
    Set<Local> stringLocals =
        locals.stream()
            .filter(local -> local.getType().toString().equals("java.lang.String"))
            .collect(Collectors.toSet());
    assertEquals(3, stringLocals.size());
  }

  /** Test: Locals--info are from different classes */
=======
  /** Test: Locals--info are from different class */
>>>>>>> b82905b8
  @Test
  public void testClassesOfStringLocalAreDifferent() {
    Body methodBody = loadMethod(getMethodSignature()).getBody();

    List<Stmt> stmts = methodBody.getStmts();
<<<<<<< HEAD
    Set<Type> classTypes = new HashSet<Type>();
    for (Stmt stmt : stmts) {
      if (stmt instanceof JAssignStmt) {
        final Value rightOp = ((JAssignStmt) stmt).getRightOp();
        if (rightOp instanceof JInstanceFieldRef) {
          final ClassType declClassType =
              ((JInstanceFieldRef) rightOp).getFieldSignature().getDeclClassType();
          classTypes.add(declClassType);
        }
      }
    }
    assertTrue(classTypes.size() > 1);
=======
    Set<ClassType> clazzes = new HashSet<>();
    boolean parameterLocal = false;
    for (Stmt stmt : stmts) {
      if (stmt instanceof JAssignStmt) {
        final Value rightOp = ((JAssignStmt) stmt).getRightOp();
        if (rightOp instanceof FieldRef) {
          final FieldSignature fieldSignature = ((FieldRef) rightOp).getFieldSignature();
          if (fieldSignature.getName().equals("info")) {
            final ClassType declClassType = fieldSignature.getDeclClassType();
            clazzes.add(declClassType);
          }
        }
      } else if (stmt instanceof JIdentityStmt
          && ((JIdentityStmt) stmt).getRightOp() instanceof JParameterRef) {
        // "info" refers to parameter; but name information for Locals is currently not kept
        parameterLocal = true;
      }
    }
    assertTrue(parameterLocal);
    assertTrue(clazzes.size() == 2);
>>>>>>> b82905b8
  }

  @Override
  public MethodSignature getMethodSignature() {
    return identifierFactory.getMethodSignature(
        "printInfo",
        getDeclaredClassSignature(),
        "void",
        Collections.singletonList("java.lang.String"));
  }
}<|MERGE_RESOLUTION|>--- conflicted
+++ resolved
@@ -1,41 +1,26 @@
 package de.upb.swt.soot.test.java.sourcecode.minimaltestsuite.java6;
 
+import static org.junit.Assert.assertEquals;
 import static org.junit.Assert.assertTrue;
 
 import categories.Java8Test;
-<<<<<<< HEAD
+import com.ibm.wala.util.collections.ArraySet;
 import de.upb.swt.soot.core.jimple.basic.Local;
-import de.upb.swt.soot.core.jimple.basic.Value;
-import de.upb.swt.soot.core.jimple.common.ref.JInstanceFieldRef;
-import de.upb.swt.soot.core.jimple.common.stmt.JAssignStmt;
-=======
-import de.upb.swt.soot.core.jimple.basic.Value;
-import de.upb.swt.soot.core.jimple.common.ref.FieldRef;
-import de.upb.swt.soot.core.jimple.common.ref.JParameterRef;
-import de.upb.swt.soot.core.jimple.common.stmt.JAssignStmt;
-import de.upb.swt.soot.core.jimple.common.stmt.JIdentityStmt;
->>>>>>> b82905b8
 import de.upb.swt.soot.core.jimple.common.stmt.Stmt;
 import de.upb.swt.soot.core.model.Body;
-import de.upb.swt.soot.core.signatures.FieldSignature;
+import de.upb.swt.soot.core.model.SootMethod;
 import de.upb.swt.soot.core.signatures.MethodSignature;
-import de.upb.swt.soot.core.types.ClassType;
-<<<<<<< HEAD
-import de.upb.swt.soot.core.types.Type;
-=======
->>>>>>> b82905b8
 import de.upb.swt.soot.test.java.sourcecode.minimaltestsuite.MinimalSourceTestSuiteBase;
 import java.util.Collections;
-import java.util.HashSet;
 import java.util.List;
 import java.util.Set;
+import java.util.stream.Collectors;
 import org.junit.Test;
 import org.junit.experimental.categories.Category;
 
 @Category(Java8Test.class)
 public class SubClassShadowingTest extends MinimalSourceTestSuiteBase {
 
-<<<<<<< HEAD
   SootMethod sootMethod = loadMethod(getMethodSignature());
   Body methodBody = sootMethod.getBody();
 
@@ -50,50 +35,17 @@
     assertEquals(3, stringLocals.size());
   }
 
-  /** Test: Locals--info are from different classes */
-=======
   /** Test: Locals--info are from different class */
->>>>>>> b82905b8
   @Test
   public void testClassesOfStringLocalAreDifferent() {
-    Body methodBody = loadMethod(getMethodSignature()).getBody();
-
     List<Stmt> stmts = methodBody.getStmts();
-<<<<<<< HEAD
-    Set<Type> classTypes = new HashSet<Type>();
+    Set<String> clazzes = new ArraySet<String>();
     for (Stmt stmt : stmts) {
-      if (stmt instanceof JAssignStmt) {
-        final Value rightOp = ((JAssignStmt) stmt).getRightOp();
-        if (rightOp instanceof JInstanceFieldRef) {
-          final ClassType declClassType =
-              ((JInstanceFieldRef) rightOp).getFieldSignature().getDeclClassType();
-          classTypes.add(declClassType);
-        }
+      if (stmt.toString().contains("info")) {
+        clazzes.add(getClassName(stmt));
       }
     }
-    assertTrue(classTypes.size() > 1);
-=======
-    Set<ClassType> clazzes = new HashSet<>();
-    boolean parameterLocal = false;
-    for (Stmt stmt : stmts) {
-      if (stmt instanceof JAssignStmt) {
-        final Value rightOp = ((JAssignStmt) stmt).getRightOp();
-        if (rightOp instanceof FieldRef) {
-          final FieldSignature fieldSignature = ((FieldRef) rightOp).getFieldSignature();
-          if (fieldSignature.getName().equals("info")) {
-            final ClassType declClassType = fieldSignature.getDeclClassType();
-            clazzes.add(declClassType);
-          }
-        }
-      } else if (stmt instanceof JIdentityStmt
-          && ((JIdentityStmt) stmt).getRightOp() instanceof JParameterRef) {
-        // "info" refers to parameter; but name information for Locals is currently not kept
-        parameterLocal = true;
-      }
-    }
-    assertTrue(parameterLocal);
-    assertTrue(clazzes.size() == 2);
->>>>>>> b82905b8
+    assertTrue(clazzes.size() > 1);
   }
 
   @Override
@@ -104,4 +56,11 @@
         "void",
         Collections.singletonList("java.lang.String"));
   }
+
+  private String getClassName(Stmt stmt) {
+    String s = stmt.toString();
+    int angleBracket = s.indexOf('<');
+    int colon = s.indexOf(':');
+    return s.substring(angleBracket + 1, colon);
+  }
 }