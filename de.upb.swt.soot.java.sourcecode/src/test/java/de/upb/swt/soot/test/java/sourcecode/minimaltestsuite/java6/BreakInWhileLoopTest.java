--- conflicted
+++ resolved
@@ -16,11 +16,7 @@
   @Override
   public MethodSignature getMethodSignature() {
     return identifierFactory.getMethodSignature(
-<<<<<<< HEAD
-        "breakInWhileLoop", "BreakInWhileLoop", "void", Collections.emptyList());
-=======
         "breakInWhileLoop", getDeclaredClassSignature(), "void", Collections.emptyList());
->>>>>>> e8fffb83
   }
 
   @Override
@@ -29,29 +25,15 @@
             "r0 := @this: BreakInWhileLoop",
             "$i0 = 10",
             "$i1 = 5",
-<<<<<<< HEAD
-            "label1:",
-            "$z0 = $i0 > 0",
-            "if $z0 == 0 goto label3",
-=======
             "$z0 = $i0 > 0",
             "if $z0 == 0 goto return",
->>>>>>> e8fffb83
             "$i2 = $i0",
             "$i3 = $i0 - 1",
             "$i0 = $i3",
             "$z1 = $i0 == $i1",
-<<<<<<< HEAD
-            "if $z1 == 0 goto label2",
-            "goto label3",
-            "label2:",
-            "goto label1",
-            "label3:",
-=======
             "if $z1 == 0 goto (branch)",
             "goto [?= return]",
             "goto [?= $z0 = $i0 > 0]",
->>>>>>> e8fffb83
             "return")
         .collect(Collectors.toList());
   }
