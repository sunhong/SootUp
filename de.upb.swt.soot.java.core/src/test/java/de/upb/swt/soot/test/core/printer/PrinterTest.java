--- conflicted
+++ resolved
@@ -7,8 +7,10 @@
 import de.upb.swt.soot.core.frontend.OverridingMethodSource;
 import de.upb.swt.soot.core.graph.MutableStmtGraph;
 import de.upb.swt.soot.core.inputlocation.EagerInputLocation;
+import de.upb.swt.soot.core.jimple.Jimple;
 import de.upb.swt.soot.core.jimple.basic.NoPositionInformation;
 import de.upb.swt.soot.core.jimple.basic.StmtPositionInfo;
+import de.upb.swt.soot.core.jimple.common.stmt.JIdentityStmt;
 import de.upb.swt.soot.core.jimple.common.stmt.JNopStmt;
 import de.upb.swt.soot.core.model.*;
 import de.upb.swt.soot.core.signatures.MethodSignature;
@@ -58,34 +60,28 @@
     final MutableStmtGraph graph = new MutableStmtGraph();
     graph.addNode(new JNopStmt(StmtPositionInfo.createNoStmtPositionInfo()));
 
-<<<<<<< HEAD
-    Body.BodyBuilder bodyBuilder = new Body.BodyBuilder(graph);
-    bodyBuilder.setPosition(NoPositionInformation.getInstance());
-=======
     final MethodSignature methodSig =
         JavaIdentifierFactory.getInstance()
             .getMethodSignature("test", "foo", "int", Collections.emptyList());
-    Body bodyOne =
-        new Body(
-            methodSig,
-            Collections.emptySet(),
-            Collections.emptyList(),
-            graph,
-            NoPositionInformation.getInstance());
-    Body bodyTwo =
-        new Body(
-            methodSig,
-            Collections.emptySet(),
-            Collections.emptyList(),
-            graph,
-            NoPositionInformation.getInstance());
->>>>>>> 578a3c88
 
     String className = "some.package.SomeClass";
     MethodSignature methodSignatureOne =
         view.getIdentifierFactory()
             .getMethodSignature("main", className, "void", Collections.emptyList());
-    Body bodyOne = bodyBuilder.setMethodSignature(methodSignatureOne).build();
+
+      Body.BodyBuilder bodyBuilder = Body.builder();
+
+      JNopStmt firstStmt = Jimple.newNopStmt(StmtPositionInfo.createNoStmtPositionInfo());
+      bodyBuilder.addStmt(
+              firstStmt);
+      bodyBuilder
+              .setMethodSignature(methodSignatureOne)
+              .setLocals(Collections.emptySet())
+              .setTraps(Collections.emptyList())
+              .setFirstStmt(firstStmt)
+              .setPosition(null);
+    Body bodyOne = bodyBuilder.build();
+
     SootMethod dummyMainMethod =
         new SootMethod(
             new OverridingMethodSource(methodSignatureOne, bodyOne),
@@ -96,7 +92,13 @@
     MethodSignature methodSignatureTwo =
         view.getIdentifierFactory()
             .getMethodSignature("otherMethod", className, "int", Collections.emptyList());
-    Body bodyTwo = bodyBuilder.setMethodSignature(methodSignatureTwo).build();
+      bodyBuilder
+              .setMethodSignature(methodSignatureTwo)
+              .setLocals(Collections.emptySet())
+              .setTraps(Collections.emptyList())
+              .setFirstStmt(firstStmt)
+              .setPosition(null);
+    Body bodyTwo = bodyBuilder.build();
 
     SootMethod anotherMethod =
         new SootMethod(
