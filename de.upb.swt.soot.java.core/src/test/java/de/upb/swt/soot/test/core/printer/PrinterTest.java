--- conflicted
+++ resolved
@@ -65,30 +65,17 @@
         view.getIdentifierFactory()
             .getMethodSignature("main", className, "void", Collections.emptyList());
 
-<<<<<<< HEAD
     StmtPositionInfo noPosInfo = StmtPositionInfo.createNoStmtPositionInfo();
     final JReturnVoidStmt returnVoidStmt = new JReturnVoidStmt(noPosInfo);
     final JNopStmt jNop = new JNopStmt(noPosInfo);
     Body.BodyBuilder bodyBuilder = Body.builder();
 
-    bodyBuilder.addStmt(jNop);
-    bodyBuilder.addStmt(returnVoidStmt, true);
+    // bodyBuilder.addStmt(jNop);
+    // bodyBuilder.addStmt(returnVoidStmt, true);
     bodyBuilder
         .setMethodSignature(methodSignatureOne)
         .setPosition(NoPositionInformation.getInstance());
     Body bodyOne = bodyBuilder.build();
-=======
-    final StmtPositionInfo noStmtPositionInfo = StmtPositionInfo.createNoStmtPositionInfo();
-    final Body.BodyBuilder builder = Body.builder();
-    final JNopStmt fromStmt = new JNopStmt(noStmtPositionInfo);
-    builder.setStartingStmt(fromStmt);
-    Body bodyOne =
-        builder
-            .setMethodSignature(methodSignatureOne)
-            .addFlow(fromStmt, new JReturnVoidStmt(noStmtPositionInfo))
-            .build();
-    Body bodyTwo = builder.build();
->>>>>>> b3901421
 
     SootMethod dummyMainMethod =
         new SootMethod(
