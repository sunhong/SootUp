--- conflicted
+++ resolved
@@ -47,81 +47,7 @@
  */
 public class JavaView extends AbstractView<JavaSootClass> {
 
-<<<<<<< HEAD
-  /** Defines Java's reserved names. */
-  @Nonnull
-  public static final ImmutableSet<String> RESERVED_NAMES =
-      ImmutableUtils.immutableSet(
-          "newarray",
-          "newmultiarray",
-          "nop",
-          "ret",
-          "specialinvoke",
-          "staticinvoke",
-          "tableswitch",
-          "virtualinvoke",
-          "null_type",
-          "unknown",
-          "cmp",
-          "cmpg",
-          "cmpl",
-          "entermonitor",
-          "exitmonitor",
-          "interfaceinvoke",
-          "lengthof",
-          "lookupswitch",
-          "neg",
-          "if",
-          "abstract",
-          "annotation",
-          "boolean",
-          "break",
-          "byte",
-          "case",
-          "catch",
-          "char",
-          "class",
-          "enum",
-          "final",
-          "native",
-          "public",
-          "protected",
-          "private",
-          "static",
-          "synchronized",
-          "transient",
-          "volatile",
-          "interface",
-          "void",
-          "short",
-          "int",
-          "long",
-          "float",
-          "double",
-          "extends",
-          "implements",
-          "breakpoint",
-          "default",
-          "goto",
-          "instanceof",
-          "new",
-          "return",
-          "throw",
-          "throws",
-          "null",
-          "from",
-          "to",
-          "with",
-          "cls",
-          "dynamicinvoke",
-          "strictfp");
-
   @Nonnull private final Map<ClassType, JavaSootClass> cache = new HashMap<>();
-=======
-  @Nonnull
-  private final Map<ClassType, AbstractClass<? extends AbstractClassSource>> cache =
-      new HashMap<>();
->>>>>>> 21643ee5
 
   private volatile boolean isFullyResolved = false;
 
@@ -130,7 +56,7 @@
       classLoadingOptionsSpecifier;
 
   /** Creates a new instance of the {@link JavaView} class. */
-  public JavaView(@Nonnull Project project) {
+  public JavaView(@Nonnull Project<JavaView, JavaSootClass> project) {
     this(project, analysisInputLocation -> null);
   }
 
