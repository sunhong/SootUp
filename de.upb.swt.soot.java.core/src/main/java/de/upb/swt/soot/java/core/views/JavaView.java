package de.upb.swt.soot.java.core.views;

/*-
 * #%L
 * Soot - a J*va Optimization Framework
 * %%
 * Copyright (C) 2018-2020 Linghui Luo, Jan Martin Persch, Christian Brüggemann and others
 * %%
 * This program is free software: you can redistribute it and/or modify
 * it under the terms of the GNU Lesser General Public License as
 * published by the Free Software Foundation, either version 2.1 of the
 * License, or (at your option) any later version.
 *
 * This program is distributed in the hope that it will be useful,
 * but WITHOUT ANY WARRANTY; without even the implied warranty of
 * MERCHANTABILITY or FITNESS FOR A PARTICULAR PURPOSE.  See the
 * GNU General Lesser Public License for more details.
 *
 * You should have received a copy of the GNU General Lesser Public
 * License along with this program.  If not, see
 * <http://www.gnu.org/licenses/lgpl-2.1.html>.
 * #L%
 */

import de.upb.swt.soot.core.Project;
import de.upb.swt.soot.core.frontend.AbstractClassSource;
import de.upb.swt.soot.core.frontend.ResolveException;
import de.upb.swt.soot.core.inputlocation.AnalysisInputLocation;
import de.upb.swt.soot.core.inputlocation.ClassLoadingOptions;
import de.upb.swt.soot.core.types.ClassType;
import de.upb.swt.soot.core.views.AbstractView;
import de.upb.swt.soot.java.core.AnnotationUsage;
import de.upb.swt.soot.java.core.JavaAnnotationSootClass;
import de.upb.swt.soot.java.core.JavaSootClass;
import de.upb.swt.soot.java.core.types.AnnotationType;
import java.util.Collection;
import java.util.HashMap;
import java.util.List;
import java.util.Map;
import java.util.Optional;
import java.util.function.Function;
import java.util.stream.Collectors;
import javax.annotation.Nonnull;

/**
 * The Class JavaView manages the Java classes of the application being analyzed.
 *
 * @author Linghui Luo created on 31.07.2018
 * @author Jan Martin Persch
 */
public class JavaView extends AbstractView<JavaSootClass> {

  @Nonnull private final Map<ClassType, JavaSootClass> cache = new HashMap<>();

  private volatile boolean isFullyResolved = false;

  @Nonnull
  protected Function<AnalysisInputLocation<JavaSootClass>, ClassLoadingOptions>
      classLoadingOptionsSpecifier;

  /** Creates a new instance of the {@link JavaView} class. */
  public JavaView(@Nonnull Project<? extends JavaView, JavaSootClass> project) {
    this(project, analysisInputLocation -> null);
  }

  /**
   * Creates a new instance of the {@link JavaView} class.
   *
   * @param classLoadingOptionsSpecifier To use the default {@link ClassLoadingOptions} for an
   *     {@link AnalysisInputLocation}, simply return <code>null</code>, otherwise the desired
   *     options.
   */
  public JavaView(
      @Nonnull Project<? extends JavaView, JavaSootClass> project,
      @Nonnull
          Function<AnalysisInputLocation<JavaSootClass>, ClassLoadingOptions>
              classLoadingOptionsSpecifier) {
    super(project);
    this.classLoadingOptionsSpecifier = classLoadingOptionsSpecifier;
  }

  @Override
  @Nonnull
  public synchronized Collection<JavaSootClass> getClasses() {
    resolveAll();
    return cache.values();
  }

  @Override
  @Nonnull
  public synchronized Optional<JavaSootClass> getClass(@Nonnull ClassType type) {
    return getAbstractClass(type);
  }

  @Nonnull
  Optional<JavaSootClass> getAbstractClass(@Nonnull ClassType type) {
    JavaSootClass cachedClass = cache.get(type);
    if (cachedClass != null) {
      return Optional.of(cachedClass);
    }

    final List<AbstractClassSource<JavaSootClass>> foundClassSources =
        getProject().getInputLocations().stream()
            .map(
                location -> {
                  ClassLoadingOptions classLoadingOptions =
                      classLoadingOptionsSpecifier.apply(location);
                  if (classLoadingOptions != null) {
                    return location.getClassSource(type, classLoadingOptions);
                  } else {
                    return location.getClassSource(type);
                  }
                })
            .filter(Optional::isPresent)
            .limit(2)
            .map(Optional::get)
            .collect(Collectors.toList());

    if (foundClassSources.size() < 1) {
      return Optional.empty();
    } else if (foundClassSources.size() > 1) {
      throw new ResolveException(
          "Multiple class candidates for \""
              + type
              + "\" found in the given AnalysisInputLocations. Soot can't decide which AnalysisInputLocation it should refer to for this Type.\n"
              + "The candidates are "
              + foundClassSources.stream()
                  .map(cs -> cs.getSourcePath().toString())
                  .collect(Collectors.joining(",")),
          foundClassSources.get(0).getSourcePath());
    }
    return buildClassFrom(foundClassSources.get(0));
  }

  @Nonnull
<<<<<<< HEAD
  protected synchronized Optional<JavaSootClass> buildClassFrom(
      AbstractClassSource<JavaSootClass> classSource) {
=======
  private synchronized Optional<JavaSootClass> buildClassFrom(
      AbstractClassSource<? extends JavaSootClass> classSource) {
>>>>>>> c5bd552a
    JavaSootClass theClass =
        cache.computeIfAbsent(
            classSource.getClassType(),
            type ->
                classSource.buildClass(getProject().getSourceTypeSpecifier().sourceTypeFor(type)));

    if (theClass.getType() instanceof AnnotationType) {
      JavaAnnotationSootClass jasc = (JavaAnnotationSootClass) theClass;
      jasc.getAnnotations(Optional.of(this)).forEach(AnnotationUsage::getValuesWithDefaults);
    }

    return Optional.of(theClass);
  }

  private synchronized void resolveAll() {
    if (isFullyResolved) {
      return;
    }

    getProject().getInputLocations().stream()
        .flatMap(
            location -> {
              ClassLoadingOptions classLoadingOptions =
                  classLoadingOptionsSpecifier.apply(location);
              if (classLoadingOptions != null) {
                return location.getClassSources(getIdentifierFactory(), classLoadingOptions)
                    .stream();
              } else {
                return location.getClassSources(getIdentifierFactory()).stream();
              }
            })
        .forEach(this::buildClassFrom);
    isFullyResolved = true;
  }
}<|MERGE_RESOLUTION|>--- conflicted
+++ resolved
@@ -133,13 +133,8 @@
   }
 
   @Nonnull
-<<<<<<< HEAD
   protected synchronized Optional<JavaSootClass> buildClassFrom(
-      AbstractClassSource<JavaSootClass> classSource) {
-=======
-  private synchronized Optional<JavaSootClass> buildClassFrom(
       AbstractClassSource<? extends JavaSootClass> classSource) {
->>>>>>> c5bd552a
     JavaSootClass theClass =
         cache.computeIfAbsent(
             classSource.getClassType(),
