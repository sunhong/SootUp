--- conflicted
+++ resolved
@@ -65,12 +65,8 @@
       Optional<JavaSootClass> sc =
           view.getClass(
               JavaIdentifierFactory.getInstance().getClassType(PACKAGE_INFO, packageName));
-<<<<<<< HEAD
-      annotations = sc.map(JavaSootClass::getAnnotations).orElse(Collections.emptyList());
-=======
       annotations =
           sc.isPresent() ? (sc.get()).getAnnotations(Optional.of(view)) : Collections.emptyList();
->>>>>>> c5bd552a
     }
     return annotations;
   }
