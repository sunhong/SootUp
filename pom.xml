--- conflicted
+++ resolved
@@ -94,10 +94,6 @@
         <maven-javadoc-plugin.version>3.1.1</maven-javadoc-plugin.version>
         <maven-deploy-plugin.version>2.8.2</maven-deploy-plugin.version>
         <maven-gpg-plugin.version>1.5</maven-gpg-plugin.version>
-<<<<<<< HEAD
-        <checkstyle.failOnViolation>true</checkstyle.failOnViolation>
-=======
->>>>>>> f9dfcdfc
         <licence-check.failOnMissingHeader>true</licence-check.failOnMissingHeader>
         <reactorRootsTarget>${basedir}/target</reactorRootsTarget>
     </properties>
