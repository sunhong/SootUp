<?xml version="1.0" encoding="UTF-8"?>
<project xmlns="http://maven.apache.org/POM/4.0.0"
         xmlns:xsi="http://www.w3.org/2001/XMLSchema-instance"
         xsi:schemaLocation="http://maven.apache.org/POM/4.0.0
		 http://maven.apache.org/xsd/maven-4.0.0.xsd">
    <modelVersion>4.0.0</modelVersion>
    <packaging>pom</packaging>
    <groupId>org.soot-oss</groupId>
    <artifactId>sootup</artifactId>
<<<<<<< HEAD
    <version>1.2.0-SNAPSHOT</version>
=======
    <version>1.2.1-SNAPSHOT</version>
>>>>>>> 9e924a8c
    <name>SootUp</name>
    <description>A new version of Soot with a completely overhauled architecture</description>
    <url>https://soot-oss.github.io/SootUp</url>
    <organization>
        <name>Soot OSS</name>
        <url>https://soot-oss.org/</url>
    </organization>
    <licenses>
        <license>
            <name>GNU LESSER GENERAL PUBLIC LICENSE 2.1</name>
            <url>https://www.gnu.org/licenses/lgpl-2.1.txt</url>
            <distribution>repo</distribution>
        </license>
    </licenses>
    <developers>
        <developer>
            <name>Kadiray Karakaya</name>
            <email>kadiray.karakaya@uni-paderborn.de</email>
            <organization>Paderborn University</organization>
            <organizationUrl>https://www.hni.uni-paderborn.de/sse/</organizationUrl>
        </developer>
        <developer>
            <name>Jonas Klauke</name>
            <email>jonas.klauke@uni-paderborn.de</email>
            <organization>Paderborn University</organization>
            <organizationUrl>https://www.hni.uni-paderborn.de/sse/</organizationUrl>
        </developer>
        <developer>
            <name>Stefan Schott</name>
            <email>stefan.schott@uni-paderborn.de</email>
            <organization>Paderborn University</organization>
            <organizationUrl>https://www.hni.uni-paderborn.de/sse/</organizationUrl>
        </developer>
        <developer>
            <name>Markus Schmidt</name>
            <email>smarkus@mail.uni-paderborn.de</email>
            <organization>Paderborn University</organization>
            <organizationUrl>https://www.hni.uni-paderborn.de/sse/</organizationUrl>
        </developer>
        <developer>
            <name>Eric Bodden</name>
            <email>eric.bodden@uni-paderborn.de</email>
            <organization>Paderborn University</organization>
            <organizationUrl>https://www.hni.uni-paderborn.de/sse/</organizationUrl>
        </developer>
    </developers>
    <scm>
        <connection>scm:git:git@github.com:soot-oss/SootUp.git</connection>
        <developerConnection>scm:git:git@github.com:soot-oss/SootUp.git</developerConnection>
        <url>https://github.com/soot-oss/SootUp</url>
    </scm>
    <modules>
        <module>sootup.core</module>
        <module>sootup.jimple.parser</module>
        <module>sootup.java.core</module>
        <module>sootup.java.bytecode</module>
        <module>sootup.java.sourcecode</module>
        <module>sootup.tests</module>
        <module>sootup.callgraph</module>
        <module>sootup.qilin</module>
        <module>sootup.analysis</module>
        <module>sootup.examples</module>
        <module>sootup.report</module>
    </modules>

    <!-- Shared Configuration -->
    <properties>
        <maven.compiler.source>1.8</maven.compiler.source>
        <maven.compiler.target>1.8</maven.compiler.target>
        <maven.compiler.version>3.8.0</maven.compiler.version>
        <project.build.sourceEncoding>UTF-8</project.build.sourceEncoding>
        <project.reporting.outputEncoding>UTF-8</project.reporting.outputEncoding>
        <maven-surefire-plugin.version>3.2.5</maven-surefire-plugin.version>
        <jacoco-maven-plugin.version>0.8.4</jacoco-maven-plugin.version>
        <slf4j.version>2.0.5</slf4j.version>
        <slf4j-simple.version>2.0.5</slf4j-simple.version>
        <guava.version>32.0.1-jre</guava.version>
        <apache-commons.version>3.12.0</apache-commons.version>
        <apache-commons-io.version>2.11.0</apache-commons-io.version>
        <junit.version>5.10.2</junit.version>
        <powermock-module-junit4.version>1.7.3</powermock-module-junit4.version>
        <powermock-api-mockito.version>1.7.3</powermock-api-mockito.version>
        <nexus-staging-maven-plugin.version>1.6.13</nexus-staging-maven-plugin.version>
        <maven-source-plugin.version>3.2.1</maven-source-plugin.version>
        <maven-javadoc-plugin.version>3.1.1</maven-javadoc-plugin.version>
        <maven-deploy-plugin.version>2.8.2</maven-deploy-plugin.version>
        <maven-gpg-plugin.version>3.1.0</maven-gpg-plugin.version>
	<maven-release-plugin.version>3.0.1</maven-release-plugin.version>
        <licence-check.failOnMissingHeader>true</licence-check.failOnMissingHeader>
        <reactorRootsTarget>${basedir}/target</reactorRootsTarget>
    </properties>

    <profiles>
        <profile>
            <id>Java8</id>
            <properties>
                <testcase.groups>Java8</testcase.groups>
                <testCoverageType>jdk8</testCoverageType>
            </properties>
            <!-- Activates if jdk is <1.9 which means it has a rt.jar -->
            <activation>
                <jdk>(, 1.9)</jdk>
            </activation>
        </profile>
        <profile>
            <id>Java9</id>
            <properties>
                <testcase.groups>Java9</testcase.groups>
                <testCoverageType>jdk9</testCoverageType>
            </properties>
            <!-- Activates if jdk is >=1.9 which means it has a jrt Provider -->
            <activation>
                <jdk>[1.9, )</jdk>
            </activation>
        </profile>
        <profile>
            <id>IntegrationTest</id>
            <properties>
                <testcase.groups>Java8</testcase.groups>
                <testCoverageType>integrationtest</testCoverageType>
            </properties>
        </profile>
        <profile>
            <id>skipTestProfile</id>
            <activation>
                <property>
                    <name>skipTests</name>
                    <value>!false</value>
                </property>
            </activation>
        </profile>
        <profile>
            <id>release</id>
            <build>
                <plugins>
                    <plugin>
                        <groupId>org.apache.maven.plugins</groupId>
                        <artifactId>maven-gpg-plugin</artifactId>
                        <version>${maven-gpg-plugin.version}</version>
                        <executions>
                            <execution>
                                <id>sign-artifacts</id>
                                <phase>verify</phase>
                                <goals>
                                    <goal>sign</goal>
                                </goals>
                                <configuration>
                                    <!-- This is required to make sure the plugin does not stop asking for -->
                                    <!-- user input on the passphrase -->
                                    <gpgArguments>
                                        <arg>--pinentry-mode</arg>
                                        <arg>loopback</arg>
                                    </gpgArguments>
                                </configuration>
                            </execution>
                        </executions>
                    </plugin>
                    <plugin>
                        <groupId>org.apache.maven.plugins</groupId>
                        <artifactId>maven-source-plugin</artifactId>
                        <version>${maven-source-plugin.version}</version>
                        <executions>
                            <execution>
                                <id>attach-sources</id>
                                <goals>
                                    <goal>jar-no-fork</goal>
                                </goals>
                            </execution>
                        </executions>
                    </plugin>
                    <plugin>
                        <groupId>org.apache.maven.plugins</groupId>
                        <artifactId>maven-javadoc-plugin</artifactId>
                        <version>${maven-javadoc-plugin.version}</version>
                        <executions>
                            <execution>
                                <id>attach-javadocs</id>
                                <goals>
                                    <goal>jar</goal>
                                </goals>
                            </execution>
                        </executions>
                    </plugin>
                    <plugin>
                        <groupId>org.sonatype.plugins</groupId>
                        <artifactId>nexus-staging-maven-plugin</artifactId>
                        <version>${nexus-staging-maven-plugin.version}</version>
                        <extensions>true</extensions>
                        <configuration>
                            <serverId>ossrh</serverId>
                            <nexusUrl>https://oss.sonatype.org</nexusUrl>
                            <autoReleaseAfterClose>true</autoReleaseAfterClose>
                        </configuration>
                    </plugin>
		    <plugin>
			<groupId>org.apache.maven.plugins</groupId>
			<artifactId>maven-release-plugin</artifactId>
			<version>${maven-release-plugin.version}</version>
			<configuration>
				<tagNameFormat>@{project.version}</tagNameFormat>
			</configuration>
		    </plugin>
                </plugins>
            </build>
        </profile>
    </profiles>

    <build>
        <plugins>
            <plugin>
                <groupId>com.coveo</groupId>
                <artifactId>fmt-maven-plugin</artifactId>
                <version>2.8</version>
                <executions>
                    <execution>
                        <phase>package</phase>
                        <goals>
                            <goal>format</goal>
                        </goals>
                    </execution>
                </executions>
            </plugin>
            <plugin>
                <!-- just define the Java version to be used for compiling and plugins -->
                <groupId>org.apache.maven.plugins</groupId>
                <artifactId>maven-compiler-plugin</artifactId>
                <version>3.8.1</version>
                <configuration>
                    <source>1.8</source>
                    <target>1.8</target>
                    <compilerArgs>
                        <!-- Prevents recompilation due to missing package-info.class, see MCOMPILER-205 -->
                        <arg>-Xpkginfo:always</arg>
                    </compilerArgs>
                </configuration>
            </plugin>
            <plugin>
                <groupId>org.jacoco</groupId>
                <artifactId>jacoco-maven-plugin</artifactId>
                <version>${jacoco-maven-plugin.version}</version>
                <executions>
                    <!--Prepares the property pointing to the JaCoCo runtime agent which
                        is passed as VM argument when Maven the Surefire plugin is executed. -->
                    <execution>
                        <id>pre-unit-test</id>
                        <goals>
                            <goal>prepare-agent</goal>
                        </goals>
                        <configuration>
                            <!-- Sets the path to the file which contains the execution data. -->
                            <destFile>${project.build.directory}/coverage-reports/jacoco-ut-${testCoverageType}.exec
                            </destFile>
                            <!-- Sets the name of the property containing the settings for JaCoCo
                                runtime agent. -->
                            <propertyName>surefireArgLine</propertyName>
                        </configuration>

                    </execution>
                    <!-- Ensures that the code coverage report for unit tests is created
                        after unit tests have been run. -->
                    <execution>
                        <id>post-unit-test</id>
                        <phase>test</phase>
                        <goals>
                            <goal>report</goal>
                        </goals>
                        <configuration>
                            <!-- Sets the path to the file which contains the execution data. -->
                            <dataFile>${project.build.directory}/coverage-reports/jacoco-ut.exec</dataFile>
                            <!-- Sets the output directory for the code coverage report. -->
                            <outputDirectory>${project.reporting.outputDirectory}/jacoco-ut</outputDirectory>
                        </configuration>
                    </execution>
                    <execution>
                        <id>merge-results</id>
                        <phase>none</phase>
                        <goals>
                            <goal>merge</goal>
                        </goals>
                        <configuration>
                            <fileSets>
                                <fileSet>
                                    <!-- path refers to artifact download folder structure in maven.yml -->
                                    <directory>${project.build.directory}/coverage-reports/</directory>
                                    <includes>
                                        <include>jacoco-ut-jdk8.exec</include>
                                        <include>jacoco-ut-jdk9.exec</include>
                                        <include>jacoco-ut-integrationtest.exec</include>
                                    </includes>
                                </fileSet>
                            </fileSets>
                            <destFile>${project.build.directory}/coverage-reports/aggregated.exec</destFile>
                        </configuration>
                    </execution>
                </executions>
            </plugin>
            <plugin>
                <groupId>org.apache.maven.plugins</groupId>
                <artifactId>maven-surefire-plugin</artifactId>
                <version>${maven-surefire-plugin.version}</version>
                <configuration>
                    <!-- Sets the VM argument line used when unit tests are run. -->
                    <argLine>-Xmx4096M ${surefireArgLine}</argLine>
                    <groups>${testcase.groups}</groups>
                    <trimStackTrace>false</trimStackTrace>
                </configuration>
            </plugin>
            <plugin>
                <groupId>org.apache.maven.plugins</groupId>
                <artifactId>maven-surefire-report-plugin</artifactId>
                <version>3.0.0-M6</version>
                <configuration>
                    <showSuccess>false</showSuccess>
                </configuration>
            </plugin>
            <plugin>
                <artifactId>maven-javadoc-plugin</artifactId>
                <groupId>org.apache.maven.plugins</groupId>
                <version>${maven-javadoc-plugin.version}</version>
                <configuration>
                    <fixTags>author</fixTags>
                    <force>true</force>
                    <fixFieldComment>false</fixFieldComment>
                    <fixMethodComment>false</fixMethodComment>
                </configuration>
            </plugin>
            <!-- check headers -->
            <plugin>
                <groupId>org.codehaus.mojo</groupId>
                <artifactId>license-maven-plugin</artifactId>
                <version>1.16</version>
                <configuration>
                    <failOnMissingHeader>${licence-check.failOnMissingHeader}</failOnMissingHeader>
                    <failOnNotUptodateHeader>${licence-check.failOnMissingHeader}</failOnNotUptodateHeader>
                    <inceptionYear>1997</inceptionYear>
                    <addJavaLicenseAfterPackage>true</addJavaLicenseAfterPackage>
                    <licenseName>lgpl_v2_1</licenseName>
                    <organizationName>Raja Vallée-Rai and others</organizationName>
                    <roots>
                        <root>sootup.java.analysis/src/main/java</root>
                        <root>sootup.callgraph/src/main/java</root>
                        <root>sootup.core/src/main/java</root>
                        <root>sootup.java.examples/src/main/java</root>
                        <root>sootup.java.bytecode/src/main/java</root>
                        <root>sootup.java.core/src/main/java</root>
                        <root>sootup.java.sourcecode/src/main/java</root>
                        <root>sootup.jimple.parser/src/main/java</root>
                        <root>sootup.tests/src/main/java</root>
                    </roots>
                </configuration>
                <executions>
                    <execution>
                        <id>license-check</id>
                        <goals>
                            <goal>check-file-header</goal>
                        </goals>
                        <phase>none</phase>
                    </execution>
                </executions>
            </plugin>
        </plugins>
    </build>
    <dependencies>

        <dependency>
            <groupId>org.slf4j</groupId>
            <artifactId>slf4j-api</artifactId>
            <version>${slf4j.version}</version>
        </dependency>
        <dependency>
            <groupId>org.slf4j</groupId>
            <artifactId>slf4j-simple</artifactId>
            <version>${slf4j-simple.version}</version>
            <optional>true</optional>
        </dependency>
        <dependency>
            <groupId>org.apache.commons</groupId>
            <artifactId>commons-lang3</artifactId>
            <version>${apache-commons.version}</version>
        </dependency>
        <dependency>
            <groupId>commons-io</groupId>
            <artifactId>commons-io</artifactId>
            <version>${apache-commons-io.version}</version>
        </dependency>
        <dependency>
            <groupId>com.google.guava</groupId>
            <artifactId>guava</artifactId>
            <version>${guava.version}</version>
        </dependency>
        <!-- testing -->
        <dependency>
            <groupId>org.junit.jupiter</groupId>
            <artifactId>junit-jupiter-api</artifactId>
            <version>${junit.version}</version>
            <scope>test</scope>
        </dependency>
        <!-- adds `@Nullable` and `@Nonnull` annotations -->
        <dependency>
            <groupId>com.google.code.findbugs</groupId>
            <artifactId>jsr305</artifactId>
            <version>3.0.2</version>
        </dependency>
    </dependencies>

    <distributionManagement>
        <snapshotRepository>
            <id>ossrh</id>
            <url>https://oss.sonatype.org/content/repositories/snapshots</url>
        </snapshotRepository>
        <repository>
            <id>ossrh</id>
            <url>https://oss.sonatype.org/service/local/staging/deploy/maven2/</url>
        </repository>
    </distributionManagement>

</project><|MERGE_RESOLUTION|>--- conflicted
+++ resolved
@@ -7,11 +7,7 @@
     <packaging>pom</packaging>
     <groupId>org.soot-oss</groupId>
     <artifactId>sootup</artifactId>
-<<<<<<< HEAD
-    <version>1.2.0-SNAPSHOT</version>
-=======
     <version>1.2.1-SNAPSHOT</version>
->>>>>>> 9e924a8c
     <name>SootUp</name>
     <description>A new version of Soot with a completely overhauled architecture</description>
     <url>https://soot-oss.github.io/SootUp</url>
