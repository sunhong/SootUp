<project xmlns="http://maven.apache.org/POM/4.0.0"
	xmlns:xsi="http://www.w3.org/2001/XMLSchema-instance"
	xsi:schemaLocation="http://maven.apache.org/POM/4.0.0 http://maven.apache.org/maven-v4_0_0.xsd">
	<modelVersion>4.0.0</modelVersion>
	<groupId>de.upb</groupId>
	<artifactId>Soot</artifactId>
	<packaging>jar</packaging>
	<version>4.0.0-SNAPSHOT</version>
	<name>Soot</name>
	<properties>
		<maven.compiler.source>1.8</maven.compiler.source>
		<maven.compiler.target>1.8</maven.compiler.target>
		<project.build.sourceEncoding>UTF-8</project.build.sourceEncoding>
		<project.reporting.outputEncoding>UTF-8</project.reporting.outputEncoding>
	<!-- 	<maven-checkstyle-plugin.version>3.0.0</maven-checkstyle-plugin.version>
		<checkstyle.version>8.9</checkstyle.version>
		<checkstyle.dir.path>${basedir}/codingstyle</checkstyle.dir.path>
		<checkstyle.file.path>${checkstyle.dir.path}/google_checkstyle.xml</checkstyle.file.path> -->
		<maven-surefire-plugin.version>2.19.1</maven-surefire-plugin.version>
		<slf4j.version>1.7.25</slf4j.version>
		<slf4j-simple.version>1.7.25</slf4j-simple.version>
		<guava.version>25.1-jre</guava.version>
		<apache-commons.version>3.5</apache-commons.version>
		<apache-commons-io.version>2.6</apache-commons-io.version>
		<junit.version>4.12</junit.version>
		<powermock-module-junit4.version>1.7.3</powermock-module-junit4.version>
		<powermock-api-mockito.version>1.7.3</powermock-api-mockito.version>
		<test.sourceDir>${project.basedir}/src/test/java</test.sourceDir>
		<test.outDir>${project.build.directory}/test-classes-java</test.outDir>
		<checkstyle.failOnViolation>true</checkstyle.failOnViolation>
        <licence-check.failOnMissingHeader>true</licence-check.failOnMissingHeader>
	</properties>

	<profiles>
		<profile>
			<id>Java8</id>
			<properties>
				<testcase.groups>categories.Java8Test</testcase.groups>
			</properties>
		</profile>
		<profile>
			<id>Java9</id>
			<properties>
				<testcase.groups>categories.Java9Test</testcase.groups>
			</properties>
		</profile>
	</profiles>

	<build>
		<plugins>
			<!-- plugin>
				<groupId>org.apache.maven.plugins</groupId>
				<artifactId>maven-checkstyle-plugin</artifactId>
				<version>${maven-checkstyle-plugin.version}</version>
				<dependencies>
					<dependency>
						<groupId>com.puppycrawl.tools</groupId>
						<artifactId>checkstyle</artifactId>
						<version>${checkstyle.version}</version>
					</dependency>
				</dependencies>
				<executions>
					<execution>
						<id>checkstyle</id>
						<phase>verify</phase>
						<goals>
							<goal>check</goal>
						</goals>
					</execution>
				</executions>
				<configuration>
					<propertyExpansion>config_loc=${checkstyle.dir.path}</propertyExpansion>
					<configLocation>${checkstyle.file.path}</configLocation>
					<suppressionsLocation>${checkstyle.dir.path}/checkstyle_supressions.xml</suppressionsLocation>
					<encoding>UTF-8</encoding>
					<logViolationsToConsole>true</logViolationsToConsole>
					<failOnViolation>true</failOnViolation>
					<violationSeverity>warning</violationSeverity>
				</configuration>
<<<<<<< HEAD
			</plugin> -->
      <plugin>
	<groupId>org.apache.maven.plugins</groupId>
	<artifactId>maven-shade-plugin</artifactId>
	<version>2.3</version>
	<configuration>
	  <filters>
            <filter>
              <artifact>*:*</artifact>
              <excludes>
                <exclude>META-INF/*.SF</exclude>
                <exclude>META-INF/*.DSA</exclude>
                <exclude>META-INF/*.RSA</exclude>
              </excludes>
            </filter>
	  </filters>
	  <!-- Additional configuration. -->
	</configuration>
	<executions>
	  <!-- Run shade goal on package phase -->
	  <execution>
    	    <phase>package</phase>
    	    <goals>
    	      <goal>shade</goal>
    	    </goals>
	  </execution>
	</executions>
      </plugin>
=======
			</plugin>
			<plugin>
				<groupId>org.jacoco</groupId>
				<artifactId>jacoco-maven-plugin</artifactId>
				<version>${jacoco-maven-plugin.version}</version>
				<executions>
					<!--Prepares the property pointing to the JaCoCo runtime agent which 
						is passed as VM argument when Maven the Surefire plugin is executed. -->
					<execution>
						<id>pre-unit-test</id>
						<goals>
							<goal>prepare-agent</goal>
						</goals>
						<configuration>
							<!-- Sets the path to the file which contains the execution data. -->
							<destFile>${project.build.directory}/coverage-reports/jacoco-ut.exec</destFile>
							<!--Sets the name of the property containing the settings for JaCoCo 
								runtime agent. -->
							<propertyName>surefireArgLine</propertyName>
						</configuration>
					</execution>
					<!--Ensures that the code coverage report for unit tests is created 
						after unit tests have been run. -->
					<execution>
						<id>post-unit-test</id>
						<phase>test</phase>
						<goals>
							<goal>report</goal>
						</goals>
						<configuration>
							<!-- Sets the path to the file which contains the execution data. -->
							<dataFile>${project.build.directory}/coverage-reports/jacoco-ut.exec</dataFile>
							<!-- Sets the output directory for the code coverage report. -->
							<outputDirectory>${project.reporting.outputDirectory}/jacoco-ut</outputDirectory>
						</configuration>
					</execution>
				</executions>
			</plugin>
			<plugin>
				<groupId>com.sigpwned</groupId>
				<artifactId>jacoco-badge-maven-plugin</artifactId>
				<version>${jacoco-badge-maven-plugin.version}</version>
				<executions>
					<execution>
						<id>generate-jacoco-badge</id>
						<phase>verify</phase>
						<goals>
							<goal>badge</goal>
						</goals>
						<configuration>
							<reportFile>${project.reporting.outputDirectory}/jacoco-ut/jacoco.csv</reportFile>
							<!-- <passing>70</passing>
							 Legal values: instruction, branch, line, method. Optional, default
								instruction. -->
							<metric>method</metric>
						</configuration>
					</execution>
				</executions>
			</plugin>
>>>>>>> 011b06e4
			<plugin>
				<groupId>org.apache.maven.plugins</groupId>
				<artifactId>maven-surefire-plugin</artifactId>
				<version>${maven-surefire-plugin.version}</version>
				<configuration>
					<!-- Sets the VM argument line used when unit tests are run. -->
					<argLine>${surefireArgLine}</argLine>
					<groups>${testcase.groups}</groups>
				</configuration>
			</plugin>
			<plugin>
                <artifactId>maven-javadoc-plugin</artifactId>
                <groupId>org.apache.maven.plugins</groupId>
                <version>2.10.3</version>
                <configuration>
                    <fixTags>author</fixTags>
                    <force>true</force>
                    <fixFieldComment>false</fixFieldComment>
                    <fixMethodComment>false</fixMethodComment>
                </configuration>
            </plugin>
            <plugin>
                <groupId>org.codehaus.mojo</groupId>
                <artifactId>license-maven-plugin</artifactId>
                <version>1.16</version>
                <configuration>
                    <failOnMissingHeader>${licence-check.failOnMissingHeader}</failOnMissingHeader>
                    <failOnNotUptodateHeader>${licence-check.failOnMissingHeader}</failOnNotUptodateHeader>
                    <inceptionYear>2018</inceptionYear>
                    <addJavaLicenseAfterPackage>true</addJavaLicenseAfterPackage>
                    <licenseName>lgpl_v2_1</licenseName>
                    <organizationName>Secure Software Engineering Department, University of Paderborn</organizationName>
                    <roots>
                        <root>src/main/java</root>
                        <root>src/test/java</root>
                        <root>src/test/java8</root>
                    </roots>
                </configuration>
                <executions>
                    <!--execution>
                        <id>license-check</id>
                        <goals>
                            <goal>check-file-header</goal>
                        </goals>
                        <phase>verify</phase>
                    </execution-->
                </executions>
            </plugin>
		</plugins>
	</build>
	<dependencies>
		<dependency>
			<groupId>org.slf4j</groupId>
			<artifactId>slf4j-api</artifactId>
			<version>${slf4j.version}</version>
		</dependency>
		<dependency>
			<groupId>org.slf4j</groupId>
			<artifactId>slf4j-simple</artifactId>
			<version>${slf4j-simple.version}</version>
			<optional>true</optional>
		</dependency>
		<dependency>
			<groupId>org.apache.commons</groupId>
			<artifactId>commons-lang3</artifactId>
			<version>${apache-commons.version}</version>
		</dependency>
		<dependency>
			<groupId>commons-io</groupId>
			<artifactId>commons-io</artifactId>
			<version>${apache-commons-io.version}</version>
		</dependency>
		<dependency>
			<groupId>com.google.guava</groupId>
			<artifactId>guava</artifactId>
			<version>${guava.version}</version>
		</dependency>
		<!-- testing -->
		<dependency>
			<groupId>junit</groupId>
			<artifactId>junit</artifactId>
			<version>${junit.version}</version>
			<scope>test</scope>
		</dependency>
		<!-- https://mvnrepository.com/artifact/org.powermock/powermock-module-junit4 -->
		<dependency>
			<groupId>org.powermock</groupId>
			<artifactId>powermock-module-junit4</artifactId>
			<version>${powermock-module-junit4.version}</version>
			<scope>test</scope>
		</dependency>
		<!-- https://mvnrepository.com/artifact/org.powermock/powermock-api-mockito -->
		<dependency>
			<groupId>org.powermock</groupId>
			<artifactId>powermock-api-mockito</artifactId>
			<version>${powermock-api-mockito.version}</version>
			<scope>test</scope>
		</dependency>

		<!-- asm bytecode frontend -->
		<dependency>
			<groupId>org.ow2.asm</groupId>
			<artifactId>asm-util</artifactId>
			<version>7.0</version>
		</dependency>
		<dependency>
			<groupId>org.ow2.asm</groupId>
			<artifactId>asm-commons</artifactId>
			<version>7.0</version>
		</dependency>


		<!-- wala source code front-end dependences -->
		<dependency>
			<groupId>com.ibm.wala</groupId>
			<artifactId>com.ibm.wala.core</artifactId>
			<version>1.5.1-SNAPSHOT</version>
		</dependency>
		<dependency>
			<groupId>com.ibm.wala</groupId>
			<artifactId>com.ibm.wala.cast</artifactId>
			<version>1.5.1-SNAPSHOT</version>
		</dependency>
		<dependency>
			<groupId>com.ibm.wala</groupId>
			<artifactId>com.ibm.wala.cast.java</artifactId>
			<version>1.5.1-SNAPSHOT</version>
		</dependency>
		<dependency>
			<groupId>com.ibm.wala</groupId>
			<artifactId>com.ibm.wala.cast.java.ecj</artifactId>
			<version>1.5.1-SNAPSHOT</version>
		</dependency>
		<dependency>
			<groupId>com.ibm.wala</groupId>
			<artifactId>com.ibm.wala.util</artifactId>
			<version>1.5.1-SNAPSHOT</version>
		</dependency>
		<dependency>
			<groupId>com.ibm.wala</groupId>
			<artifactId>com.ibm.wala.shrike</artifactId>
			<version>1.5.1-SNAPSHOT</version>
		</dependency>
		<!-- https://mvnrepository.com/artifact/com.typesafe.akka/akka-actor -->
		<dependency>
			<groupId>com.typesafe.akka</groupId>
			<artifactId>akka-actor_2.12</artifactId>
			<version>2.5.14</version>
		</dependency>
		<!-- add supports from new soot to old soot -->
		<dependency>
			<groupId>ca.mcgill.sable</groupId>
			<artifactId>soot</artifactId>
			<version>3.2.0-SNAPSHOT</version>
		</dependency>
	</dependencies>
	<repositories>
		<!-- include wala from sonatype public repository -->
		<repository>
			<id>sonatype-public-repository</id>
			<url>https://oss.sonatype.org/content/groups/public</url>
			<snapshots>
				<enabled>true</enabled>
			</snapshots>
			<releases>
				<enabled>true</enabled>
			</releases>
		</repository>
		<!-- include old soot repo -->
		<repository>
			<id>soot-snapshot</id>
			<name>soot snapshots</name>
			<url>https://soot-build.cs.uni-paderborn.de/nexus/repository/soot-snapshot/</url>
		</repository>
	</repositories>
</project><|MERGE_RESOLUTION|>--- conflicted
+++ resolved
@@ -12,11 +12,13 @@
 		<maven.compiler.target>1.8</maven.compiler.target>
 		<project.build.sourceEncoding>UTF-8</project.build.sourceEncoding>
 		<project.reporting.outputEncoding>UTF-8</project.reporting.outputEncoding>
-	<!-- 	<maven-checkstyle-plugin.version>3.0.0</maven-checkstyle-plugin.version>
+<!--    <maven-checkstyle-plugin.version>3.0.0</maven-checkstyle-plugin.version>
 		<checkstyle.version>8.9</checkstyle.version>
 		<checkstyle.dir.path>${basedir}/codingstyle</checkstyle.dir.path>
 		<checkstyle.file.path>${checkstyle.dir.path}/google_checkstyle.xml</checkstyle.file.path> -->
 		<maven-surefire-plugin.version>2.19.1</maven-surefire-plugin.version>
+		<jacoco-maven-plugin.version>0.8.1</jacoco-maven-plugin.version>
+		<jacoco-badge-maven-plugin.version>0.1.3</jacoco-badge-maven-plugin.version>
 		<slf4j.version>1.7.25</slf4j.version>
 		<slf4j-simple.version>1.7.25</slf4j-simple.version>
 		<guava.version>25.1-jre</guava.version>
@@ -77,43 +79,40 @@
 					<failOnViolation>true</failOnViolation>
 					<violationSeverity>warning</violationSeverity>
 				</configuration>
-<<<<<<< HEAD
 			</plugin> -->
-      <plugin>
-	<groupId>org.apache.maven.plugins</groupId>
-	<artifactId>maven-shade-plugin</artifactId>
-	<version>2.3</version>
-	<configuration>
-	  <filters>
-            <filter>
-              <artifact>*:*</artifact>
-              <excludes>
-                <exclude>META-INF/*.SF</exclude>
-                <exclude>META-INF/*.DSA</exclude>
-                <exclude>META-INF/*.RSA</exclude>
-              </excludes>
-            </filter>
-	  </filters>
-	  <!-- Additional configuration. -->
-	</configuration>
-	<executions>
-	  <!-- Run shade goal on package phase -->
-	  <execution>
-    	    <phase>package</phase>
-    	    <goals>
-    	      <goal>shade</goal>
-    	    </goals>
-	  </execution>
-	</executions>
-      </plugin>
-=======
-			</plugin>
+          <plugin>
+            <groupId>org.apache.maven.plugins</groupId>
+            <artifactId>maven-shade-plugin</artifactId>
+            <version>2.3</version>
+            <configuration>
+              <filters>
+                    <filter>
+                      <artifact>*:*</artifact>
+                      <excludes>
+                        <exclude>META-INF/*.SF</exclude>
+                        <exclude>META-INF/*.DSA</exclude>
+                        <exclude>META-INF/*.RSA</exclude>
+                      </excludes>
+                    </filter>
+              </filters>
+              <!-- Additional configuration. -->
+            </configuration>
+            <executions>
+              <!-- Run shade goal on package phase -->
+              <execution>
+                    <phase>package</phase>
+                    <goals>
+                      <goal>shade</goal>
+                    </goals>
+              </execution>
+            </executions>
+          </plugin>
 			<plugin>
 				<groupId>org.jacoco</groupId>
 				<artifactId>jacoco-maven-plugin</artifactId>
 				<version>${jacoco-maven-plugin.version}</version>
 				<executions>
-					<!--Prepares the property pointing to the JaCoCo runtime agent which 
+					<!--Prepares the property pointing to the JaCoCo runtime agent which
 						is passed as VM argument when Maven the Surefire plugin is executed. -->
 					<execution>
 						<id>pre-unit-test</id>
@@ -123,12 +122,12 @@
 						<configuration>
 							<!-- Sets the path to the file which contains the execution data. -->
 							<destFile>${project.build.directory}/coverage-reports/jacoco-ut.exec</destFile>
-							<!--Sets the name of the property containing the settings for JaCoCo 
+							<!--Sets the name of the property containing the settings for JaCoCo
 								runtime agent. -->
 							<propertyName>surefireArgLine</propertyName>
 						</configuration>
 					</execution>
-					<!--Ensures that the code coverage report for unit tests is created 
+					<!--Ensures that the code coverage report for unit tests is created
 						after unit tests have been run. -->
 					<execution>
 						<id>post-unit-test</id>
@@ -166,7 +165,6 @@
 					</execution>
 				</executions>
 			</plugin>
->>>>>>> 011b06e4
 			<plugin>
 				<groupId>org.apache.maven.plugins</groupId>
 				<artifactId>maven-surefire-plugin</artifactId>
@@ -310,6 +308,16 @@
 			<artifactId>com.ibm.wala.shrike</artifactId>
 			<version>1.5.1-SNAPSHOT</version>
 		</dependency>
+		<dependency>
+			<groupId>org.eclipse.core</groupId>
+			<artifactId>runtime</artifactId>
+			<version>3.10.0-v20140318-2214</version>
+		</dependency>
+		<dependency>
+			<groupId>org.eclipse.jdt</groupId>
+			<artifactId>org.eclipse.jdt.core</artifactId>
+			<version>3.10.0</version>
+		</dependency>
 		<!-- https://mvnrepository.com/artifact/com.typesafe.akka/akka-actor -->
 		<dependency>
 			<groupId>com.typesafe.akka</groupId>
