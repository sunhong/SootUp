--- conflicted
+++ resolved
@@ -149,7 +149,7 @@
       # style check is not clean here but does not consume additional time as the other parallel running tests take (way) longer
       - name: Check Format
         run: mvn com.coveo:fmt-maven-plugin:check -B -Dorg.slf4j.simpleLogger.log.org.apache.maven.cli.transfer.Slf4jMavenTransferListener=warn
-      
+
 
     # takes a long time to run - so just run them when PR is not draft anymore
   IntegrationTest:
@@ -201,10 +201,7 @@
 
   CoverageReport:
     runs-on: ubuntu-latest
-<<<<<<< HEAD
-=======
 #    if: ${{ github.event_name == 'pull_request' }}
->>>>>>> 19f63a36
     needs: [ JDK9, JDK8, IntegrationTest]
     steps:
       - uses: actions/checkout@v3
@@ -266,17 +263,13 @@
             Amount of covered (bytecode-)branches ${{ steps.jacoco.outputs.branches }}
 
       - name: Commit the badge (if it changed)
-<<<<<<< HEAD
         if: ${{ github.event_name == 'pull_request' }}
-        uses: EndBug/add-and-commit@v7
-=======
         uses: EndBug/add-and-commit@v9
->>>>>>> 19f63a36
         with:
           default_author: github_actions
           message: 'commit badge'
           add: '**/badges/jacoco.svg'
-      
+
       - name: Upload coverage to Codecov
         uses: codecov/codecov-action@v3
 
@@ -292,4 +285,4 @@
           GITHUB_TOKEN: ${{ secrets.GITHUB_TOKEN }}
           javadoc-branch: gh-pages
           java-version: 17
-          target-folder: apidocs +          target-folder: apidocs