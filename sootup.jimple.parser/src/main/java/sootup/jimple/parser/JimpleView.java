package sootup.jimple.parser;

import java.util.Collection;
import java.util.Collections;
import java.util.List;
import java.util.Optional;
import java.util.function.Function;
import java.util.stream.Collectors;
import javax.annotation.Nonnull;
<<<<<<< HEAD
=======
import sootup.core.Project;
import sootup.core.cache.ClassCache;
import sootup.core.cache.provider.ClassCacheProvider;
import sootup.core.cache.provider.FullCacheProvider;
>>>>>>> 66040d21
import sootup.core.frontend.AbstractClassSource;
import sootup.core.frontend.ResolveException;
import sootup.core.inputlocation.AnalysisInputLocation;
import sootup.core.inputlocation.ClassLoadingOptions;
import sootup.core.inputlocation.EmptyClassLoadingOptions;
import sootup.core.model.SootClass;
import sootup.core.transform.BodyInterceptor;
import sootup.core.types.ClassType;
import sootup.core.views.AbstractView;
import sootup.java.core.views.JavaView;

/**
 * The Class JimpleView manages the Sootclasses of the application being analyzed.
 *
 * @author Linghui Luo created on 31.07.2018
 * @author Jan Martin Persch
 */

// TODO: [ms] rethink of that view per language structure -> this could be the base implementation
// for View if we really need different views in the future?
public class JimpleView extends AbstractView<SootClass<?>> {

  @Nonnull private final ClassCache<SootClass<?>> cache;

  private volatile boolean isFullyResolved = false;

  @Nonnull
  protected Function<AnalysisInputLocation<? extends SootClass<?>>, ClassLoadingOptions>
      classLoadingOptionsSpecifier;

  /** Creates a new instance of the {@link JavaView} class. */
  public JimpleView(@Nonnull JimpleProject project) {
<<<<<<< HEAD
    super(project);
    classLoadingOptionsSpecifier = analysisInputLocation -> null;
  }

  public JimpleView(
      @Nonnull JimpleProject project,
      @Nonnull
          Function<AnalysisInputLocation<? extends SootClass<?>>, ClassLoadingOptions>
              classLoadingOptionsSpecifier) {
    super(project);
    this.classLoadingOptionsSpecifier = classLoadingOptionsSpecifier;
=======
    this(project, new FullCacheProvider<>(), analysisInputLocation -> null);
  }

  public JimpleView(
      @Nonnull JimpleProject project, @Nonnull ClassCacheProvider<SootClass<?>> cacheProvider) {
    this(project, cacheProvider, analysisInputLocation -> EmptyClassLoadingOptions.Default);
>>>>>>> 66040d21
  }

  /**
   * Creates a new instance of the {@link JavaView} class.
   *
   * @param classLoadingOptionsSpecifier To use the default {@link ClassLoadingOptions} for an
   *     {@link AnalysisInputLocation}, simply return <code>null</code>, otherwise the desired
   *     options.
   */
  /*public JimpleView(
      @Nonnull Project project,
      @Nonnull
          Function<AnalysisInputLocation<? extends SootClass<?>>, ClassLoadingOptions>
              classLoadingOptionsSpecifier) {
    this(project, new FullCacheProvider<>(), classLoadingOptionsSpecifier);
  }

  public JimpleView(
      @Nonnull Project project,
      @Nonnull ClassCacheProvider<SootClass<?>> cacheProvider,
      @Nonnull
          Function<AnalysisInputLocation<? extends SootClass<?>>, ClassLoadingOptions>
              classLoadingOptionsSpecifier) {
    super(project);
    this.classLoadingOptionsSpecifier = classLoadingOptionsSpecifier;
<<<<<<< HEAD
  }*/
=======
    this.cache = cacheProvider.createCache();
  }
>>>>>>> 66040d21

  @Nonnull
  @Override
  public List<BodyInterceptor> getBodyInterceptors(
      AnalysisInputLocation<SootClass<?>> inputLocation) {
    return classLoadingOptionsSpecifier.apply(inputLocation) != null
        ? classLoadingOptionsSpecifier.apply(inputLocation).getBodyInterceptors()
        : getBodyInterceptors();
  }

  @Nonnull
  public List<BodyInterceptor> getBodyInterceptors() {
    return Collections.emptyList();
  }

  public void configBodyInterceptors(
      @Nonnull
          Function<AnalysisInputLocation<? extends SootClass<?>>, ClassLoadingOptions>
              classLoadingOptionsSpecifier) {
    this.classLoadingOptionsSpecifier = classLoadingOptionsSpecifier;
  }

  @Override
  @Nonnull
  public synchronized Collection<SootClass<?>> getClasses() {
    return getAbstractClassSources();
  }

  @Nonnull
  synchronized Collection<SootClass<?>> getAbstractClassSources() {
    resolveAll();
    return cache.getClasses();
  }

  @Override
  @Nonnull
  public synchronized Optional<SootClass<?>> getClass(@Nonnull ClassType type) {
    return getAbstractClass(type);
  }

  @Nonnull
  Optional<SootClass<?>> getAbstractClass(@Nonnull ClassType type) {
    SootClass<?> cachedClass = cache.getClass(type);
    if (cachedClass != null) {
      return Optional.of(cachedClass);
    }

    final List<? extends AbstractClassSource<? extends SootClass<?>>> foundClassSources =
        getProject().getInputLocations().stream()
            .map(location -> location.getClassSource(type, this))
            .filter(Optional::isPresent)
            .limit(2)
            .map(Optional::get)
            .collect(Collectors.toList());

    if (foundClassSources.size() < 1) {
      return Optional.empty();
    } else if (foundClassSources.size() > 1) {
      throw new ResolveException(
          "Multiple class candidates for \""
              + type
              + "\" found in the given AnalysisInputLocations. Soot can't decide which AnalysisInputLocation it should refer to for this Type.\n"
              + "The candidates are "
              + foundClassSources.stream()
                  .map(cs -> cs.getSourcePath().toString())
                  .collect(Collectors.joining(",")),
          foundClassSources.get(0).getSourcePath());
    }
    return buildClassFrom(foundClassSources.get(0));
  }

  @Nonnull
  private synchronized Optional<SootClass<?>> buildClassFrom(
      AbstractClassSource<? extends SootClass<?>> classSource) {

    ClassType classType = classSource.getClassType();
    SootClass<?> theClass;
    if (!cache.hasClass(classType)) {
      theClass =
          classSource.buildClass(getProject().getSourceTypeSpecifier().sourceTypeFor(classSource));
      cache.putClass(classType, theClass);
    } else {
      theClass = cache.getClass(classType);
    }

    return Optional.of(theClass);
  }

  private synchronized void resolveAll() {
    if (isFullyResolved) {
      return;
    }

    getProject().getInputLocations().stream()
        .flatMap(
            location -> {
              return location.getClassSources(this).stream();
            })
        .forEach(this::buildClassFrom);
    isFullyResolved = true;
  }
}<|MERGE_RESOLUTION|>--- conflicted
+++ resolved
@@ -7,13 +7,10 @@
 import java.util.function.Function;
 import java.util.stream.Collectors;
 import javax.annotation.Nonnull;
-<<<<<<< HEAD
-=======
 import sootup.core.Project;
 import sootup.core.cache.ClassCache;
 import sootup.core.cache.provider.ClassCacheProvider;
 import sootup.core.cache.provider.FullCacheProvider;
->>>>>>> 66040d21
 import sootup.core.frontend.AbstractClassSource;
 import sootup.core.frontend.ResolveException;
 import sootup.core.inputlocation.AnalysisInputLocation;
@@ -46,9 +43,7 @@
 
   /** Creates a new instance of the {@link JavaView} class. */
   public JimpleView(@Nonnull JimpleProject project) {
-<<<<<<< HEAD
-    super(project);
-    classLoadingOptionsSpecifier = analysisInputLocation -> null;
+    this(project, new FullCacheProvider<>(), analysisInputLocation -> null);
   }
 
   public JimpleView(
@@ -56,16 +51,12 @@
       @Nonnull
           Function<AnalysisInputLocation<? extends SootClass<?>>, ClassLoadingOptions>
               classLoadingOptionsSpecifier) {
-    super(project);
-    this.classLoadingOptionsSpecifier = classLoadingOptionsSpecifier;
-=======
-    this(project, new FullCacheProvider<>(), analysisInputLocation -> null);
+    this(project, new FullCacheProvider<>(),classLoadingOptionsSpecifier);
   }
 
   public JimpleView(
       @Nonnull JimpleProject project, @Nonnull ClassCacheProvider<SootClass<?>> cacheProvider) {
     this(project, cacheProvider, analysisInputLocation -> EmptyClassLoadingOptions.Default);
->>>>>>> 66040d21
   }
 
   /**
@@ -75,28 +66,16 @@
    *     {@link AnalysisInputLocation}, simply return <code>null</code>, otherwise the desired
    *     options.
    */
-  /*public JimpleView(
-      @Nonnull Project project,
-      @Nonnull
-          Function<AnalysisInputLocation<? extends SootClass<?>>, ClassLoadingOptions>
-              classLoadingOptionsSpecifier) {
-    this(project, new FullCacheProvider<>(), classLoadingOptionsSpecifier);
-  }
-
   public JimpleView(
-      @Nonnull Project project,
+      @Nonnull JimpleProject project,
       @Nonnull ClassCacheProvider<SootClass<?>> cacheProvider,
       @Nonnull
           Function<AnalysisInputLocation<? extends SootClass<?>>, ClassLoadingOptions>
               classLoadingOptionsSpecifier) {
     super(project);
     this.classLoadingOptionsSpecifier = classLoadingOptionsSpecifier;
-<<<<<<< HEAD
-  }*/
-=======
     this.cache = cacheProvider.createCache();
   }
->>>>>>> 66040d21
 
   @Nonnull
   @Override
