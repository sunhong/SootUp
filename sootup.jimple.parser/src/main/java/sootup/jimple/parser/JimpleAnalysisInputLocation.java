package sootup.jimple.parser;

import java.io.File;
import java.io.IOException;
import java.nio.file.Files;
import java.nio.file.Path;
<<<<<<< HEAD
import java.util.Collection;
import java.util.Objects;
import java.util.Optional;
=======
import java.util.*;
>>>>>>> 570fd8b9
import java.util.stream.Collectors;
import java.util.stream.Stream;
import javax.annotation.Nonnull;
import javax.annotation.Nullable;
import org.apache.commons.io.FilenameUtils;
import sootup.core.IdentifierFactory;
import sootup.core.frontend.ClassProvider;
import sootup.core.frontend.SootClassSource;
import sootup.core.inputlocation.AnalysisInputLocation;
import sootup.core.inputlocation.FileType;
<<<<<<< HEAD
import sootup.core.model.SootClass;
=======
>>>>>>> 570fd8b9
import sootup.core.model.SourceType;
import sootup.core.transform.BodyInterceptor;
import sootup.core.types.ClassType;
import sootup.core.util.PathUtils;
import sootup.core.util.StreamUtils;
import sootup.core.views.View;

/** @author Markus Schmidt */
public class JimpleAnalysisInputLocation implements AnalysisInputLocation {
  final Path path;
  private final List<BodyInterceptor> bodyInterceptors;

  /** Variable to track if user has specified the SourceType. By default, it will be set to null. */
  private final SourceType srcType;

  public JimpleAnalysisInputLocation(@Nonnull Path path) {
<<<<<<< HEAD
    this(path, SourceType.Application);
=======
    this(path, null);
>>>>>>> 570fd8b9
  }

  public JimpleAnalysisInputLocation(@Nonnull Path path, @Nullable SourceType srcType) {
    this(path, srcType, Collections.emptyList());
  }

  public JimpleAnalysisInputLocation(
      @Nonnull Path path,
      @Nullable SourceType srcType,
      @Nonnull List<BodyInterceptor> bodyInterceptors) {
    if (!Files.exists(path)) {
      throw new IllegalArgumentException(
          "The configured path '"
              + path
              + "' pointing to '"
              + path.toAbsolutePath()
              + "' does not exist.");
    }
    this.path = path;
<<<<<<< HEAD
=======
    this.bodyInterceptors = bodyInterceptors;
    setSpecifiedAsBuiltInByUser(srcType);
  }

  /**
   * The method sets the value of the variable srcType.
   *
   * @param srcType the source type for the path can be Library, Application, Phantom.
   */
  public void setSpecifiedAsBuiltInByUser(@Nullable SourceType srcType) {
>>>>>>> 570fd8b9
    this.srcType = srcType;
  }

  @Override
  public SourceType getSourceType() {
    return srcType;
  }

  @Override
<<<<<<< HEAD
  @Nonnull
  public Collection<? extends SootClassSource<T>> getClassSources(@Nonnull View<?> view) {
    IdentifierFactory factory = view.getIdentifierFactory();
    ClassProvider<T> classProvider = new JimpleClassProvider<>(view.getBodyInterceptors(this));
    final FileType handledFileType = classProvider.getHandledFileType();

    try (final Stream<Path> walk = Files.walk(path)) {
      return walk.filter(filePath -> PathUtils.hasExtension(filePath, handledFileType))
=======
  @Nonnull
  public List<BodyInterceptor> getBodyInterceptors() {
    return bodyInterceptors;
  }

  @Nonnull
  List<SootClassSource> walkDirectory(
      @Nonnull Path dirPath,
      @Nonnull IdentifierFactory factory,
      @Nonnull ClassProvider classProvider) {
    try {
      final FileType handledFileType = classProvider.getHandledFileType();
      return Files.walk(dirPath)
          .filter(filePath -> PathUtils.hasExtension(filePath, handledFileType))
>>>>>>> 570fd8b9
          .flatMap(
              p -> {
                String fullyQualifiedName =
                    FilenameUtils.removeExtension(
                        p.subpath(path.getNameCount(), p.getNameCount())
                            .toString()
                            .replace(p.getFileSystem().getSeparator(), "."));

                return StreamUtils.optionalToStream(
                    classProvider.createClassSource(
                        this, p, factory.getClassType(fullyQualifiedName)));
              })
          .collect(Collectors.toList());

    } catch (IOException e) {
      throw new IllegalArgumentException(e);
    }
  }

  @Override
  @Nonnull
<<<<<<< HEAD
  public Optional<? extends SootClassSource<T>> getClassSource(
      @Nonnull ClassType type, @Nonnull View<?> view) {
    final JimpleClassProvider<T> classProvider =
        new JimpleClassProvider<>(view.getBodyInterceptors(this));
=======
  public Collection<SootClassSource> getClassSources(@Nonnull View view) {
    return walkDirectory(
        path, view.getIdentifierFactory(), new JimpleClassProvider(bodyInterceptors));
  }

  @Override
  @Nonnull
  public Optional<SootClassSource> getClassSource(@Nonnull ClassType type, @Nonnull View view) {
    final JimpleClassProvider classProvider = new JimpleClassProvider(bodyInterceptors);
>>>>>>> 570fd8b9

    final String ext = classProvider.getHandledFileType().toString().toLowerCase();

    // is file under path:  with name package.subpackage.class.jimple
    Path pathToClass = path.resolve(type.getFullyQualifiedName() + "." + ext);
    if (!Files.exists(pathToClass)) {
      // is file under path with dir structure: package/subpackage/className.jimple
      pathToClass =
          path.resolve(
              type.getPackageName().toString().replace('.', File.separatorChar)
                  + File.separator
                  + type.getClassName()
                  + "."
                  + ext);
      if (!Files.exists(pathToClass)) {
        return Optional.empty();
      }
    }

    return classProvider.createClassSource(this, pathToClass, type);
  }

  @Override
  public boolean equals(Object o) {
    if (!(o instanceof JimpleAnalysisInputLocation)) {
      return false;
    }
    return path.equals(((JimpleAnalysisInputLocation) o).path);
  }

  @Override
  public int hashCode() {
    return Objects.hash(path);
  }
}<|MERGE_RESOLUTION|>--- conflicted
+++ resolved
@@ -4,13 +4,7 @@
 import java.io.IOException;
 import java.nio.file.Files;
 import java.nio.file.Path;
-<<<<<<< HEAD
-import java.util.Collection;
-import java.util.Objects;
-import java.util.Optional;
-=======
 import java.util.*;
->>>>>>> 570fd8b9
 import java.util.stream.Collectors;
 import java.util.stream.Stream;
 import javax.annotation.Nonnull;
@@ -20,11 +14,6 @@
 import sootup.core.frontend.ClassProvider;
 import sootup.core.frontend.SootClassSource;
 import sootup.core.inputlocation.AnalysisInputLocation;
-import sootup.core.inputlocation.FileType;
-<<<<<<< HEAD
-import sootup.core.model.SootClass;
-=======
->>>>>>> 570fd8b9
 import sootup.core.model.SourceType;
 import sootup.core.transform.BodyInterceptor;
 import sootup.core.types.ClassType;
@@ -41,11 +30,7 @@
   private final SourceType srcType;
 
   public JimpleAnalysisInputLocation(@Nonnull Path path) {
-<<<<<<< HEAD
     this(path, SourceType.Application);
-=======
-    this(path, null);
->>>>>>> 570fd8b9
   }
 
   public JimpleAnalysisInputLocation(@Nonnull Path path, @Nullable SourceType srcType) {
@@ -65,19 +50,6 @@
               + "' does not exist.");
     }
     this.path = path;
-<<<<<<< HEAD
-=======
-    this.bodyInterceptors = bodyInterceptors;
-    setSpecifiedAsBuiltInByUser(srcType);
-  }
-
-  /**
-   * The method sets the value of the variable srcType.
-   *
-   * @param srcType the source type for the path can be Library, Application, Phantom.
-   */
-  public void setSpecifiedAsBuiltInByUser(@Nullable SourceType srcType) {
->>>>>>> 570fd8b9
     this.srcType = srcType;
   }
 
@@ -86,18 +58,8 @@
     return srcType;
   }
 
+  @Nonnull
   @Override
-<<<<<<< HEAD
-  @Nonnull
-  public Collection<? extends SootClassSource<T>> getClassSources(@Nonnull View<?> view) {
-    IdentifierFactory factory = view.getIdentifierFactory();
-    ClassProvider<T> classProvider = new JimpleClassProvider<>(view.getBodyInterceptors(this));
-    final FileType handledFileType = classProvider.getHandledFileType();
-
-    try (final Stream<Path> walk = Files.walk(path)) {
-      return walk.filter(filePath -> PathUtils.hasExtension(filePath, handledFileType))
-=======
-  @Nonnull
   public List<BodyInterceptor> getBodyInterceptors() {
     return bodyInterceptors;
   }
@@ -107,11 +69,9 @@
       @Nonnull Path dirPath,
       @Nonnull IdentifierFactory factory,
       @Nonnull ClassProvider classProvider) {
-    try {
-      final FileType handledFileType = classProvider.getHandledFileType();
-      return Files.walk(dirPath)
-          .filter(filePath -> PathUtils.hasExtension(filePath, handledFileType))
->>>>>>> 570fd8b9
+
+    try (final Stream<Path> walk = Files.walk(path)) {
+      return walk.filter(filePath -> PathUtils.hasExtension(filePath, handledFileType))
           .flatMap(
               p -> {
                 String fullyQualifiedName =
@@ -133,12 +93,6 @@
 
   @Override
   @Nonnull
-<<<<<<< HEAD
-  public Optional<? extends SootClassSource<T>> getClassSource(
-      @Nonnull ClassType type, @Nonnull View<?> view) {
-    final JimpleClassProvider<T> classProvider =
-        new JimpleClassProvider<>(view.getBodyInterceptors(this));
-=======
   public Collection<SootClassSource> getClassSources(@Nonnull View view) {
     return walkDirectory(
         path, view.getIdentifierFactory(), new JimpleClassProvider(bodyInterceptors));
@@ -148,7 +102,6 @@
   @Nonnull
   public Optional<SootClassSource> getClassSource(@Nonnull ClassType type, @Nonnull View view) {
     final JimpleClassProvider classProvider = new JimpleClassProvider(bodyInterceptors);
->>>>>>> 570fd8b9
 
     final String ext = classProvider.getHandledFileType().toString().toLowerCase();
 
