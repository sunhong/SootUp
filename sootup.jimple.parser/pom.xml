<?xml version="1.0" encoding="UTF-8"?>
<project xmlns="http://maven.apache.org/POM/4.0.0"
         xmlns:xsi="http://www.w3.org/2001/XMLSchema-instance"
         xsi:schemaLocation="http://maven.apache.org/POM/4.0.0 http://maven.apache.org/xsd/maven-4.0.0.xsd">
    <modelVersion>4.0.0</modelVersion>

    <name>SootUp Jimple Frontend</name>
    <artifactId>sootup.jimple.parser</artifactId>
    <packaging>jar</packaging>
    <parent>
        <groupId>org.soot-oss</groupId>
        <artifactId>sootup</artifactId>
        <version>1.1.2-SNAPSHOT</version>
    </parent>

    <properties>
        <project.build.sourceEncoding>UTF-8</project.build.sourceEncoding>
        <antlr4.visitor>true</antlr4.visitor>
        <antlr4.listener>true</antlr4.listener>
    </properties>


    <build>
        <plugins>
            <!-- Plugin to compile the g4 files ahead of the java files
                 See https://github.com/antlr/antlr4/blob/master/antlr4-maven-plugin/src/site/apt/examples/simple.apt.vm
                 Except that the grammar does not need to contain the package declaration as stated in the documentation (I do not know why)
                 To use this plugin, type:
                   mvn antlr4:antlr4
                 In any case, Maven will invoke this plugin before the Java source is compiled
              -->
            <plugin>
                <groupId>org.antlr</groupId>
                <artifactId>antlr4-maven-plugin</artifactId>
                <version>4.9.3</version>
                <executions>
                    <execution>
                        <goals>
                            <goal>antlr4</goal>
                        </goals>
                    </execution>
                </executions>
            </plugin>

        </plugins>
    </build>

    <dependencies>
        <dependency>
            <groupId>org.soot-oss</groupId>
            <artifactId>sootup.core</artifactId>
<<<<<<< HEAD
            <version>1.1.2-SNAPSHOT</version>
=======
            <version>${project.version}</version>
>>>>>>> f9dfcdfc
        </dependency>

        <dependency>
            <groupId>org.soot-oss</groupId>
            <artifactId>sootup.java.sourcecode</artifactId>
<<<<<<< HEAD
            <version>1.1.2-SNAPSHOT</version>
=======
            <version>${project.version}</version>
>>>>>>> f9dfcdfc
        </dependency>

        <dependency>
            <groupId>org.soot-oss</groupId>
            <artifactId>sootup.java.core</artifactId>
<<<<<<< HEAD
            <version>1.1.2-SNAPSHOT</version>
=======
            <version>${project.version}</version>
>>>>>>> f9dfcdfc
        </dependency>

        <!-- https://mvnrepository.com/artifact/org.antlr/antlr4-runtime -->
        <dependency>
            <groupId>org.antlr</groupId>
            <artifactId>antlr4-runtime</artifactId>
            <version>4.7.2</version>
        </dependency>

    </dependencies>
<<<<<<< HEAD

    <dependencyManagement>
        <dependencies>
            <dependency>
                <groupId>org.soot-oss</groupId>
                <artifactId>sootup.java.sourcecode</artifactId>
                <version>1.1.2-SNAPSHOT</version>
                <type>pom</type>
                <scope>import</scope>
            </dependency>
        </dependencies>
    </dependencyManagement>
=======
>>>>>>> f9dfcdfc
</project><|MERGE_RESOLUTION|>--- conflicted
+++ resolved
@@ -49,31 +49,19 @@
         <dependency>
             <groupId>org.soot-oss</groupId>
             <artifactId>sootup.core</artifactId>
-<<<<<<< HEAD
-            <version>1.1.2-SNAPSHOT</version>
-=======
             <version>${project.version}</version>
->>>>>>> f9dfcdfc
         </dependency>
 
         <dependency>
             <groupId>org.soot-oss</groupId>
             <artifactId>sootup.java.sourcecode</artifactId>
-<<<<<<< HEAD
-            <version>1.1.2-SNAPSHOT</version>
-=======
             <version>${project.version}</version>
->>>>>>> f9dfcdfc
         </dependency>
 
         <dependency>
             <groupId>org.soot-oss</groupId>
             <artifactId>sootup.java.core</artifactId>
-<<<<<<< HEAD
-            <version>1.1.2-SNAPSHOT</version>
-=======
             <version>${project.version}</version>
->>>>>>> f9dfcdfc
         </dependency>
 
         <!-- https://mvnrepository.com/artifact/org.antlr/antlr4-runtime -->
@@ -84,19 +72,4 @@
         </dependency>
 
     </dependencies>
-<<<<<<< HEAD
-
-    <dependencyManagement>
-        <dependencies>
-            <dependency>
-                <groupId>org.soot-oss</groupId>
-                <artifactId>sootup.java.sourcecode</artifactId>
-                <version>1.1.2-SNAPSHOT</version>
-                <type>pom</type>
-                <scope>import</scope>
-            </dependency>
-        </dependencies>
-    </dependencyManagement>
-=======
->>>>>>> f9dfcdfc
 </project>