<project xmlns="http://maven.apache.org/POM/4.0.0"
	xmlns:xsi="http://www.w3.org/2001/XMLSchema-instance"
	xsi:schemaLocation="http://maven.apache.org/POM/4.0.0 http://maven.apache.org/maven-v4_0_0.xsd">
	<modelVersion>4.0.0</modelVersion>

	<name>SootUp Java Bytecode Frontend</name>
	<artifactId>sootup.java.bytecode</artifactId>
	<packaging>jar</packaging>
	<parent>
		<groupId>org.soot-oss</groupId>
		<artifactId>sootup</artifactId>
<<<<<<< HEAD
		<version>1.2.0-SNAPSHOT</version>
=======
		<version>1.2.1-SNAPSHOT</version>
>>>>>>> 9e924a8c
	</parent>

	<dependencies>
		<dependency>
			<groupId>org.soot-oss</groupId>
			<artifactId>sootup.core</artifactId>
			<version>${project.version}</version>
		</dependency>
		<dependency>
			<groupId>org.soot-oss</groupId>
			<artifactId>sootup.java.core</artifactId>
			<version>${project.version}</version>
		</dependency>
		<dependency>
			<groupId>org.ow2.asm</groupId>
			<artifactId>asm-util</artifactId>
			<version>9.5</version>
		</dependency>
		<dependency>
			<groupId>org.ow2.asm</groupId>
			<artifactId>asm-commons</artifactId>
			<version>9.5</version>
		</dependency>
		<dependency>
			<groupId>de.femtopedia.dex2jar</groupId>
			<artifactId>dex2jar</artifactId>
			<version>2.4.16</version>
		</dependency>
	</dependencies>

</project><|MERGE_RESOLUTION|>--- conflicted
+++ resolved
@@ -9,11 +9,7 @@
 	<parent>
 		<groupId>org.soot-oss</groupId>
 		<artifactId>sootup</artifactId>
-<<<<<<< HEAD
-		<version>1.2.0-SNAPSHOT</version>
-=======
 		<version>1.2.1-SNAPSHOT</version>
->>>>>>> 9e924a8c
 	</parent>
 
 	<dependencies>
@@ -42,6 +38,6 @@
 			<artifactId>dex2jar</artifactId>
 			<version>2.4.16</version>
 		</dependency>
-	</dependencies>
+    </dependencies>
 
 </project>