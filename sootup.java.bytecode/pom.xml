<project xmlns="http://maven.apache.org/POM/4.0.0"
	xmlns:xsi="http://www.w3.org/2001/XMLSchema-instance"
	xsi:schemaLocation="http://maven.apache.org/POM/4.0.0 http://maven.apache.org/maven-v4_0_0.xsd">
	<modelVersion>4.0.0</modelVersion>

	<name>SootUp Java Bytecode Frontend</name>
	<artifactId>sootup.java.bytecode</artifactId>
	<packaging>jar</packaging>
	<parent>
		<groupId>org.soot-oss</groupId>
		<artifactId>sootup</artifactId>
		<version>1.1.2-SNAPSHOT</version>
	</parent>

	<dependencies>
		<dependency>
			<groupId>org.soot-oss</groupId>
			<artifactId>sootup.core</artifactId>
			<version>${project.version}</version>
		</dependency>
		<dependency>
			<groupId>org.soot-oss</groupId>
			<artifactId>sootup.java.core</artifactId>
			<version>${project.version}</version>
		</dependency>
		<dependency>
			<groupId>org.ow2.asm</groupId>
			<artifactId>asm-util</artifactId>
			<version>9.5</version>
		</dependency>
		<dependency>
			<groupId>org.ow2.asm</groupId>
			<artifactId>asm-commons</artifactId>
			<version>9.5</version>
		</dependency>
		<dependency>
			<groupId>de.femtopedia.dex2jar</groupId>
			<artifactId>dex2jar</artifactId>
			<version>2.4.6</version>
		</dependency>
<<<<<<< HEAD
        <dependency>
            <groupId>org.soot-oss</groupId>
            <artifactId>sootup.jimple.parser</artifactId>
            <version>${project.version}</version>
            <scope>test</scope>
        </dependency>
=======
>>>>>>> 8bde1345
    </dependencies>

	<repositories>
		<repository>
			<id>maven.google</id>
			<url>https://maven.google.com/</url>
		</repository>
	</repositories>

</project><|MERGE_RESOLUTION|>--- conflicted
+++ resolved
@@ -38,15 +38,12 @@
 			<artifactId>dex2jar</artifactId>
 			<version>2.4.6</version>
 		</dependency>
-<<<<<<< HEAD
         <dependency>
             <groupId>org.soot-oss</groupId>
             <artifactId>sootup.jimple.parser</artifactId>
-            <version>${project.version}</version>
+            <version>1.1.2-SNAPSHOT</version>
             <scope>test</scope>
         </dependency>
-=======
->>>>>>> 8bde1345
     </dependencies>
 
 	<repositories>
