--- conflicted
+++ resolved
@@ -34,30 +34,11 @@
 			<version>9.5</version>
 		</dependency>
 		<dependency>
-<<<<<<< HEAD
-			<groupId>com.github.ThexXTURBOXx.dex2jar</groupId>
-			<artifactId>dex-tools</artifactId>
-			<version>v64</version>
-=======
 			<groupId>de.femtopedia.dex2jar</groupId>
 			<artifactId>dex2jar</artifactId>
 			<version>2.4.6</version>
->>>>>>> f9dfcdfc
 		</dependency>
 	</dependencies>
 
-	<repositories>
-		<repository>
-<<<<<<< HEAD
-			<id>jitpack.io</id>
-			<url>https://jitpack.io</url>
-		</repository>
-		<repository>
-=======
->>>>>>> f9dfcdfc
-			<id>maven.google</id>
-			<url>https://maven.google.com/</url>
-		</repository>
-	</repositories>
 
 </project>