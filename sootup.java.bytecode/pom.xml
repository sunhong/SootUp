--- conflicted
+++ resolved
@@ -38,15 +38,6 @@
 			<artifactId>dex2jar</artifactId>
 			<version>2.4.6</version>
 		</dependency>
-<<<<<<< HEAD
-        <dependency>
-            <groupId>org.soot-oss</groupId>
-            <artifactId>sootup.jimple.parser</artifactId>
-            <version>1.1.2-SNAPSHOT</version>
-            <scope>test</scope>
-        </dependency>
-=======
->>>>>>> bc6f0bcc
     </dependencies>
 
 	<repositories>
