package sootup.java.bytecode.interceptors;
/*-
 * #%L
 * Soot - a J*va Optimization Framework
 * %%
 * Copyright (C) 1997-2020 Raja Vallée-Rai, Christian Brüggemann
 * %%
 * This program is free software: you can redistribute it and/or modify
 * it under the terms of the GNU Lesser General Public License as
 * published by the Free Software Foundation, either version 2.1 of the
 * License, or (at your option) any later version.
 *
 * This program is distributed in the hope that it will be useful,
 * but WITHOUT ANY WARRANTY; without even the implied warranty of
 * MERCHANTABILITY or FITNESS FOR A PARTICULAR PURPOSE.  See the
 * GNU General Lesser Public License for more details.
 *
 * You should have received a copy of the GNU General Lesser Public
 * License along with this program.  If not, see
 * <http://www.gnu.org/licenses/lgpl-2.1.html>.
 * #L%
 */

import javax.annotation.Nonnull;
import sootup.core.model.Body;
import sootup.core.transform.BodyInterceptor;
import sootup.core.views.View;
import sootup.java.bytecode.interceptors.typeresolving.TypeResolver;
import sootup.java.core.views.JavaView;

/**
 * This transformer assigns types to local variables.
 *
 * @author Zun Wang
 */
public class TypeAssigner implements BodyInterceptor {

<<<<<<< HEAD
  private final boolean standardizeNames;

  public TypeAssigner() {
    standardizeNames = true;
  }

  /**
   * @param autoStandardizeNames controls whether the LocalNameStandardizer should execute after the
   *     type assignment
   */
  public TypeAssigner(boolean autoStandardizeNames) {
    this.standardizeNames = autoStandardizeNames;
  }

  @Override
  public void interceptBody(@Nonnull Body.BodyBuilder builder, @Nonnull View<?> view) {
    if (new TypeResolver((JavaView) view).resolve(builder) && standardizeNames) {
      LocalNameStandardizer standardizer = new LocalNameStandardizer();
      standardizer.interceptBody(builder, view);
    }
=======
  public TypeAssigner() {}

  @Override
  public void interceptBody(@Nonnull Body.BodyBuilder builder, @Nonnull View<?> view) {
    new TypeResolver((JavaView) view).resolve(builder);
>>>>>>> f9dfcdfc
  }
}<|MERGE_RESOLUTION|>--- conflicted
+++ resolved
@@ -35,33 +35,10 @@
  */
 public class TypeAssigner implements BodyInterceptor {
 
-<<<<<<< HEAD
-  private final boolean standardizeNames;
-
-  public TypeAssigner() {
-    standardizeNames = true;
-  }
-
-  /**
-   * @param autoStandardizeNames controls whether the LocalNameStandardizer should execute after the
-   *     type assignment
-   */
-  public TypeAssigner(boolean autoStandardizeNames) {
-    this.standardizeNames = autoStandardizeNames;
-  }
-
-  @Override
-  public void interceptBody(@Nonnull Body.BodyBuilder builder, @Nonnull View<?> view) {
-    if (new TypeResolver((JavaView) view).resolve(builder) && standardizeNames) {
-      LocalNameStandardizer standardizer = new LocalNameStandardizer();
-      standardizer.interceptBody(builder, view);
-    }
-=======
   public TypeAssigner() {}
 
   @Override
   public void interceptBody(@Nonnull Body.BodyBuilder builder, @Nonnull View<?> view) {
     new TypeResolver((JavaView) view).resolve(builder);
->>>>>>> f9dfcdfc
   }
 }