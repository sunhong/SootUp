package sootup.java.bytecode.interceptors;

/*-
 * #%L
 * Soot - a J*va Optimization Framework
 * %%
 * Copyright (C) 1997-2021 Zun Wang
 * %%
 * This program is free software: you can redistribute it and/or modify
 * it under the terms of the GNU Lesser General Public License as
 * published by the Free Software Foundation, either version 2.1 of the
 * License, or (at your option) any later version.
 *
 * This program is distributed in the hope that it will be useful,
 * but WITHOUT ANY WARRANTY; without even the implied warranty of
 * MERCHANTABILITY or FITNESS FOR A PARTICULAR PURPOSE.  See the
 * GNU General Lesser Public License for more details.
 *
 * You should have received a copy of the GNU General Lesser Public
 * License along with this program.  If not, see
 * <http://www.gnu.org/licenses/lgpl-2.1.html>.
 * #L%
 */

import java.util.*;
import javax.annotation.Nonnull;
import sootup.core.graph.BasicBlock;
import sootup.core.graph.DominanceFinder;
import sootup.core.graph.DominanceTree;
import sootup.core.graph.MutableStmtGraph;
import sootup.core.jimple.basic.LValue;
import sootup.core.jimple.basic.Local;
import sootup.core.jimple.basic.StmtPositionInfo;
import sootup.core.jimple.basic.Value;
import sootup.core.jimple.common.expr.JPhiExpr;
import sootup.core.jimple.common.stmt.AbstractDefinitionStmt;
<<<<<<< HEAD
=======
import sootup.core.jimple.common.stmt.FallsThroughStmt;
>>>>>>> f9dfcdfc
import sootup.core.jimple.common.stmt.JAssignStmt;
import sootup.core.jimple.common.stmt.Stmt;
import sootup.core.model.Body;
import sootup.core.transform.BodyInterceptor;
import sootup.core.views.View;

/**
 * In Static Single Assignment Form, each variable be assigned exactly once, and every variable be
 * defined before it is used.
 *
 * @author Zun Wang
 * @see <a
 *     href="https://en.wikipedia.org/wiki/Static_single_assignment_form">https://en.wikipedia.org/wiki/Static_single_assignment_form</a>
 */
public class StaticSingleAssignmentFormer implements BodyInterceptor {

  @Override
  public void interceptBody(@Nonnull Body.BodyBuilder builder, @Nonnull View<?> view) {

    Set<Local> newLocals = new LinkedHashSet<>(builder.getLocals());
    int nextFreeIdx = 0;

    MutableStmtGraph stmtGraph = builder.getStmtGraph();

    // Keys: all blocks in BlockGraph. Values: a set of locals which defined in the corresponding
    // block
    Map<BasicBlock<?>, Set<Local>> blockToDefs = new HashMap<>();

    // Keys: all locals in BodyBuilder. Values: a set of blocks which contains stmts with
    // corresponding local's def.
    Map<Local, Set<BasicBlock<?>>> localToBlocks = new HashMap<>();

    // determine blockToDefs and localToBlocks by iterating all blocks.
    for (BasicBlock<?> block : stmtGraph.getBlocks()) {
      Set<Local> defs = new HashSet<>();
      for (Stmt stmt : block.getStmts()) {
        if (!stmt.getDefs().isEmpty() && stmt.getDefs().get(0) instanceof Local) {
          Local local = (Local) stmt.getDefs().get(0);
          defs.add(local);
          if (localToBlocks.containsKey(local)) {
            localToBlocks.get(local).add(block);
          } else {
            Set<BasicBlock<?>> bs = new HashSet<>();
            bs.add(block);
            localToBlocks.put(local, bs);
          }
        }
      }
      blockToDefs.put(block, defs);
    }

    DominanceFinder dominanceFinder = new DominanceFinder(stmtGraph);

    // decide which block should be add a phi assignStmt, and store such info in a map
    // key: Block which contains phiStmts. Values : a set of phiStmts which contained by
    // corresponding Block
    Map<BasicBlock<?>, Set<FallsThroughStmt>> blockToPhiStmts =
        decideBlockToPhiStmts(builder, dominanceFinder, blockToDefs, localToBlocks);

    // delete meaningless phiStmts and add other phiStmts into stmtGraph
    addPhiStmts(blockToPhiStmts, stmtGraph, blockToDefs);

    DominanceTree tree = new DominanceTree(dominanceFinder);

    Map<Local, Stack<Local>> localToNameStack = new HashMap<>();
    for (Local local : builder.getLocals()) {
      localToNameStack.put(local, new Stack<>());
    }

    List<BasicBlock<?>> treeNodes = tree.getAllNodesDFS();
    List<BasicBlock<?>> blockStack = new ArrayList<>();
    Set<BasicBlock<?>> visited = new HashSet<>();

    // rename each def-local and its corresponding name and add args and blocks into phiStmts
    for (BasicBlock<?> block : treeNodes) {
      // replace use and def in each stmts in the current block
      Set<FallsThroughStmt> newPhiStmts = new HashSet<>();
      for (Stmt stmt : block.getStmts()) {
        // replace use
        final List<Value> uses = stmt.getUses();
        if (!uses.isEmpty() && !constainsPhiExpr(stmt)) {
          for (Value use : uses) {
            if (use instanceof Local) {
              Local newUse = localToNameStack.get(use).peek();
              Stmt newStmt = stmt.withNewUse(use, newUse);
              stmtGraph.replaceNode(stmt, newStmt);
              stmt = newStmt;
            }
          }
        }
        // generate new def and replace with new def
        final List<LValue> defs = stmt.getDefs();
        if (!defs.isEmpty() && defs.get(0) instanceof Local) {
          Local def = (Local) defs.get(0);
          Local newDef = def.withName(def.getName() + "#" + nextFreeIdx);
          newLocals.add(newDef);
          nextFreeIdx++;
          localToNameStack.get(def).push(newDef);
<<<<<<< HEAD
          Stmt newStmt = ((AbstractDefinitionStmt<?, ?>) stmt).withNewDef(newDef);
=======
          FallsThroughStmt newStmt = ((AbstractDefinitionStmt) stmt).withNewDef(newDef);
>>>>>>> f9dfcdfc
          stmtGraph.replaceNode(stmt, newStmt);
          if (constainsPhiExpr(newStmt)) {
            newPhiStmts.add(newStmt);
          }
        }
      }
      visited.add(block);
      blockStack.add(block);
      if (blockToPhiStmts.containsKey(block)) {
        blockToPhiStmts.put(block, newPhiStmts);
      }

      // if successors has phiStmts, add corresponding args and this block into the phiStmts
      List<BasicBlock<?>> succs = new ArrayList<>(block.getSuccessors());
      succs.addAll(block.getExceptionalSuccessors().values());
      for (BasicBlock<?> succ : succs) {
        if (blockToPhiStmts.containsKey(succ)) {
          Set<FallsThroughStmt> phiStmts = blockToPhiStmts.get(succ);
          newPhiStmts = new HashSet<>(phiStmts);
          for (Stmt phiStmt : phiStmts) {
            Local def = (Local) phiStmt.getDefs().get(0);
            Local oriDef = getOriginalLocal(def, localToNameStack.keySet());
            if (!localToNameStack.get(oriDef).isEmpty()) {
              Local arg = localToNameStack.get(oriDef).peek();
              FallsThroughStmt newPhiStmt = addNewArgToPhi(phiStmt, arg, block);
              newPhiStmts.remove(phiStmt);
              newPhiStmts.add(newPhiStmt);
              stmtGraph.replaceNode(phiStmt, newPhiStmt);
            }
          }
          blockToPhiStmts.put(succ, newPhiStmts);
        }
      }

      // if a block's children in dominance tree are visited, pop this block from block stack, and
      // pop all defs in this block from the localToNameStack
      BasicBlock<?> top = blockStack.get(blockStack.size() - 1);
      List<BasicBlock<?>> children = tree.getChildren(top);
      while (containsAllChildren(visited, children)) {
        blockStack.remove(blockStack.size() - 1);
        for (Stmt stmt : top.getStmts()) {
          if (!stmt.getDefs().isEmpty() && stmt.getDefs().get(0) instanceof Local) {
            Local def = (Local) stmt.getDefs().get(0);
            Local oriDef = getOriginalLocal(def, localToNameStack.keySet());
            if (!localToNameStack.get(oriDef).isEmpty()) {
              localToNameStack.get(oriDef).pop();
            }
          }
        }
        if (!blockStack.isEmpty()) {
          top = blockStack.get(blockStack.size() - 1);
          children = tree.getChildren(top);
        } else {
          break;
        }
      }
    }
    builder.setLocals(newLocals);
  }

  /**
   * This method is used to decide which block should add phiStmts. Note: some phiStmts maybe
   * contain just one argument, it should be not added into StmtGraph
   *
   * @param dominanceFinder an object of DomimanceFinder, it should be created by the given
   *     blockGraph
   * @param blockToDefs maps each block to the set of defs' local in itself
   * @param localToBlocks maps each def local to the set of blocks where it is defined.
   * @return a map, key: block, value: a set of phiStmts that are added in front of the
   *     corresponding block
   */
  private Map<BasicBlock<?>, Set<FallsThroughStmt>> decideBlockToPhiStmts(
      Body.BodyBuilder builder,
      DominanceFinder dominanceFinder,
      Map<BasicBlock<?>, Set<Local>> blockToDefs,
      Map<Local, Set<BasicBlock<?>>> localToBlocks) {
    Map<BasicBlock<?>, Set<FallsThroughStmt>> blockToPhiStmts = new HashMap<>();
    Map<BasicBlock<?>, Set<Local>> blockToPhiLocals = new HashMap<>();
    Map<Local, Set<BasicBlock<?>>> localToPhiBlocks = new HashMap<>();

    for (Local local : builder.getLocals()) {
      localToPhiBlocks.put(local, new HashSet<>());
      Deque<BasicBlock<?>> blocks = new ArrayDeque<>(localToBlocks.get(local));
      while (!blocks.isEmpty()) {
        BasicBlock<?> block = blocks.removeFirst();
        Set<BasicBlock<?>> dfs = dominanceFinder.getDominanceFrontiers(block);
        // Only dominance frontiers of a block can add a phiStmt
        for (BasicBlock<?> df : dfs) {
          final Set<BasicBlock<?>> basicBlocks = localToPhiBlocks.get(local);
          if (!basicBlocks.contains(df)) {
            basicBlocks.add(df);

            // create an empty phiStmt
            JAssignStmt phiStmt = createEmptyPhiStmt(local);

            // store phiStmt into map
            if (blockToPhiStmts.containsKey(df)) {
              blockToPhiStmts.get(df).add(phiStmt);
              blockToPhiLocals.get(df).add(local);
            } else {
              Set<FallsThroughStmt> phiStmts = new LinkedHashSet<>();
              phiStmts.add(phiStmt);
              blockToPhiStmts.put(df, phiStmts);
              Set<Local> phiLocals = new HashSet<>();
              phiLocals.add(local);
              blockToPhiLocals.put(df, phiLocals);
            }

            // if the dominance frontier contains no such local, its dominance frontier should add a
            // phiStmt, so add it into queue
            if (!blockToDefs.get(df).contains(local)) {
              blocks.add(df);
            }
          }
        }
      }
    }

    // if a block has a phiStmt, the local of the phiStmt should be added into blockToDefs
    for (BasicBlock<?> block : blockToPhiLocals.keySet()) {
      blockToDefs.get(block).addAll(blockToPhiLocals.get(block));
    }
    return blockToPhiStmts;
  }

  /**
   * Delete the phiStmts which contain only one argument, and add other undeleted phiStmts into
   * blockGraph
   *
   * @param blockToPhiStmts a map, key: block, value: a set of phiStmts that are added in front of
   *     the corresponding block
   * @param blockGraph blockGraph where the phiStmt should be added
   * @param blockToDefs maps each block to the set of defs' local in itself
   */
  private void addPhiStmts(
      Map<BasicBlock<?>, Set<FallsThroughStmt>> blockToPhiStmts,
      MutableStmtGraph blockGraph,
      Map<BasicBlock<?>, Set<Local>> blockToDefs) {

    // key: phiStmt  value: size of phiStmt's arguments
    Map<Stmt, Integer> phiToNum = new HashMap<>();

    // determine the arguments' size of each phiStmt
    for (BasicBlock<?> block : blockGraph.getBlocks()) {
      List<BasicBlock<?>> succs = new ArrayList<>(block.getSuccessors());
      succs.addAll(block.getExceptionalSuccessors().values());

      for (BasicBlock<?> succ : succs) {
        if (blockToPhiStmts.containsKey(succ)) {
          for (Stmt phi : blockToPhiStmts.get(succ)) {
            Local local = (Local) phi.getDefs().get(0);
            if (blockToDefs.get(block).contains(local)) {
              if (phiToNum.containsKey(phi)) {
                int num = phiToNum.get(phi);
                phiToNum.replace(phi, num + 1);
              } else {
                phiToNum.put(phi, 1);
              }
            }
          }
        }
      }
    }

    // if the arguments' size of a phiStmt is less than 2, delete it from blockToPhiStmts map
    // add other phiStmts into corresponding block
    for (BasicBlock<?> block : blockToPhiStmts.keySet()) {
      Set<FallsThroughStmt> phis = blockToPhiStmts.get(block);
      Set<FallsThroughStmt> checkedPhis = new HashSet<>(blockToPhiStmts.get(block));
      for (FallsThroughStmt cphi : checkedPhis) {
        if (phiToNum.get(cphi) < 2) {
          phis.remove(cphi);
        }
      }
      for (FallsThroughStmt phi : phis) {
        blockGraph.insertBefore(block.getHead(), phi);
      }
    }
  }

  private boolean containsAllChildren(Set<BasicBlock<?>> blockSet, List<BasicBlock<?>> children) {
    for (BasicBlock<?> child : children) {
      if (!blockSet.contains(child)) {
        return false;
      }
    }
    return true;
  }

  private boolean constainsPhiExpr(Stmt stmt) {
    if (stmt instanceof JAssignStmt && !stmt.getUses().isEmpty()) {
      for (Value use : stmt.getUses()) {
        if (use instanceof JPhiExpr) {
          return true;
        }
      }
    }
    return false;
  }

  private JAssignStmt createEmptyPhiStmt(Local local) {
    JPhiExpr phi = new JPhiExpr(Collections.emptyList(), Collections.emptyMap());
    return new JAssignStmt(local, phi, StmtPositionInfo.createNoStmtPositionInfo());
  }

  private Local getOriginalLocal(Local local, Set<Local> oriLocals) {
    if (oriLocals.contains(local)) {
      return local;
    }
    int hashPos = local.getName().indexOf('#');
    String oriName = local.getName().substring(0, hashPos);
    for (Local oriLocal : oriLocals) {
      if (oriLocal.getName().equals(oriName)) {
        return oriLocal;
      }
    }
    throw new RuntimeException(local + " has no original local!");
  }

  private FallsThroughStmt addNewArgToPhi(Stmt phiStmt, Local arg, BasicBlock<?> block) {

    FallsThroughStmt newPhiStmt = null;
    for (Value use : phiStmt.getUses()) {
      if (use instanceof JPhiExpr) {
        JPhiExpr newPhiExpr = (JPhiExpr) use;
        List<Local> args = ((JPhiExpr) use).getArgs();
        Map<Local, BasicBlock<?>> argToBlock = ((JPhiExpr) use).getArgToBlockMap();
        args.add(arg);
        argToBlock.put(arg, block);
        newPhiExpr = newPhiExpr.withArgs(args);
        newPhiExpr = newPhiExpr.withArgToBlockMap(argToBlock);
        newPhiStmt = ((JAssignStmt) phiStmt).withRValue(newPhiExpr);
        break;
      }
    }
    return newPhiStmt;
  }
}<|MERGE_RESOLUTION|>--- conflicted
+++ resolved
@@ -34,10 +34,7 @@
 import sootup.core.jimple.basic.Value;
 import sootup.core.jimple.common.expr.JPhiExpr;
 import sootup.core.jimple.common.stmt.AbstractDefinitionStmt;
-<<<<<<< HEAD
-=======
 import sootup.core.jimple.common.stmt.FallsThroughStmt;
->>>>>>> f9dfcdfc
 import sootup.core.jimple.common.stmt.JAssignStmt;
 import sootup.core.jimple.common.stmt.Stmt;
 import sootup.core.model.Body;
@@ -136,11 +133,7 @@
           newLocals.add(newDef);
           nextFreeIdx++;
           localToNameStack.get(def).push(newDef);
-<<<<<<< HEAD
-          Stmt newStmt = ((AbstractDefinitionStmt<?, ?>) stmt).withNewDef(newDef);
-=======
           FallsThroughStmt newStmt = ((AbstractDefinitionStmt) stmt).withNewDef(newDef);
->>>>>>> f9dfcdfc
           stmtGraph.replaceNode(stmt, newStmt);
           if (constainsPhiExpr(newStmt)) {
             newPhiStmts.add(newStmt);
