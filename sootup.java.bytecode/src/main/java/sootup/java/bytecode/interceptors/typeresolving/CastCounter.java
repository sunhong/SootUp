package sootup.java.bytecode.interceptors.typeresolving;

/*-
 * #%L
 * SootUp
 * %%
 * Copyright (C) 1997 - 2023 Raja Vallée-Rai and others
 * %%
 * This program is free software: you can redistribute it and/or modify
 * it under the terms of the GNU Lesser General Public License as
 * published by the Free Software Foundation, either version 2.1 of the
 * License, or (at your option) any later version.
 *
 * This program is distributed in the hope that it will be useful,
 * but WITHOUT ANY WARRANTY; without even the implied warranty of
 * MERCHANTABILITY or FITNESS FOR A PARTICULAR PURPOSE.  See the
 * GNU General Lesser Public License for more details.
 *
 * You should have received a copy of the GNU General Lesser Public
 * License along with this program.  If not, see
 * <http://www.gnu.org/licenses/lgpl-2.1.html>.
 * #L%
 */

import com.google.common.collect.Lists;
import java.util.HashMap;
import java.util.Map;
import javax.annotation.Nonnull;
import sootup.core.graph.MutableStmtGraph;
import sootup.core.jimple.Jimple;
import sootup.core.jimple.basic.Local;
import sootup.core.jimple.basic.Value;
import sootup.core.jimple.common.ref.JArrayRef;
import sootup.core.jimple.common.stmt.AbstractDefinitionStmt;
import sootup.core.jimple.common.stmt.JAssignStmt;
import sootup.core.jimple.common.stmt.Stmt;
import sootup.core.model.Body;
import sootup.core.types.Type;

/** FIXME: outline what this class does */
public class CastCounter extends TypeChecker {

  private int castCount = 0;
  private boolean countOnly;
  private final Map<Stmt, Map<Value, Value>> changedValues = new HashMap<>();
  private int newLocalsCount = 0;
  public Map<Stmt, Stmt> stmt2NewStmt = new HashMap<>();

  public CastCounter(
      @Nonnull Body.BodyBuilder builder,
      @Nonnull AugEvalFunction evalFunction,
      @Nonnull BytecodeHierarchy hierarchy) {
    super(builder, evalFunction, hierarchy);
  }

  public int getCastCount(@Nonnull Typing typing) {
    castCount = 0;
    countOnly = true;
    setTyping(typing);
    for (Stmt stmt : builder.getStmts()) {
      stmt.accept(this);
    }
    return castCount;
  }

  public int getCastCount() {
    return castCount;
  }

  public void insertCastStmts(@Nonnull Typing typing) {
    castCount = 0;
    countOnly = false;
    setTyping(typing);
    for (Stmt stmt : Lists.newArrayList(builder.getStmts())) {
      stmt.accept(this);
    }
  }

  /** This method is used to check whether a value in a stmt needs a cast. */
  public void visit(@Nonnull Value value, @Nonnull Type stdType, @Nonnull Stmt stmt) {
    AugEvalFunction evalFunction = getFuntion();
    BytecodeHierarchy hierarchy = getHierarchy();
    Typing typing = getTyping();

    // TODO: ms: move into a Subclass instead of the countOnly option/field?
    if (countOnly) {
      Type evaType = evalFunction.evaluate(typing, value, stmt, graph);
      if (evaType == null) {
        return;
      }
      if (hierarchy.isAncestor(stdType, evaType)) {
        return;
      }
      castCount++;
      return;
    }

    Stmt oriStmt = stmt;
    Value oriValue = value;
    Stmt updatedStmt = stmt2NewStmt.get(stmt);
    if (updatedStmt != null) {
      stmt = stmt2NewStmt.get(stmt);
    }
    Map<Value, Value> m = changedValues.get(oriStmt);
    if (m != null) {
      Value updatedValue = m.get(value);
      if (updatedValue != null) {
        value = updatedValue;
      }
    }
    Type evaType = evalFunction.evaluate(typing, value, stmt, graph);
    if (evaType == null || hierarchy.isAncestor(stdType, evaType)) {
      return;
    }
    castCount++;

    final MutableStmtGraph stmtGraph = builder.getStmtGraph();
    Local old_local;
    if (value instanceof Local) {
      old_local = (Local) value;
    } else {
      old_local = generateTempLocal(evaType);
      builder.addLocal(old_local);
      typing.set(old_local, evaType);
      JAssignStmt newAssign = Jimple.newAssignStmt(old_local, value, stmt.getPositionInfo());
      stmtGraph.insertBefore(stmt, newAssign);
    }

    Local new_local = generateTempLocal(stdType);
    builder.addLocal(new_local);
    typing.set(new_local, stdType);
    addUpdatedValue(oriValue, new_local, oriStmt);
    JAssignStmt newCast =
        Jimple.newAssignStmt(
            new_local, Jimple.newCastExpr(old_local, stdType), stmt.getPositionInfo());
    stmtGraph.insertBefore(stmt, newCast);

    Stmt newStmt;
    if (stmt.getUses().contains(value)) {
      newStmt = stmt.withNewUse(value, new_local);
    } else {
      newStmt = ((AbstractDefinitionStmt) stmt).withNewDef(new_local);
    }
    if (graph.containsNode(stmt)) {
      graph.replaceNode(stmt, newStmt);
<<<<<<< HEAD
      this.stmt2NewStmt.put(oriStmt, newStmt);
=======
      stmt2NewStmt.put(oriStmt, newStmt);
>>>>>>> 8169e2d7
    }
  }

  private void addUpdatedValue(Value oldValue, Value newValue, Stmt stmt) {
    Map<Value, Value> map;
    if (!changedValues.containsKey(stmt)) {
      map = new HashMap<>();
      changedValues.put(stmt, map);
    } else {
      map = changedValues.get(stmt);
    }
    map.put(oldValue, newValue);
    if (stmt instanceof JAssignStmt && stmt.containsArrayRef()) {
      Value leftOp = ((JAssignStmt) stmt).getLeftOp();
      Value rightOp = ((JAssignStmt) stmt).getRightOp();
      if (leftOp instanceof JArrayRef) {
        if (oldValue == leftOp) {
          Local base = ((JArrayRef) oldValue).getBase();
          Local nBase = ((JArrayRef) newValue).getBase();
          map.put(base, nBase);
        } else if (leftOp.getUses().contains(oldValue)) {
          JArrayRef nArrRef = ((JArrayRef) leftOp).withBase((Local) newValue);
          map.put(leftOp, nArrRef);
        }
      } else if (rightOp instanceof JArrayRef) {
        if (oldValue == rightOp) {
          Local base = ((JArrayRef) oldValue).getBase();
          Local nBase = ((JArrayRef) newValue).getBase();
          map.put(base, nBase);
        } else if (rightOp.getUses().contains(oldValue)) {
          JArrayRef nArrRef = ((JArrayRef) rightOp).withBase((Local) newValue);
          map.put(rightOp, nArrRef);
        }
      }
    }
  }

  private Local generateTempLocal(@Nonnull Type type) {
    String name = "$#l" + newLocalsCount++;
    return Jimple.newLocal(name, type);
  }
}<|MERGE_RESOLUTION|>--- conflicted
+++ resolved
@@ -143,11 +143,7 @@
     }
     if (graph.containsNode(stmt)) {
       graph.replaceNode(stmt, newStmt);
-<<<<<<< HEAD
-      this.stmt2NewStmt.put(oriStmt, newStmt);
-=======
       stmt2NewStmt.put(oriStmt, newStmt);
->>>>>>> 8169e2d7
     }
   }
 
