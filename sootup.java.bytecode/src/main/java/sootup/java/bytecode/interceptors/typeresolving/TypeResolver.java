--- conflicted
+++ resolved
@@ -33,6 +33,7 @@
 import sootup.core.jimple.common.expr.JCastExpr;
 import sootup.core.jimple.common.expr.JNegExpr;
 import sootup.core.jimple.common.ref.JArrayRef;
+import sootup.core.jimple.common.ref.JInstanceFieldRef;
 import sootup.core.jimple.common.stmt.AbstractDefinitionStmt;
 import sootup.core.jimple.common.stmt.Stmt;
 import sootup.core.model.Body;
@@ -191,39 +192,15 @@
         local = (Local) lhs;
       } else if (lhs instanceof JArrayRef) {
         local = ((JArrayRef) lhs).getBase();
+      } else if (lhs instanceof JInstanceFieldRef) {
+        // local = ((JInstanceFieldRef) lhs).getBase();
+        continue; // assigment to a field is independent of the base type.
       } else {
-<<<<<<< HEAD
-        actualSL.clear(stmtId);
-        AbstractDefinitionStmt defStmt = this.assignments.get(stmtId);
-        Value lhs = defStmt.getLeftOp();
-        Local local;
-        if (lhs instanceof Local) {
-          local = (Local) lhs;
-        } else if (lhs instanceof JArrayRef) {
-          local = ((JArrayRef) lhs).getBase();
-        } else if (lhs instanceof JInstanceFieldRef) {
-          // local = ((JInstanceFieldRef) lhs).getBase();
-          continue; // assigment to a field is independent of the base type.
-        } else {
-          throw new IllegalStateException("can not handle " + lhs.getClass());
-        }
-        Type t_old = actualTyping.getType(local);
-        Type t_right = evalFunction.evaluate(actualTyping, defStmt.getRightOp(), defStmt, graph);
-        if (t_right == null) {
-          // TODO: ms: is this correct to handle: null?
-          workQueue.removeFirst();
-          continue;
-        }
-        if (lhs instanceof JArrayRef) {
-          t_right = Type.createArrayType(t_right, 1);
-        }
-=======
         // Only `Local`s and `JArrayRef`s as the left-hand side are relevant for type inference.
         // The statements get filtered to only contain those assignments in the `init` method,
         // so this branch shouldn't happen.
         throw new IllegalStateException("can not handle " + lhs.getClass());
       }
->>>>>>> 917133e9
 
       Type oldType = actualTyping.getType(local);
       Type rightOpDerivedType =
