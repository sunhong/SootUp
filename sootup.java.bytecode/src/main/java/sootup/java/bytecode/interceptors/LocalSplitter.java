package sootup.java.bytecode.interceptors;

/*-
 * #%L
 * Soot - a J*va Optimization Framework
 * %%
 * Copyright (C) 1997-2020 Raja Vallée-Rai, Christian Brüggemann
 * %%
 * This program is free software: you can redistribute it and/or modify
 * it under the terms of the GNU Lesser General Public License as
 * published by the Free Software Foundation, either version 2.1 of the
 * License, or (at your option) any later version.
 *
 * This program is distributed in the hope that it will be useful,
 * but WITHOUT ANY WARRANTY; without even the implied warranty of
 * MERCHANTABILITY or FITNESS FOR A PARTICULAR PURPOSE.  See the
 * GNU General Lesser Public License for more details.
 *
 * You should have received a copy of the GNU General Lesser Public
 * License along with this program.  If not, see
 * <http://www.gnu.org/licenses/lgpl-2.1.html>.
 * #L%
 */

import java.util.*;
import javax.annotation.Nonnull;
import javax.annotation.Nullable;
import sootup.core.graph.StmtGraph;
import sootup.core.jimple.basic.LValue;
import sootup.core.jimple.basic.Local;
import sootup.core.jimple.basic.Value;
import sootup.core.jimple.common.ref.JCaughtExceptionRef;
import sootup.core.jimple.common.stmt.AbstractDefinitionStmt;
import sootup.core.jimple.common.stmt.JIdentityStmt;
import sootup.core.jimple.common.stmt.Stmt;
import sootup.core.model.Body;
import sootup.core.model.Body.BodyBuilder;
import sootup.core.transform.BodyInterceptor;
import sootup.core.types.ClassType;
import sootup.core.views.View;

/**
 * A BodyInterceptor that attempts to identify and separate uses of a local variable (definition)
 * that are independent of each other.
 *
 * <p>For example the code:
 *
 * <pre>
 *    l0 := @this Test
 *    l1 = 0
 *    l2 = 1
 *    l1 = l1 + 1
 *    l2 = l2 + 1
 *    return
 * </pre>
 *
 * to:
 *
 * <pre>
 *    l0 := @this Test
 *    l1#1 = 0
 *    l2#2 = 1
 *    l1#3 = l1#1 + 1
 *    l2#4 = l2#2 + 1
 *    return
 * </pre>
 *
 * @author Zun Wang
 */
public class LocalSplitter implements BodyInterceptor {
  // FIXME: [ms] assumes that names of Locals do not contain a '#' already -> could lead to problems
  // TODO: [ms] check equivTo()'s - I guess they can be equals()'s - or even: '=='s

  @Override
  public void interceptBody(@Nonnull Body.BodyBuilder builder, @Nonnull View<?> view) {

    // Find all Locals that must be split
    // If a local as a definition appears two or more times, then this local must be split
    List<Stmt> stmts = builder.getStmts();
    Set<Local> visitedLocals = new LinkedHashSet<>();
    Set<Local> toSplitLocals = new LinkedHashSet<>();
    for (Stmt stmt : stmts) {
      final List<LValue> defs = stmt.getDefs();
      if (!defs.isEmpty()) {
        Value def = defs.get(0);
        if (def instanceof Local) {
          if (visitedLocals.contains(def)) {
            toSplitLocals.add((Local) def);
          }
          visitedLocals.add((Local) def);
        }
      }
    }

    StmtGraph<?> graph = builder.getStmtGraph();

    // Create a new Local-Set for the modified new body.
    Set<Local> newLocals = new LinkedHashSet<>(builder.getLocals());
    int localIndex = 1;

    // iterate stmts
    while (!stmts.isEmpty()) {
      Stmt currentStmt = stmts.remove(0);
      // At first Check the definition(left side) of the currentStmt is a local which must be split:
<<<<<<< HEAD
      final List<Value> defs = currentStmt.getDefs();
=======
      final List<LValue> defs = currentStmt.getDefs();
>>>>>>> f9dfcdfc
      if (!defs.isEmpty() && defs.get(0) instanceof Local && toSplitLocals.contains(defs.get(0))) {
        // then assign a new name to the oriLocal to get a new local which is called newLocal
        Local oriLocal = (Local) defs.get(0);
        Local newLocal = oriLocal.withName(oriLocal.getName() + "#" + localIndex);
        newLocals.add(newLocal);
        localIndex++;

        // create newStmt whose definition is replaced with the newLocal,
<<<<<<< HEAD
        Stmt newStmt = ((AbstractDefinitionStmt<?, ?>) currentStmt).withNewDef(newLocal);
=======
        Stmt newStmt = ((AbstractDefinitionStmt) currentStmt).withNewDef(newLocal);
>>>>>>> f9dfcdfc
        // replace corresponding oldStmt with newStmt in builder
        replaceStmtInBuilder(builder, stmts, currentStmt, newStmt);

        // Build the forwardsQueue which is used to iterate all Stmts before the orilocal is defined
        // again.
        // The direction of iteration is from root of the StmtGraph to leafs. So the successors of
        // the newStmt are added into the forwardsQueue.
        Deque<Stmt> forwardsQueue = new ArrayDeque<>(graph.successors(newStmt));
        // Create the visitedStmt to store the visited Stmts for the forwardsQueue, to avoid, a
        // Stmt is added twice into the forwardQueue.
        Set<Stmt> visitedStmts = new HashSet<>();

        while (!forwardsQueue.isEmpty()) {
          Stmt head = forwardsQueue.remove();
          visitedStmts.add(head);

          // 1.case: if useList of head contains oriLocal, then replace the oriLocal with
          // newLocal.
          if (head.getUses().contains(oriLocal)) {
            Stmt newHead = head.withNewUse(oriLocal, newLocal);
            replaceStmtInBuilder(builder, stmts, head, newHead);

            // if head doesn't define the the oriLocal again, then add all successors which are
            // not in forwardsQueue and visitedUsesStmt, into the forwardsQueue.
            if (newHead.getDefs().isEmpty() || !newHead.getDefs().get(0).equivTo(oriLocal)) {
              for (Stmt succ : graph.successors(newHead)) {
                if (!visitedStmts.contains(succ) && !forwardsQueue.contains(succ)) {
                  forwardsQueue.addLast(succ);
                }
              }
            }
          }

          // 2.case: if uses of head contains the modified orilocal, so a conflict maybe arise,
          // then trace the StmtGraph backwards to resolve the conflict.
          else if (hasModifiedUse(head, oriLocal)) {

            Local modifiedLocal = getModifiedUse(head, oriLocal);
            if (modifiedLocal == null) {
              throw new IllegalStateException("Modified Use is not found.");
            }

            // if modifed name is not same as the newLocal's name then -> conflict arises -> trace
            // backwards
            if (!modifiedLocal.getName().equals(newLocal.getName())) {
              localIndex--;

              // Build the backwardsQueue which is used to iterate all Stmts between head and the
              // Stmts which define the oriLocal in last time.
              // The direction of iteration is from leave of the StmtGraph to the root. So the
              // predecessors of head are added into the BackwardsQueue.
              Deque<Stmt> backwardsQueue = new ArrayDeque<>(graph.predecessors(head));

              while (!backwardsQueue.isEmpty()) {
                // Remove the first Stmt of backwardQueue, and name it as backStmt.
                Stmt backStmt = backwardsQueue.remove();

                // 2.1 case: if backStmt's definition is the modified and has a higher
                // local-name-index than the modifiedLocal of head
                // then replace the definition of backStmt with the modifiedLocal of head, and
                // remove the corresponding Local(definition of backStmt) from the set: newLocals
                if (hasModifiedDef(backStmt, oriLocal)) {
                  if (hasHigherLocalName((Local) backStmt.getDefs().get(0), modifiedLocal)) {
                    Stmt newBackStmt =
<<<<<<< HEAD
                        ((AbstractDefinitionStmt<?, ?>) backStmt).withNewDef(modifiedLocal);
=======
                        ((AbstractDefinitionStmt) backStmt).withNewDef(modifiedLocal);
>>>>>>> f9dfcdfc
                    replaceStmtInBuilder(builder, stmts, backStmt, newBackStmt);
                    newLocals.remove(newLocal);
                  }
                }
                // 2.2 case: if backStmt's uses contains the modified oriLocal, and this
                // modified oriLocal has a higher local-name-index that the modifiedLocal of head
                // then replace the corresponding use of backStmt with modifiedLocal of head, and
                // add all predecessors of the backStmt into the backwardsQueue.
                else if (hasModifiedUse(backStmt, oriLocal)) {
                  Local modifiedUse = getModifiedUse(backStmt, oriLocal);
                  if (hasHigherLocalName(modifiedUse, modifiedLocal)) {
                    Stmt newBackStmt = backStmt.withNewUse(modifiedUse, modifiedLocal);
                    replaceStmtInBuilder(builder, stmts, backStmt, newBackStmt);
                    backwardsQueue.addAll(graph.predecessors(newBackStmt));
                  }
                }
                // 2.3 case: if there's no relationship between backStmt's defs/uses and
                // oriLocal, then add all predecessors of the backStmt into the backwardsQueue.
                else {
                  backwardsQueue.addAll(graph.predecessors(backStmt));
                }
              }
            }
          }
          // 3.case: if uses of head contains neither orilocal nor the modified orilocal,
          // then add all successors of head which are not in forwardsQueue and visitedStmts,
          // into the forwardsQueue.
          else {
<<<<<<< HEAD
            final List<Value> headDefs = head.getDefs();
=======
            final List<LValue> headDefs = head.getDefs();
>>>>>>> f9dfcdfc
            if (headDefs.isEmpty() || !headDefs.get(0).equivTo(oriLocal)) {
              for (Stmt succ : graph.successors(head)) {
                if (!visitedStmts.contains(succ) && !forwardsQueue.contains(succ)) {
                  forwardsQueue.addLast(succ);
                }
              }
            }
          }
        }
        // Then check the uses of currentStmt:
      } else {
        // For each Local(oriL) which is to be split, check whether it is used in currentStmt
        // without definition before.
        // We define a StmtGraph consists of a mainStmtGraph and none or more trapStmtGraphs.
        // This situation could arise just in a trapStmtGraph.
        for (Local oriLocal : toSplitLocals) {
          // If so:
          // 1.step: find out all trapStmtGraphs' root(handlerStmts) which contain currentStmt,
          // namely a set of handlerStmts.
          // 2.step: find out all stmts whose exceptional destination-traps are with the found
          // handlerStmts.
          // 3.step: iterate these stmts, find a modified oriL((Local) with a maximum name index.
          // 4.step: Use this modified oriL to modify the visitedStmt
          if (currentStmt.getUses().contains(oriLocal)) {
            // 1.step:
            Set<Stmt> handlerStmts = traceHandlerStmts(graph, currentStmt);
            // 2.step:
            Set<Stmt> stmtsWithDests = new HashSet<>();
            for (Stmt handlerStmt : handlerStmts) {
              for (Stmt exceptionalPred : graph.predecessors(handlerStmt)) {
                Map<ClassType, Stmt> dests = graph.exceptionalSuccessors(exceptionalPred);
                List<Stmt> destHandlerStmts = new ArrayList<>();
                dests.forEach((key, dest) -> destHandlerStmts.add(dest));
                if (destHandlerStmts.contains(handlerStmt)) {
                  stmtsWithDests.add(exceptionalPred);
                }
              }
            }
            // 3.step:
            Local lastChange = null;
            for (Stmt stmt : stmtsWithDests) {
              if (hasModifiedDef(stmt, oriLocal)) {
                Local modifiedLocal = (Local) stmt.getDefs().get(0);
                if (lastChange == null || hasHigherLocalName(modifiedLocal, lastChange)) {
                  lastChange = modifiedLocal;
                }
              }
            }
            // 4.step:
            if (lastChange != null) {
              Stmt newStmt = currentStmt.withNewUse(oriLocal, lastChange);
              replaceStmtInBuilder(builder, stmts, currentStmt, newStmt);
            }
          }
        }
      }
    }
    builder.setLocals(newLocals);
  }

  // ******************assist_functions*************************

  /**
   * Replace corresponding oldStmt with newStmt in BodyBuilder and visitList
   *
   * @param builder
   * @param stmtIterationList
   * @param oldStmt
   * @param newStmt
   */
  private void replaceStmtInBuilder(
      @Nonnull BodyBuilder builder,
      @Nonnull List<Stmt> stmtIterationList,
      @Nonnull Stmt oldStmt,
      @Nonnull Stmt newStmt) {

    builder.replaceStmt(oldStmt, newStmt);

    // adapt VisitList
    final int index = stmtIterationList.indexOf(oldStmt);
    if (index > -1) {
      stmtIterationList.set(index, newStmt);
    }
  }

  /**
   * Check whether a Stmt's useList contains the given modified oriLocal.
   *
   * @param stmt: a stmt is to be checked
   * @param oriLocal: a local is to be checked
   * @return if so, return true, else return false
   */
  private boolean hasModifiedUse(@Nonnull Stmt stmt, @Nonnull Local oriLocal) {
    for (Value use : stmt.getUses()) {
      return isLocalFromSameOrigin(oriLocal, use);
    }
    return false;
  }

  /**
   * Get the modified Local if a Stmt's useList contains the given modified oriLocal
   *
   * @param stmt: a stmt is to be checked
   * @param oriLocal: a local is to be checked.
   * @return if so, return this modified local, else return null
   */
  @Nullable
  private Local getModifiedUse(@Nonnull Stmt stmt, @Nonnull Local oriLocal) {
    if (hasModifiedUse(stmt, oriLocal)) {
      List<Value> useList = stmt.getUses();
      for (Value use : useList) {
        if (isLocalFromSameOrigin(oriLocal, use)) {
          return (Local) use;
        }
      }
    }
    return null;
  }

  /**
   * Check whether a local is modified from the given oriLocal
   *
   * @param local: a local is to be checked
   * @param oriLocal: the given oriLocal
   * @return if so, return true, else return false.
   */
  private boolean isLocalFromSameOrigin(@Nonnull Local oriLocal, Value local) {
    if (local instanceof Local) {
      final String name = ((Local) local).getName();
      final String origName = oriLocal.getName();
      final int origLength = origName.length();
      return name.length() > origLength
          && name.startsWith(origName)
          && name.charAt(origLength) == '#';
    }
    return false;
  }

  /**
   * Check whether a Stmt's def is the modified oriLocal
   *
   * @param stmt: a stmt is to be checked
   * @param oriLocal: a local is to be checked
   * @return if so, return true, else return false
   */
  private boolean hasModifiedDef(@Nonnull Stmt stmt, @Nonnull Local oriLocal) {
    final List<LValue> defs = stmt.getDefs();
    if (!defs.isEmpty() && defs.get(0) instanceof Local) {
      return isLocalFromSameOrigin(oriLocal, defs.get(0));
    }
    return false;
  }

  /**
   * Check whether leftLocal's name has higher index than rightLocal's.
   *
   * @param leftLocal: a local in form oriLocal#num1
   * @param rightLocal: a local in form oriLocal#num2
   * @return if so return true, else return false
   */
  private boolean hasHigherLocalName(@Nonnull Local leftLocal, @Nonnull Local rightLocal) {
    String leftName = leftLocal.getName();
    String rightName = rightLocal.getName();
    int lIdx = leftName.lastIndexOf('#');
    int rIdx = rightName.lastIndexOf('#');
    int leftNum = Integer.parseInt(leftName.substring(lIdx + 1));
    int rightNum = Integer.parseInt(rightName.substring(rIdx + 1));
    return leftNum > rightNum;
  }

  /**
   * A given entryStmt may be in one or several trapStmtGraphs, return these trapStmtGraphs'
   * handlerStmts
   *
   * @param entryStmt a given entryStmt which is in one or several trapStmtGraphs
   * @param graph to trace handlerStmts
   * @return a set of handlerStmts
   */
  @Nonnull
  private Set<Stmt> traceHandlerStmts(@Nonnull StmtGraph<?> graph, @Nonnull Stmt entryStmt) {

    Set<Stmt> handlerStmts = new HashSet<>();

    Deque<Stmt> queue = new ArrayDeque<>();
    queue.add(entryStmt);
    while (!queue.isEmpty()) {
      Stmt stmt = queue.removeFirst();
      if (stmt instanceof JIdentityStmt
          && ((JIdentityStmt) stmt).getRightOp() instanceof JCaughtExceptionRef) {
        handlerStmts.add(stmt);
      } else {
        final List<Stmt> predecessors = graph.predecessors(stmt);
        queue.addAll(predecessors);
      }
    }
    return handlerStmts;
  }
}<|MERGE_RESOLUTION|>--- conflicted
+++ resolved
@@ -102,11 +102,7 @@
     while (!stmts.isEmpty()) {
       Stmt currentStmt = stmts.remove(0);
       // At first Check the definition(left side) of the currentStmt is a local which must be split:
-<<<<<<< HEAD
-      final List<Value> defs = currentStmt.getDefs();
-=======
       final List<LValue> defs = currentStmt.getDefs();
->>>>>>> f9dfcdfc
       if (!defs.isEmpty() && defs.get(0) instanceof Local && toSplitLocals.contains(defs.get(0))) {
         // then assign a new name to the oriLocal to get a new local which is called newLocal
         Local oriLocal = (Local) defs.get(0);
@@ -115,11 +111,7 @@
         localIndex++;
 
         // create newStmt whose definition is replaced with the newLocal,
-<<<<<<< HEAD
-        Stmt newStmt = ((AbstractDefinitionStmt<?, ?>) currentStmt).withNewDef(newLocal);
-=======
         Stmt newStmt = ((AbstractDefinitionStmt) currentStmt).withNewDef(newLocal);
->>>>>>> f9dfcdfc
         // replace corresponding oldStmt with newStmt in builder
         replaceStmtInBuilder(builder, stmts, currentStmt, newStmt);
 
@@ -184,11 +176,7 @@
                 if (hasModifiedDef(backStmt, oriLocal)) {
                   if (hasHigherLocalName((Local) backStmt.getDefs().get(0), modifiedLocal)) {
                     Stmt newBackStmt =
-<<<<<<< HEAD
-                        ((AbstractDefinitionStmt<?, ?>) backStmt).withNewDef(modifiedLocal);
-=======
                         ((AbstractDefinitionStmt) backStmt).withNewDef(modifiedLocal);
->>>>>>> f9dfcdfc
                     replaceStmtInBuilder(builder, stmts, backStmt, newBackStmt);
                     newLocals.remove(newLocal);
                   }
@@ -217,11 +205,7 @@
           // then add all successors of head which are not in forwardsQueue and visitedStmts,
           // into the forwardsQueue.
           else {
-<<<<<<< HEAD
-            final List<Value> headDefs = head.getDefs();
-=======
             final List<LValue> headDefs = head.getDefs();
->>>>>>> f9dfcdfc
             if (headDefs.isEmpty() || !headDefs.get(0).equivTo(oriLocal)) {
               for (Stmt succ : graph.successors(head)) {
                 if (!visitedStmts.contains(succ) && !forwardsQueue.contains(succ)) {
