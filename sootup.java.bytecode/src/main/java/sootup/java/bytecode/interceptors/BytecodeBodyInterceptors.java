package sootup.java.bytecode.interceptors;
/*-
 * #%L
 * Soot - a J*va Optimization Framework
 * %%
 * Copyright (C) 2019-2020 Christian Brüggemann
 * %%
 * This program is free software: you can redistribute it and/or modify
 * it under the terms of the GNU Lesser General Public License as
 * published by the Free Software Foundation, either version 2.1 of the
 * License, or (at your option) any later version.
 *
 * This program is distributed in the hope that it will be useful,
 * but WITHOUT ANY WARRANTY; without even the implied warranty of
 * MERCHANTABILITY or FITNESS FOR A PARTICULAR PURPOSE.  See the
 * GNU General Lesser Public License for more details.
 *
 * You should have received a copy of the GNU General Lesser Public
 * License along with this program.  If not, see
 * <http://www.gnu.org/licenses/lgpl-2.1.html>.
 * #L%
 */

import java.util.Arrays;
import java.util.Collections;
import java.util.List;
import javax.annotation.Nonnull;
import sootup.core.transform.BodyInterceptor;

/** Built-in sets of {@link BodyInterceptor}s for the bytecode frontend */
public enum BytecodeBodyInterceptors {
  Default(
      new NopEliminator(), // they should not be there anymore..
      //  new ConditionalBranchFolder(), // bug: leaves dead ends - see
      // RuntimeJarConversionTests
      new EmptySwitchEliminator(),
      new CastAndReturnInliner(),
      new LocalSplitter(),
      new Aggregator(),
      new CopyPropagator(),
      new ConstantPropagatorAndFolder(),
      // , new DeadAssignmentEliminator() // bug: fix StmtGraph.Iterator - see
      // RuntimeJarConversionTests
<<<<<<< HEAD

      new TypeAssigner(),
      new UnusedLocalEliminator() // not necessary anymore - every interceptorshould leave a clean
      // state
      );
=======
      new TypeAssigner());
>>>>>>> d261e6a5

  @Nonnull private final List<BodyInterceptor> bodyInterceptors;

  BytecodeBodyInterceptors(BodyInterceptor... bodyInterceptors) {
    this.bodyInterceptors = Collections.unmodifiableList(Arrays.asList(bodyInterceptors));
  }

  @Nonnull
  public List<BodyInterceptor> getBodyInterceptors() {
    return bodyInterceptors;
  }
}<|MERGE_RESOLUTION|>--- conflicted
+++ resolved
@@ -41,15 +41,7 @@
       new ConstantPropagatorAndFolder(),
       // , new DeadAssignmentEliminator() // bug: fix StmtGraph.Iterator - see
       // RuntimeJarConversionTests
-<<<<<<< HEAD
-
-      new TypeAssigner(),
-      new UnusedLocalEliminator() // not necessary anymore - every interceptorshould leave a clean
-      // state
-      );
-=======
       new TypeAssigner());
->>>>>>> d261e6a5
 
   @Nonnull private final List<BodyInterceptor> bodyInterceptors;
 
