--- conflicted
+++ resolved
@@ -35,18 +35,6 @@
       // RuntimeJarConversionTests
       new EmptySwitchEliminator(),
       new CastAndReturnInliner(),
-<<<<<<< HEAD
-      new UnreachableCodeEliminator(),
-      new TypeAssigner(),
-      new LocalSplitter(),
-      new Aggregator(),
-      new CopyPropagator(),
-      new DeadAssignmentEliminator(),
-      new UnusedLocalEliminator(),
-      new ConditionalBranchFolder(),
-      new EmptySwitchEliminator(),
-      new LocalNameStandardizer());
-=======
       new LocalSplitter(),
       new Aggregator(),
       new CopyPropagator(),
@@ -59,7 +47,6 @@
       new UnusedLocalEliminator() // not necessary anymore - every interceptorshould leave a clean
       // state
       );
->>>>>>> 917133e9
 
   @Nonnull private final List<BodyInterceptor> bodyInterceptors;
 
