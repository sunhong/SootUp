--- conflicted
+++ resolved
@@ -60,13 +60,8 @@
         if (use instanceof Local) {
           List<Stmt> defsOfUse = ((Local) use).getDefsForLocalUse(stmtGraph, stmt);
 
-<<<<<<< HEAD
-          if (isPropagable(defsOfUse)) {
-            AbstractDefinitionStmt<?, ?> defStmt = (AbstractDefinitionStmt<?, ?>) defsOfUse.get(0);
-=======
           if (isPropatabable(defsOfUse)) {
             AbstractDefinitionStmt defStmt = (AbstractDefinitionStmt) defsOfUse.get(0);
->>>>>>> f9dfcdfc
             Value rhs = defStmt.getRightOp();
             // if rhs is a constant, then replace use, if it is possible
             if (rhs instanceof Constant && !stmt.containsInvokeExpr()) {
