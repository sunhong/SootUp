package sootup.java.bytecode.frontend;
/*-
 * #%L
 * Soot - a J*va Optimization Framework
 * %%
 * Copyright (C) 2018-2023 Andreas Dann, Markus Schmidt, Jan Martin Persch and others
 * %%
 * This program is free software: you can redistribute it and/or modify
 * it under the terms of the GNU Lesser General Public License as
 * published by the Free Software Foundation, either version 2.1 of the
 * License, or (at your option) any later version.
 *
 * This program is distributed in the hope that it will be useful,
 * but WITHOUT ANY WARRANTY; without even the implied warranty of
 * MERCHANTABILITY or FITNESS FOR A PARTICULAR PURPOSE.  See the
 * GNU General Lesser Public License for more details.
 *
 * You should have received a copy of the GNU General Lesser Public
 * License along with this program.  If not, see
 * <http://www.gnu.org/licenses/lgpl-2.1.html>.
 * #L%
 */
import java.io.IOException;
import java.io.InputStream;
import java.io.PrintWriter;
import java.io.StringWriter;
import java.nio.file.Files;
import java.nio.file.Path;
import java.util.*;
import java.util.stream.Collectors;
import java.util.stream.StreamSupport;
import javax.annotation.Nonnull;
import javax.annotation.Nullable;
import org.objectweb.asm.ClassReader;
import org.objectweb.asm.ClassVisitor;
import org.objectweb.asm.Opcodes;
import org.objectweb.asm.tree.AbstractInsnNode;
import org.objectweb.asm.tree.AnnotationNode;
import org.objectweb.asm.tree.ClassNode;
import org.objectweb.asm.util.Printer;
import org.objectweb.asm.util.Textifier;
import org.objectweb.asm.util.TraceMethodVisitor;
import sootup.core.frontend.ResolveException;
import sootup.core.jimple.common.constant.ClassConstant;
import sootup.core.model.ClassModifier;
import sootup.core.model.FieldModifier;
import sootup.core.model.MethodModifier;
import sootup.core.types.PrimitiveType;
import sootup.core.types.Type;
import sootup.core.types.VoidType;
import sootup.java.core.AnnotationUsage;
import sootup.java.core.ConstantUtil;
import sootup.java.core.JavaIdentifierFactory;
import sootup.java.core.ModuleModifier;
import sootup.java.core.language.JavaJimple;
import sootup.java.core.types.AnnotationType;
import sootup.java.core.types.JavaClassType;

public final class AsmUtil {

  private AsmUtil() {}

  public static final int SUPPORTED_ASM_OPCODE = Opcodes.ASM9;

  /**
   * Initializes a class node.
   *
   * @param classSource The source.
   * @param classNode The node to initialize
   */
  protected static void initAsmClassSource(
      @Nonnull Path classSource, @Nonnull ClassVisitor classNode) throws IOException {
    try (InputStream sourceFileInputStream = Files.newInputStream(classSource)) {
      ClassReader clsr = new ClassReader(sourceFileInputStream);

      clsr.accept(classNode, ClassReader.SKIP_FRAMES);
    }
  }

  /**
   * Determines if a type is a dword type.
   *
   * @param type the type to check.
   * @return {@code true} if its a dword type.
   */
  public static boolean isDWord(@Nonnull Type type) {
    return type == PrimitiveType.getLong() || type == PrimitiveType.getDouble();
  }

  /**
   * Converts an str class name to a fully qualified name.
   *
   * @param str str name.
   * @return fully qualified name.
   */
  public static String toQualifiedName(@Nonnull String str) {
    final int endpos = str.length() - 1;
    if (endpos > 2 && str.charAt(endpos) == ';' && str.charAt(0) == 'L') {
      str = str.substring(1, endpos);
    }
    return str.replace('/', '.');
  }

  public static EnumSet<ClassModifier> getClassModifiers(int access) {
    EnumSet<ClassModifier> modifierEnumSet = EnumSet.noneOf(ClassModifier.class);

    // add all modifiers for which (access & ABSTRACT) =! 0
    for (ClassModifier modifier : ClassModifier.values()) {
      if ((access & modifier.getBytecode()) != 0) {
        modifierEnumSet.add(modifier);
      }
    }
    return modifierEnumSet;
  }

  public static EnumSet<MethodModifier> getMethodModifiers(int access) {
    EnumSet<MethodModifier> modifierEnumSet = EnumSet.noneOf(MethodModifier.class);

    // add all modifiers for which (access & ABSTRACT) =! 0
    for (MethodModifier modifier : MethodModifier.values()) {
      if ((access & modifier.getBytecode()) != 0) {
        modifierEnumSet.add(modifier);
      }
    }
    return modifierEnumSet;
  }

  public static EnumSet<FieldModifier> getFieldModifiers(int access) {
    EnumSet<FieldModifier> modifierEnumSet = EnumSet.noneOf(FieldModifier.class);

    // add all modifiers for which (access & ABSTRACT) =! 0
    for (FieldModifier modifier : FieldModifier.values()) {
      if ((access & modifier.getBytecode()) != 0) {
        modifierEnumSet.add(modifier);
      }
    }
    return modifierEnumSet;
  }

  public static EnumSet<ModuleModifier> getModuleModifiers(int access) {
    EnumSet<ModuleModifier> modifierEnumSet = EnumSet.noneOf(ModuleModifier.class);

    // add all modifiers for which (access & ABSTRACT) =! 0
    for (ModuleModifier modifier : ModuleModifier.values()) {
      if ((access & modifier.getBytecode()) != 0) {
        modifierEnumSet.add(modifier);
      }
    }
    return modifierEnumSet;
  }

  @Nonnull
  public static Collection<JavaClassType> asmIdToSignature(
      @Nullable Iterable<String> asmClassNames) {
    if (asmClassNames == null) {
      return Collections.emptyList();
    }

    return StreamSupport.stream(asmClassNames.spliterator(), false)
        .map(AsmUtil::toJimpleClassType)
        .collect(Collectors.toList());
  }

  @Nonnull
  public static JavaClassType toJimpleClassType(@Nonnull String asmClassName) {
    return JavaIdentifierFactory.getInstance().getClassType(toQualifiedName(asmClassName));
  }

  @Nonnull
  public static Type toJimpleType(@Nonnull String desc) {
    int nrDims = countArrayDim(desc);
    if (nrDims > 0) {
      desc = desc.substring(nrDims);
    }

    Type baseType = toPrimitiveOrVoidType(desc).orElse(null);
    if (baseType == null) {
      if (desc.charAt(0) != 'L') {
        throw new AssertionError("Unknown descriptor: " + desc);
      }
      if (desc.charAt(desc.length() - 1) != ';') {
        throw new AssertionError("Invalid reference descriptor: " + desc);
      }
      String name = desc.substring(1, desc.length() - 1);
      baseType = JavaIdentifierFactory.getInstance().getType(toQualifiedName(name));
    }
    if ((baseType instanceof PrimitiveType || baseType instanceof VoidType) && desc.length() > 1) {
      throw new AssertionError("Invalid primitive type descriptor: " + desc);
    }
    return nrDims > 0
        ? JavaIdentifierFactory.getInstance().getArrayType(baseType, nrDims)
        : baseType;
  }

  @Nonnull
  public static Type arrayTypetoJimpleType(@Nonnull String desc) {
<<<<<<< HEAD
    if (desc.startsWith("[")) {
=======
    if (desc.charAt(0) == '[') {
>>>>>>> f9dfcdfc
      return toJimpleType(desc);
    }
    return toJimpleClassType(desc);
  }

  /** returns the amount of dimensions of a description. */
  private static int countArrayDim(@Nonnull String desc) {
    int nrDims = desc.lastIndexOf('[') + 1;
    for (int index = 0; index < nrDims; index++) {
      if (desc.charAt(index) != '[') {
        throw new AssertionError("Invalid array descriptor: " + desc);
      }
    }
    return nrDims;
  }

  /**
   * Converts a description to a primitive type or the void type. If the description does not match
   * it will return an empty Optional
   */
  private static Optional<Type> toPrimitiveOrVoidType(@Nonnull String desc) {
    if (desc.length() > 1) {
      return Optional.empty();
    }
    switch (desc.charAt(0)) {
      case 'Z':
        return Optional.of(PrimitiveType.getBoolean());
      case 'B':
        return Optional.of(PrimitiveType.getByte());
      case 'C':
        return Optional.of(PrimitiveType.getChar());
      case 'S':
        return Optional.of(PrimitiveType.getShort());
      case 'I':
        return Optional.of(PrimitiveType.getInt());
      case 'F':
        return Optional.of(PrimitiveType.getFloat());
      case 'J':
        return Optional.of(PrimitiveType.getLong());
      case 'D':
        return Optional.of(PrimitiveType.getDouble());
      case 'V':
        return Optional.of(VoidType.getInstance());
      default:
    }
    return Optional.empty();
  }

  /** Converts n types contained in desc to a list of Jimple Types */
  @Nonnull
  public static List<Type> toJimpleSignatureDesc(@Nonnull String desc) {
    // [ms] more types are possibly needed for method type which is ( arg-type* ) ret-type
    List<Type> types = new ArrayList<>(1);
    int len = desc.length();
    int idx = 0;
    all:
    while (idx != len) {
      int nrDims = 0;
      Type baseType = null;
      this_type:
      while (idx != len) {
        char c = desc.charAt(idx++);
        switch (c) {
          case '(':
          case ')':
            continue all;
          case '[':
            ++nrDims;
            continue this_type;
          case 'Z':
            baseType = PrimitiveType.getBoolean();
            break this_type;
          case 'B':
            baseType = PrimitiveType.getByte();
            break this_type;
          case 'C':
            baseType = PrimitiveType.getChar();
            break this_type;
          case 'S':
            baseType = PrimitiveType.getShort();
            break this_type;
          case 'I':
            baseType = PrimitiveType.getInt();
            break this_type;
          case 'F':
            baseType = PrimitiveType.getFloat();
            break this_type;
          case 'J':
            baseType = PrimitiveType.getLong();
            break this_type;
          case 'D':
            baseType = PrimitiveType.getDouble();
            break this_type;
          case 'V':
            baseType = VoidType.getInstance();
            break this_type;
          case 'L':
            int begin = idx;
            idx = desc.indexOf(';', begin);
            String cls = desc.substring(begin, idx++);
            baseType = JavaIdentifierFactory.getInstance().getType(toQualifiedName(cls));
            break this_type;
          default:
            throw new AssertionError("Unknown type: '" + c + "' in '" + desc + "'.");
        }
      }

      if (baseType != null && nrDims > 0) {
        types.add(JavaIdentifierFactory.getInstance().getArrayType(baseType, nrDims));
      } else {
        types.add(baseType);
      }
    }
    return types;
  }

  public static String toString(AbstractInsnNode insn) {
    Printer printer = new Textifier();
    TraceMethodVisitor mp = new TraceMethodVisitor(printer);

    insn.accept(mp);
    StringWriter sw = new StringWriter();
    printer.print(new PrintWriter(sw));
    return Arrays.stream(sw.toString().split("\n"))
        .filter(line -> !line.trim().isEmpty())
        .reduce("", String::concat);
  }

  public static Iterable<AnnotationUsage> createAnnotationUsage(
      List<AnnotationNode> invisibleParameterAnnotation) {
    if (invisibleParameterAnnotation == null) {
      return Collections.emptyList();
    }

    List<AnnotationUsage> annotationUsages = new ArrayList<>();
    for (AnnotationNode e : invisibleParameterAnnotation) {

      Map<String, Object> paramMap = new HashMap<>();

      if (e.values != null) {
        for (int j = 0; j < e.values.size(); j++) {
          final String annotationName = (String) e.values.get(j);
          final Object annotationValue = e.values.get(++j);

          // repeatable annotations will have annotations (as a ArrayList) as value!
          if (annotationValue instanceof ArrayList
              && !((ArrayList<?>) annotationValue).isEmpty()
              && ((ArrayList<?>) annotationValue).get(0) instanceof AnnotationNode) {
            final ArrayList<AnnotationNode> annotationValueList =
                (ArrayList<AnnotationNode>) annotationValue;

            paramMap.put(annotationName, createAnnotationUsage(annotationValueList));
          } else if (annotationValue instanceof AnnotationNode) {
            paramMap.put(
                annotationName,
                createAnnotationUsage(Collections.singletonList((AnnotationNode) annotationValue)));
          } else {
            if (annotationValue instanceof ArrayList) {
              paramMap.put(
                  annotationName,
                  ((ArrayList<?>) annotationValue)
                      .stream().map(AsmUtil::convertAnnotationValue).collect(Collectors.toList()));
            } else {
              paramMap.put(annotationName, convertAnnotationValue(annotationValue));
            }
          }
        }
      }

      AnnotationType at =
          JavaIdentifierFactory.getInstance().getAnnotationType(AsmUtil.toQualifiedName(e.desc));
      annotationUsages.add(new AnnotationUsage(at, paramMap));
    }

    return annotationUsages;
  }

  public static Object convertAnnotationValue(Object annotationValue) {
    if (annotationValue instanceof String[]) {
      // is an enum
      // [0] is the type of the enum
      // [1] is the value of the enum
      // transform the enum type to a fully qualified name
      String[] enumData = (String[]) annotationValue;
      enumData[0] = AsmUtil.toQualifiedName(enumData[0]);
      return ConstantUtil.fromObject(enumData);
    } else {
      if (annotationValue instanceof org.objectweb.asm.Type) {
        // is a class constant
        // transform asm Type to ClassConstant
        ClassConstant classConstant =
            JavaJimple.getInstance()
                .newClassConstant(((org.objectweb.asm.Type) annotationValue).toString());
        return ConstantUtil.fromObject(classConstant);
      }
    }
    return ConstantUtil.fromObject(annotationValue);
  }

  @Nonnull
  public static ClassNode getModuleDescriptor(Path moduleInfoFile) {
    ClassNode moduleDescriptor;
    try (InputStream sourceFileInputStream = Files.newInputStream(moduleInfoFile)) {
      ClassReader clsr = new ClassReader(sourceFileInputStream);
      moduleDescriptor = new ClassNode(AsmUtil.SUPPORTED_ASM_OPCODE);
      clsr.accept(moduleDescriptor, ClassReader.SKIP_FRAMES);
    } catch (IOException e) {
      throw new ResolveException("Error loading the module-descriptor", moduleInfoFile, e);
    }
    return moduleDescriptor;
  }
}<|MERGE_RESOLUTION|>--- conflicted
+++ resolved
@@ -194,11 +194,7 @@
 
   @Nonnull
   public static Type arrayTypetoJimpleType(@Nonnull String desc) {
-<<<<<<< HEAD
-    if (desc.startsWith("[")) {
-=======
     if (desc.charAt(0) == '[') {
->>>>>>> f9dfcdfc
       return toJimpleType(desc);
     }
     return toJimpleClassType(desc);
