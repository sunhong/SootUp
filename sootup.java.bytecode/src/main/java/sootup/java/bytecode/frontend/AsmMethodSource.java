package sootup.java.bytecode.frontend;
/*-
 * #%L
 * Soot - a J*va Optimization Framework
 * %%
 * Copyright (C) 2018-2020 Andreas Dann, Jan Martin Persch, Markus Schmidt and others
 * %%
 * This program is free software: you can redistribute it and/or modify
 * it under the terms of the GNU Lesser General Public License as
 * published by the Free Software Foundation, either version 2.1 of the
 * License, or (at your option) any later version.
 *
 * This program is distributed in the hope that it will be useful,
 * but WITHOUT ANY WARRANTY; without even the implied warranty of
 * MERCHANTABILITY or FITNESS FOR A PARTICULAR PURPOSE.  See the
 * GNU General Lesser Public License for more details.
 *
 * You should have received a copy of the GNU General Lesser Public
 * License along with this program.  If not, see
 * <http://www.gnu.org/licenses/lgpl-2.1.html>.
 * #L%
 */

import static org.objectweb.asm.tree.AbstractInsnNode.*;

import com.google.common.base.Suppliers;
import com.google.common.collect.HashBasedTable;
import com.google.common.collect.LinkedListMultimap;
import com.google.common.collect.Table;
import java.util.*;
import java.util.Map.Entry;
import java.util.function.BiFunction;
import java.util.function.Supplier;
import java.util.stream.Collectors;
import java.util.stream.Stream;
import javax.annotation.Nonnull;
import javax.annotation.Nullable;
import org.objectweb.asm.Handle;
import org.objectweb.asm.commons.JSRInlinerAdapter;
import org.objectweb.asm.tree.*;
import sootup.core.frontend.BodySource;
import sootup.core.graph.MutableBlockStmtGraph;
import sootup.core.jimple.Jimple;
import sootup.core.jimple.basic.*;
import sootup.core.jimple.common.constant.*;
import sootup.core.jimple.common.expr.*;
import sootup.core.jimple.common.ref.*;
import sootup.core.jimple.common.stmt.*;
import sootup.core.jimple.javabytecode.stmt.JSwitchStmt;
import sootup.core.model.*;
import sootup.core.signatures.FieldSignature;
import sootup.core.signatures.MethodSignature;
import sootup.core.transform.BodyInterceptor;
import sootup.core.types.*;
import sootup.core.views.View;
import sootup.java.core.JavaIdentifierFactory;
import sootup.java.core.jimple.basic.JavaLocal;
import sootup.java.core.language.JavaJimple;
import sootup.java.core.types.JavaClassType;

/**
 * A {@link BodySource} that can read Java bytecode
 *
 * @author Andreas Dann
 */
public class AsmMethodSource extends JSRInlinerAdapter implements BodySource {

  // private static final String METAFACTORY_SIGNATURE =
  // "<java.lang.invoke.LambdaMetafactory: java.lang.invoke.CallSite "
  // +
  // "metafactory(java.lang.invoke.MethodHandles$Lookup,java.lang.String,java.lang.invoke.MethodType,"
  // + ""
  // +
  // "java.lang.invoke.MethodType,java.lang.invoke.MethodHandle,java.lang.invoke.MethodType)>";
  // private static final String ALT_METAFACTORY_SIGNATURE =
  // "<java.lang.invoke.LambdaMetafactory: java.lang.invoke.CallSite "
  // + "altMetafactory(java.lang.invoke.MethodHandles$Lookup,"
  // + "java.lang.String,java.lang.invoke.MethodType,java.lang.Object[])>";

  /* -state fields- */
  private int nextLocal;
  private List<JavaLocal> locals;
  private LinkedListMultimap<BranchingStmt, LabelNode> stmtsThatBranchToLabel;
  private Map<AbstractInsnNode, Stmt> insnToStmt;

  @Nonnull private final Map<Stmt, Stmt> replacedStmt = new HashMap<>();

  private OperandStack operandStack;
  private Map<LabelNode, Stmt> trapHandler;

  /** Labels at which a trap handler range (try block) begins */
  private final Map<LabelNode, TryCatchBlockNode> startTrapHandler = new HashMap<>();

  /** Labels at which a trap handler range (try block) ends */
  private final Map<LabelNode, TryCatchBlockNode> endTrapHandler = new HashMap<>();

  /** Keeps track of all trap handlers that are active at the current instruction */
  Set<TryCatchBlockNode> activeTrapHandlers = new HashSet<>();

  private int currentLineNumber = -1;
  private int maxLineNumber = 0;

  @Nullable private JavaClassType declaringClass;

  private final View view;
  private final List<BodyInterceptor> bodyInterceptors;

  @Nonnull private final Set<LabelNode> inlineExceptionLabels = new HashSet<>();

  @Nonnull private final Map<LabelNode, JIdentityStmt> inlineExceptionHandlers = new HashMap<>();

  @Nonnull private final Map<LabelNode, Stmt> labelsToStmt = new HashMap<>();

  private final JavaIdentifierFactory identifierFactory;
  private final Supplier<MethodSignature> lazyMethodSignature;

  AsmMethodSource(
      int access,
      @Nonnull String name,
      @Nonnull String desc,
      @Nonnull String signature,
      @Nonnull String[] exceptions,
      View view,
      @Nonnull List<BodyInterceptor> bodyInterceptors) {
    super(AsmUtil.SUPPORTED_ASM_OPCODE, null, access, name, desc, signature, exceptions);
    this.bodyInterceptors = bodyInterceptors;
    this.view = view;

    identifierFactory = (JavaIdentifierFactory) view.getIdentifierFactory();
    lazyMethodSignature =
        Suppliers.memoize(
            () -> {
              List<Type> sigTypes = AsmUtil.toJimpleSignatureDesc(desc);
              Type retType = sigTypes.remove(sigTypes.size() - 1);

              return identifierFactory.getMethodSignature(declaringClass, name, retType, sigTypes);
            });
  }

  @Override
  @Nonnull
  public MethodSignature getSignature() {
    return lazyMethodSignature.get();
  }

  void setDeclaringClass(@Nonnull ClassType declaringClass) {
    this.declaringClass = (JavaClassType) declaringClass;
  }

  StmtPositionInfo getStmtPositionInfo() {
    return currentLineNumber > 0
        ? new SimpleStmtPositionInfo(currentLineNumber)
        : StmtPositionInfo.getNoStmtPositionInfo();
  }

  @Override
  @Nonnull
  public Body resolveBody(@Nonnull Iterable<MethodModifier> modifierIt) {

    /* initialize */
    nextLocal = maxLocals;
    locals =
        new NonIndexOutofBoundsArrayList<>(
            maxLocals
                + Math.max((maxLocals / 2), 5)); // [ms] initial capacity is just roughly estimated.
    stmtsThatBranchToLabel = LinkedListMultimap.create();
    insnToStmt = new LinkedHashMap<>(instructions.size());
    operandStack = new OperandStack(this, instructions.size());
    trapHandler = new LinkedHashMap<>(tryCatchBlocks.size());

    /* retrieve all trap handlers */
    for (TryCatchBlockNode tc : tryCatchBlocks) {
      // reserve space/ insert labels in datastructure  - necessary?! its useless if not assigned
      // later.. -> check the meaning of that containsKey() check
      trapHandler.put(tc.handler, null);
      startTrapHandler.put(tc.start, tc);
      endTrapHandler.put(tc.end, tc);
    }

    /* build body (add stmts, locals, traps, etc.) */
    final MutableBlockStmtGraph graph = new MutableBlockStmtGraph();
    Body.BodyBuilder bodyBuilder = Body.builder(graph);
    bodyBuilder.setModifiers(AsmUtil.getMethodModifiers(access));

    List<Stmt> preambleStmts = buildPreambleLocals(bodyBuilder);

    /* convert instructions */
    try {
      convert();
    } catch (Exception e) {
      throw new RuntimeException("Failed to convert " + lazyMethodSignature.get(), e);
    }

    // collect used Locals
    Set<Local> bodyLocals =
        locals.stream()
            .filter(Objects::nonNull)
            // [ms] find out why some Local indices are not assigned(null)
            // ms -> guess because of dword values i.e. +=2 ?
            .collect(Collectors.toCollection(LinkedHashSet::new));
    bodyBuilder.setLocals(bodyLocals);

    // add converted insn as stmts into the graph
    try {
      arrangeStmts(graph, bodyBuilder, preambleStmts);
    } catch (Exception e) {
      throw new RuntimeException("Failed to convert " + lazyMethodSignature.get(), e);
    }

    // propagate position information
    final Stmt startingStmt = graph.getStartingStmt();
    if (!graph.getNodes().isEmpty() && startingStmt != null) {
      Position firstStmtPos = startingStmt.getPositionInfo().getStmtPosition();
      bodyBuilder.setPosition(
          new FullPosition(
              firstStmtPos.getFirstLine(),
              firstStmtPos.getFirstCol(),
              maxLineNumber,
              Integer.MAX_VALUE));
    } else {
      bodyBuilder.setPosition(NoPositionInformation.getInstance());
    }

    /* clean up for gc */
    locals = null;
    stmtsThatBranchToLabel = null;
    insnToStmt = null;
    operandStack = null;

    bodyBuilder.setMethodSignature(lazyMethodSignature.get());

    for (BodyInterceptor bodyInterceptor : bodyInterceptors) {
      try {
        bodyInterceptor.interceptBody(bodyBuilder, view);
        bodyBuilder
            .getStmtGraph()
            .validateStmtConnectionsInGraph(); // TODO: remove in the future ;-)
      } catch (Exception e) {
        throw new IllegalStateException(
            "Failed to apply " + bodyInterceptor + " to " + lazyMethodSignature.get(), e);
      }
    }
    return bodyBuilder.build();
  }

  @Override
  public Object resolveAnnotationsDefaultValue() {
    return resolveAnnotationsInDefaultValue(this.annotationDefault);
  }

  private Object resolveAnnotationsInDefaultValue(Object a) {
    if (a instanceof AnnotationNode) {
      return AsmUtil.createAnnotationUsage(Collections.singletonList((AnnotationNode) a));
    }

    if (a instanceof ArrayList) {
      List<Object> list = new ArrayList<>();
      ((ArrayList) a).forEach(e -> list.add(resolveAnnotationsInDefaultValue(e)));
      return list;
    }
    return AsmUtil.convertAnnotationValue(a);
  }

  @Nonnull
  private JavaLocal getOrCreateLocal(int idx) {
    if (idx >= maxLocals) {
      throw new IllegalArgumentException("Invalid local index: " + idx);
    }
    JavaLocal local = locals.get(idx);
    if (local == null) {
      String nameCandidate = determineLocalName(idx);
      local = createUniqueLocal(nameCandidate, UnknownType.getInstance());
      locals.set(idx, local);
    }
    return local;
  }

  @Nonnull
  private String determineLocalName(int idx) {
    if (localVariables != null) {
      for (LocalVariableNode lvn : localVariables) {
        if (lvn.index == idx) {
          // TODO: take into consideration in which range this name is valid ->lvn.start/end
          return lvn.name;
        }
      }
      /* usually reached for try-catch blocks */
    }
    return "l" + idx;
  }

  private JavaLocal createUniqueLocal(@Nonnull String nameCandidate, @Nonnull Type type) {
    // check for collisions with the same local names in other scopes
    // this can happen when different scopes use the same name for a
    // different variable (and having a different local idx, were we are able distinguish)
    for (int i = 1; localNameExists(nameCandidate); i++) {
      nameCandidate = nameCandidate + "_" + i;
    }
    return JavaJimple.newLocal(nameCandidate, type, Collections.emptyList());
  }

  private boolean localNameExists(String nameCandidate) {
    return locals.stream()
        .filter(Objects::nonNull)
        .anyMatch(l -> l.getName().equals(nameCandidate));
  }

  void setStmt(@Nonnull AbstractInsnNode insn, @Nonnull Stmt stmt) {
    insnToStmt.put(insn, stmt);
  }

  @Nonnull
  Local newStackLocal() {
    int idx = nextLocal++;
    JavaLocal l = createUniqueLocal("$stack" + idx, UnknownType.getInstance());
    locals.set(idx, l);
    return l;
  }

  @SuppressWarnings("unchecked")
  <A extends Stmt> A getStmt(@Nonnull AbstractInsnNode insn) {
    return (A) insnToStmt.get(insn);
  }

  private void addReadOperandAssignments() {
    addReadOperandAssignments_internal(
        (opValue, operand) -> {
          if (opValue instanceof Local) {
            return true;
          }
          int op = operand.insn.getOpcode();
          return op != GETFIELD && op != GETSTATIC && (op < IALOAD || op > SALOAD);
        });
  }

  private void addReadOperandAssignments(@Nonnull Local local) {
    addReadOperandAssignments_internal(
        (opValue, operand) -> {
          if (!opValue.equivTo(local)) {
            boolean noRef = true;
            for (Iterator<Value> iterator = opValue.getUses().iterator(); iterator.hasNext(); ) {
              Value use = iterator.next();
              if (use.equivTo(local)) {
                noRef = false;
                break;
              }
            }
            return noRef;
          }
          return false;
        });
  }

  private void addReadOperandAssignments_internal(BiFunction<Value, Operand, Boolean> func) {
    // determine which Operand(s) from the stack needs explicit assignments in Jimple
    for (Operand operand : operandStack.getStack()) {
      final Value opValue = operand.value;
      if (operand == Operand.DWORD_DUMMY || operand.stackLocal != null) {
        continue;
      }
      if (func.apply(opValue, operand)) {
        continue;
      }

      operand.emitStatement();
    }
  }

  private void convertGetFieldInsn(@Nonnull FieldInsnNode insn) {
    OperandMerging merging = operandStack.getOrCreateMerging(insn);
    Type type = AsmUtil.toJimpleType(insn.desc);
    JavaClassType declClass = identifierFactory.getClassType(AsmUtil.toQualifiedName(insn.owner));
    FieldSignature ref;
    JFieldRef val;
    if (insn.getOpcode() == GETSTATIC) {
      ref = identifierFactory.getFieldSignature(insn.name, declClass, type);
      val = Jimple.newStaticFieldRef(ref);
    } else {
      Operand base = operandStack.pop();
      merging.mergeInputs(base);
      ref = identifierFactory.getFieldSignature(insn.name, declClass, type);
      val = Jimple.newInstanceFieldRef(base.toLocal(), ref);
    }

    Operand opr = new Operand(insn, val, this);
    merging.mergeOutput(opr);
    operandStack.push(type, opr);
  }

  private void convertPutFieldInsn(@Nonnull FieldInsnNode insn) {
    boolean notInstance = insn.getOpcode() != PUTFIELD;
    OperandMerging merging = operandStack.getOrCreateMerging(insn);
    JavaClassType declClass = identifierFactory.getClassType(AsmUtil.toQualifiedName(insn.owner));
    Type type = AsmUtil.toJimpleType(insn.desc);

    Operand rvalue = operandStack.pop(type);
    JFieldRef val;
    FieldSignature ref;
    if (notInstance) {
      merging.mergeInputs(rvalue);
      ref = identifierFactory.getFieldSignature(insn.name, declClass, type);
      val = Jimple.newStaticFieldRef(ref);
    } else {
      Operand base = operandStack.pop();
      merging.mergeInputs(rvalue, base);
      ref = identifierFactory.getFieldSignature(insn.name, declClass, type);
      val = Jimple.newInstanceFieldRef(base.toLocal(), ref);
    }
    JAssignStmt as = Jimple.newAssignStmt(val, rvalue.toImmediate(), getStmtPositionInfo());
    setStmt(insn, as);
    /*
     * in case any static field or array is read from, and the static constructor or the field this instruction writes to,
     * modifies that field, write out any previous read from field/array
     */
    addReadOperandAssignments();
  }

  private void convertFieldInsn(@Nonnull FieldInsnNode insn) {
    int op = insn.getOpcode();
    if (op == GETSTATIC || op == GETFIELD) {
      convertGetFieldInsn(insn);
    } else {
      convertPutFieldInsn(insn);
    }
  }

  private void convertIincInsn(@Nonnull IincInsnNode insn) {
    Local local = getOrCreateLocal(insn.var);
    addReadOperandAssignments(local);
    JAddExpr add = Jimple.newAddExpr(local, IntConstant.getInstance(insn.incr));
    setStmt(insn, Jimple.newAssignStmt(local, add, getStmtPositionInfo()));
  }

  private void convertConstInsn(@Nonnull InsnNode insn) {
    int op = insn.getOpcode();
    OperandMerging merging = operandStack.getOrCreateMerging(insn);
    Value v;
    if (op == ACONST_NULL) {
      v = NullConstant.getInstance();
    } else if (op >= ICONST_M1 && op <= ICONST_5) {
      v = IntConstant.getInstance(op - ICONST_0);
    } else if (op == LCONST_0 || op == LCONST_1) {
      v = LongConstant.getInstance(op - LCONST_0);
    } else if (op >= FCONST_0 && op <= FCONST_2) {
      v = FloatConstant.getInstance(op - FCONST_0);
    } else if (op == DCONST_0 || op == DCONST_1) {
      v = DoubleConstant.getInstance(op - DCONST_0);
    } else {
      throw new UnsupportedOperationException("Unknown constant opcode: " + op);
    }
    Operand opr = new Operand(insn, v, this);
    merging.mergeOutput(opr);
    if (op == LCONST_0 || op == LCONST_1 || op == DCONST_0 || op == DCONST_1) {
      operandStack.pushDual(opr);
    } else {
      operandStack.push(opr);
    }
  }

  private void convertArrayLoadInsn(@Nonnull InsnNode insn) {
    OperandMerging merging = operandStack.getOrCreateMerging(insn);
    Operand indx = operandStack.pop();
    Operand base = operandStack.pop();
    merging.mergeInputs(indx, base);
    JArrayRef ar = JavaJimple.getInstance().newArrayRef(base.toLocal(), indx.toImmediate());
    Operand opr = new Operand(insn, ar, this);
    merging.mergeOutput(opr);
    int op = insn.getOpcode();
    if (op == DALOAD || op == LALOAD) {
      operandStack.pushDual(opr);
    } else {
      operandStack.push(opr);
    }
  }

  private void convertArrayStoreInsn(@Nonnull InsnNode insn) {
    int op = insn.getOpcode();
    boolean dword = op == LASTORE || op == DASTORE;
    OperandMerging merging = operandStack.getOrCreateMerging(insn);
    Operand valueOp = dword ? operandStack.popDual() : operandStack.pop();
    Operand indexOp = operandStack.pop();
    Operand baseOp = operandStack.pop();
    merging.mergeInputs(valueOp, indexOp, baseOp);
    JArrayRef ar = JavaJimple.getInstance().newArrayRef(baseOp.toLocal(), indexOp.toImmediate());
    JAssignStmt as = Jimple.newAssignStmt(ar, valueOp.toImmediate(), getStmtPositionInfo());
    setStmt(insn, as);
  }

  private void convertDupInsn(@Nonnull InsnNode insn) {
    int op = insn.getOpcode();

    // Get the top stack value which we need in either case
    Operand dupd = operandStack.pop();
    Operand dupd2 = null;

    // Some instructions allow operands that take two registers
    boolean dword = op == DUP2 || op == DUP2_X1 || op == DUP2_X2;
    if (dword) {
      if (operandStack.peek() == Operand.DWORD_DUMMY) {
        operandStack.pop();
        dupd2 = dupd;
      } else {
        dupd2 = operandStack.pop();
      }
    }

    if (op == DUP) {
      // val -> val, val
      operandStack.push(dupd);
      operandStack.push(dupd);
    } else if (op == DUP_X1) {
      // val2, val1 -> val1, val2, val1
      // value1, value2 must not be of type double or long
      Operand o2 = operandStack.pop();
      operandStack.push(dupd);
      operandStack.push(o2);
      operandStack.push(dupd);
    } else if (op == DUP_X2) {
      // value3, value2, value1 -> value1, value3, value2, value1
      Operand o2 = operandStack.pop();
      // pops either the `Operand.DWORD_DUMMY` or the third value
      Operand o3 = operandStack.pop();
      operandStack.push(dupd);
      operandStack.push(o3);
      operandStack.push(o2);
      operandStack.push(dupd);
    } else if (op == DUP2) {
      // value2, value1 -> value2, value1, value2, value1
      operandStack.push(dupd2);
      operandStack.push(dupd);
      operandStack.push(dupd2);
      operandStack.push(dupd);
    } else if (op == DUP2_X1) {
      // value3, value2, value1 -> value2, value1, value3, value2, value1
      // Attention: value2 may be
      Operand o2 = operandStack.pop();
      operandStack.push(dupd2);
      operandStack.push(dupd);
      operandStack.push(o2);
      operandStack.push(dupd2);
      operandStack.push(dupd);
    } else if (op == DUP2_X2) {
      // (value4, value3), (value2, value1) -> (value2, value1), (value4, value3),
      // (value2, value1)
      Operand o2 = operandStack.pop();
      Operand o2h = operandStack.pop();
      operandStack.push(dupd2);
      operandStack.push(dupd);
      operandStack.push(o2h);
      operandStack.push(o2);
      operandStack.push(dupd2);
      operandStack.push(dupd);
    }
  }

  private void convertBinopInsn(@Nonnull InsnNode insn) {
    int op = insn.getOpcode();
    boolean dword =
        op == DADD
            || op == LADD
            || op == DSUB
            || op == LSUB
            || op == DMUL
            || op == LMUL
            || op == DDIV
            || op == LDIV
            || op == DREM
            || op == LREM
            || op == LSHL
            || op == LSHR
            || op == LUSHR
            || op == LAND
            || op == LOR
            || op == LXOR
            || op == LCMP
            || op == DCMPL
            || op == DCMPG;
    OperandMerging merging = operandStack.getOrCreateMerging(insn);
    Operand op2 =
        (dword && op != LSHL && op != LSHR && op != LUSHR)
            ? operandStack.popDual()
            : operandStack.pop();
    Operand op1 = dword ? operandStack.popDual() : operandStack.pop();
    merging.mergeInputs(op2, op1);
    Immediate v1 = op1.toImmediate();
    Immediate v2 = op2.toImmediate();
    AbstractBinopExpr binop;
    if (op >= IADD && op <= DADD) {
      binop = Jimple.newAddExpr(v1, v2);
    } else if (op >= ISUB && op <= DSUB) {
      binop = Jimple.newSubExpr(v1, v2);
    } else if (op >= IMUL && op <= DMUL) {
      binop = Jimple.newMulExpr(v1, v2);
    } else if (op >= IDIV && op <= DDIV) {
      binop = Jimple.newDivExpr(v1, v2);
    } else if (op >= IREM && op <= DREM) {
      binop = Jimple.newRemExpr(v1, v2);
    } else if (op >= ISHL && op <= LSHL) {
      binop = Jimple.newShlExpr(v1, v2);
    } else if (op >= ISHR && op <= LSHR) {
      binop = Jimple.newShrExpr(v1, v2);
    } else if (op >= IUSHR && op <= LUSHR) {
      binop = Jimple.newUshrExpr(v1, v2);
    } else if (op >= IAND && op <= LAND) {
      binop = Jimple.newAndExpr(v1, v2);
    } else if (op >= IOR && op <= LOR) {
      binop = Jimple.newOrExpr(v1, v2);
    } else if (op >= IXOR && op <= LXOR) {
      binop = Jimple.newXorExpr(v1, v2);
    } else if (op == LCMP) {
      binop = Jimple.newCmpExpr(v1, v2);
    } else if (op == FCMPL || op == DCMPL) {
      binop = Jimple.newCmplExpr(v1, v2);
    } else if (op == FCMPG || op == DCMPG) {
      binop = Jimple.newCmpgExpr(v1, v2);
    } else {
      throw new UnsupportedOperationException("Unknown binop: " + op);
    }

    Operand opr = new Operand(insn, binop, this);
    merging.mergeOutput(opr);

    if (dword && op < LCMP) {
      operandStack.pushDual(opr);
    } else {
      operandStack.push(opr);
    }
  }

  private void convertUnopInsn(@Nonnull InsnNode insn) {
    int op = insn.getOpcode();
    boolean dword = op == LNEG || op == DNEG;
    OperandMerging merging = operandStack.getOrCreateMerging(insn);
    Operand op1 = dword ? operandStack.popDual() : operandStack.pop();
    merging.mergeInputs(op1);
    AbstractUnopExpr unop;
    if (op >= INEG && op <= DNEG) {
      unop = Jimple.newNegExpr(op1.toImmediate());
    } else if (op == ARRAYLENGTH) {
      unop = Jimple.newLengthExpr(op1.toImmediate());
    } else {
      throw new UnsupportedOperationException("Unknown unop: " + op);
    }
    Operand opr = new Operand(insn, unop, this);
    merging.mergeOutput(opr);
    if (dword) {
      operandStack.pushDual(opr);
    } else {
      operandStack.push(opr);
    }
  }

  private void convertPrimCastInsn(@Nonnull InsnNode insn) {
    int op = insn.getOpcode();
    boolean tod = op == I2L || op == I2D || op == F2L || op == F2D || op == D2L || op == L2D;
    boolean fromd = op == D2L || op == L2D || op == D2I || op == L2I || op == D2F || op == L2F;
    OperandMerging merging = operandStack.getOrCreateMerging(insn);
    Type totype;
    switch (op) {
      case I2L:
      case F2L:
      case D2L:
        totype = PrimitiveType.getLong();
        break;
      case L2I:
      case F2I:
      case D2I:
        totype = PrimitiveType.getInt();
        break;
      case I2F:
      case L2F:
      case D2F:
        totype = PrimitiveType.getFloat();
        break;
      case I2D:
      case L2D:
      case F2D:
        totype = PrimitiveType.getDouble();
        break;
      case I2B:
        totype = PrimitiveType.getByte();
        break;
      case I2S:
        totype = PrimitiveType.getShort();
        break;
      case I2C:
        totype = PrimitiveType.getChar();
        break;
      default:
        throw new IllegalStateException("Unknown prim cast op: " + op);
    }
    Operand val = fromd ? operandStack.popDual() : operandStack.pop();
    merging.mergeInputs(val);
    JCastExpr cast = Jimple.newCastExpr(val.toImmediate(), totype);
    Operand opr = new Operand(insn, cast, this);
    merging.mergeOutput(opr);
    if (tod) {
      operandStack.pushDual(opr);
    } else {
      operandStack.push(opr);
    }
  }

  private void convertReturnInsn(@Nonnull InsnNode insn) {
    int op = insn.getOpcode();
    boolean dword = op == LRETURN || op == DRETURN;
    OperandMerging merging = operandStack.getOrCreateMerging(insn);
    Operand val = dword ? operandStack.popDual() : operandStack.pop();
    merging.mergeInputs(val);
    JReturnStmt ret = Jimple.newReturnStmt(val.toImmediate(), getStmtPositionInfo());
    setStmt(insn, ret);
  }

  private void convertInsn(@Nonnull InsnNode insn) {
    int op = insn.getOpcode();
    if (op == NOP) {
      /*
       * We can ignore NOP instructions, but for completeness, we handle them
       */
      setStmt(insn, Jimple.newNopStmt(getStmtPositionInfo()));
    } else if (op >= ACONST_NULL && op <= DCONST_1) {
      convertConstInsn(insn);
    } else if (op >= IALOAD && op <= SALOAD) {
      convertArrayLoadInsn(insn);
    } else if (op >= IASTORE && op <= SASTORE) {
      convertArrayStoreInsn(insn);
    } else if (op == POP) {
      operandStack.pop().emitStatement();
    } else if (op == POP2) {
      operandStack.pop().emitStatement();
      // pops the `Operand.DWORD_DUMMY` or the second value
      operandStack.pop().emitStatement();
    } else if (op >= DUP && op <= DUP2_X2) {
      convertDupInsn(insn);
    } else if (op == SWAP) {
      Operand o1 = operandStack.pop();
      Operand o2 = operandStack.pop();
      operandStack.push(o1);
      operandStack.push(o2);
    } else if ((op >= IADD && op <= DREM)
        || (op >= ISHL && op <= LXOR)
        || (op >= LCMP && op <= DCMPG)) {
      convertBinopInsn(insn);
    } else if ((op >= INEG && op <= DNEG) || op == ARRAYLENGTH) {
      convertUnopInsn(insn);
    } else if (op >= I2L && op <= I2S) {
      convertPrimCastInsn(insn);
    } else if (op >= IRETURN && op <= ARETURN) {
      convertReturnInsn(insn);
    } else if (op == RETURN) {
      setStmt(insn, Jimple.newReturnVoidStmt(getStmtPositionInfo()));
    } else if (op == ATHROW) {
      OperandMerging merging = operandStack.getOrCreateMerging(insn);
      Operand opr = operandStack.pop();
      merging.mergeInputs(opr);
      JThrowStmt ts = Jimple.newThrowStmt(opr.toImmediate(), getStmtPositionInfo());
      setStmt(insn, ts);
      merging.mergeOutput(opr);
      operandStack.push(opr);
    } else if (op == MONITORENTER || op == MONITOREXIT) {
      OperandMerging merging = operandStack.getOrCreateMerging(insn);
      Operand opr = operandStack.popStackConst();
      merging.mergeInputs(opr);
      Stmt ts =
          op == MONITORENTER
              ? Jimple.newEnterMonitorStmt(opr.toImmediate(), getStmtPositionInfo())
              : Jimple.newExitMonitorStmt(opr.toImmediate(), getStmtPositionInfo());
      setStmt(insn, ts);
    } else {
      throw new UnsupportedOperationException("Unknown insn op: " + op);
    }
  }

  private void convertIntInsn(@Nonnull IntInsnNode insn) {
    int op = insn.getOpcode();
    OperandMerging merging = operandStack.getOrCreateMerging(insn);
    Value v;
    if (op == BIPUSH || op == SIPUSH) {
      v = IntConstant.getInstance(insn.operand);
    } else {
      assert op == NEWARRAY;
      Type type;
      switch (insn.operand) {
        case T_BOOLEAN:
          type = PrimitiveType.getBoolean();
          break;
        case T_CHAR:
          type = PrimitiveType.getChar();
          break;
        case T_FLOAT:
          type = PrimitiveType.getFloat();
          break;
        case T_DOUBLE:
          type = PrimitiveType.getDouble();
          break;
        case T_BYTE:
          type = PrimitiveType.getByte();
          break;
        case T_SHORT:
          type = PrimitiveType.getShort();
          break;
        case T_INT:
          type = PrimitiveType.getInt();
          break;
        case T_LONG:
          type = PrimitiveType.getLong();
          break;
        default:
          throw new UnsupportedOperationException("Unknown NEWARRAY type!");
      }
      Operand size = operandStack.pop();
      merging.mergeInputs(size);
      v = JavaJimple.getInstance().newNewArrayExpr(type, size.toImmediate());
    }
    Operand opr = new Operand(insn, v, this);
    merging.mergeOutput(opr);
    operandStack.push(opr);
  }

  private void convertJumpInsn(@Nonnull JumpInsnNode insn) {
    int op = insn.getOpcode();
    if (op == GOTO) {
      BranchingStmt gotoStmt = Jimple.newGotoStmt(getStmtPositionInfo());
      stmtsThatBranchToLabel.put(gotoStmt, insn.label);
      setStmt(insn, gotoStmt);
      return;
    }
    /* must be ifX insn */
    OperandMerging merging = operandStack.getOrCreateMerging(insn);
    Operand val = operandStack.pop();
    Immediate v = val.toImmediate();
    AbstractConditionExpr cond;

    if (op >= IF_ICMPEQ && op <= IF_ACMPNE) {
      Operand val1 = operandStack.pop();
      merging.mergeInputs(val, val1);
      Immediate v1 = val1.toImmediate();
      switch (op) {
        case IF_ICMPEQ:
        case IF_ACMPEQ:
          cond = Jimple.newEqExpr(v1, v);
          break;
        case IF_ICMPNE:
        case IF_ACMPNE:
          cond = Jimple.newNeExpr(v1, v);
          break;
        case IF_ICMPLT:
          cond = Jimple.newLtExpr(v1, v);
          break;
        case IF_ICMPGE:
          cond = Jimple.newGeExpr(v1, v);
          break;
        case IF_ICMPGT:
          cond = Jimple.newGtExpr(v1, v);
          break;
        case IF_ICMPLE:
          cond = Jimple.newLeExpr(v1, v);
          break;
        default:
          throw new UnsupportedOperationException("Unknown if op: " + op);
      }
    } else {
      merging.mergeInputs(val);
      switch (op) {
        case IFEQ:
          cond = Jimple.newEqExpr(v, IntConstant.getInstance(0));
          break;
        case IFNE:
          cond = Jimple.newNeExpr(v, IntConstant.getInstance(0));
          break;
        case IFLT:
          cond = Jimple.newLtExpr(v, IntConstant.getInstance(0));
          break;
        case IFGE:
          cond = Jimple.newGeExpr(v, IntConstant.getInstance(0));
          break;
        case IFGT:
          cond = Jimple.newGtExpr(v, IntConstant.getInstance(0));
          break;
        case IFLE:
          cond = Jimple.newLeExpr(v, IntConstant.getInstance(0));
          break;
        case IFNULL:
          cond = Jimple.newEqExpr(v, NullConstant.getInstance());
          break;
        case IFNONNULL:
          cond = Jimple.newNeExpr(v, NullConstant.getInstance());
          break;
        default:
          throw new UnsupportedOperationException("Unknown if op: " + op);
      }
    }
    BranchingStmt ifStmt = Jimple.newIfStmt(cond, getStmtPositionInfo());
    stmtsThatBranchToLabel.put(ifStmt, insn.label);
    setStmt(insn, ifStmt);
  }

  private void convertLdcInsn(@Nonnull LdcInsnNode insn) {
    Object val = insn.cst;
    boolean dword = val instanceof Long || val instanceof Double;
    OperandMerging merging = operandStack.getOrCreateMerging(insn);
    Value v = toSootValue(val);
    Operand opr = new Operand(insn, v, this);
    merging.mergeOutput(opr);
    if (dword) {
      operandStack.pushDual(opr);
    } else {
      operandStack.push(opr);
    }
  }

  private Immediate toSootValue(@Nonnull Object val) throws UnsupportedOperationException {
    Immediate v;
    if (val instanceof Integer) {
      v = IntConstant.getInstance((Integer) val);
    } else if (val instanceof Float) {
      v = FloatConstant.getInstance((Float) val);
    } else if (val instanceof Long) {
      v = LongConstant.getInstance((Long) val);
    } else if (val instanceof Double) {
      v = DoubleConstant.getInstance((Double) val);
    } else if (val instanceof String) {
      v = JavaJimple.getInstance().newStringConstant(val.toString());
    } else if (val instanceof org.objectweb.asm.Type) {
      org.objectweb.asm.Type t = (org.objectweb.asm.Type) val;
      if (t.getSort() == org.objectweb.asm.Type.METHOD) {
        List<Type> paramTypes =
            AsmUtil.toJimpleSignatureDesc(((org.objectweb.asm.Type) val).getDescriptor());
        Type returnType = paramTypes.remove(paramTypes.size() - 1);
        v = JavaJimple.getInstance().newMethodType(paramTypes, returnType);
      } else {
        v =
            JavaJimple.getInstance()
                .newClassConstant(((org.objectweb.asm.Type) val).getDescriptor());
      }
    } else if (val instanceof Handle) {
      Handle h = (Handle) val;
      if (MethodHandle.isMethodRef(h.getTag())) {
        v =
            JavaJimple.getInstance()
                .newMethodHandle(toMethodSignature((Handle) val), ((Handle) val).getTag());
      } else {
        v =
            JavaJimple.getInstance()
                .newMethodHandle(toSootFieldSignature((Handle) val), ((Handle) val).getTag());
      }
    } else {
      throw new UnsupportedOperationException("Unknown constant type: " + val.getClass());
    }
    return v;
  }

  private JFieldRef toSootFieldRef(Handle methodHandle) {
    String bsmClsName = AsmUtil.toQualifiedName(methodHandle.getOwner());
    JavaClassType bsmCls = identifierFactory.getClassType(bsmClsName);
    Type t = AsmUtil.toJimpleSignatureDesc(methodHandle.getDesc()).get(0);
    int kind = methodHandle.getTag();
    FieldSignature fieldSignature =
        identifierFactory.getFieldSignature(methodHandle.getName(), bsmCls, t);
    if (kind == MethodHandle.Kind.REF_GET_FIELD_STATIC.getValue()
        || kind == MethodHandle.Kind.REF_PUT_FIELD_STATIC.getValue()) {
      return Jimple.newStaticFieldRef(fieldSignature);
    } else {
      Operand base = operandStack.pop();
      return Jimple.newInstanceFieldRef(base.toLocal(), fieldSignature);
    }
  }

  private FieldSignature toSootFieldSignature(Handle methodHandle) {
    String bsmClsName = AsmUtil.toQualifiedName(methodHandle.getOwner());
    JavaClassType bsmCls = identifierFactory.getClassType(bsmClsName);
    Type t = AsmUtil.toJimpleSignatureDesc(methodHandle.getDesc()).get(0);
    return identifierFactory.getFieldSignature(methodHandle.getName(), bsmCls, t);
  }

  private MethodSignature toMethodSignature(Handle methodHandle) {
    String bsmClsName = AsmUtil.toQualifiedName(methodHandle.getOwner());
    JavaClassType bsmCls = identifierFactory.getClassType(bsmClsName);
    List<Type> bsmSigTypes = AsmUtil.toJimpleSignatureDesc(methodHandle.getDesc());
    Type returnType = bsmSigTypes.remove(bsmSigTypes.size() - 1);
    return JavaIdentifierFactory.getInstance()
        .getMethodSignature(bsmCls, methodHandle.getName(), returnType, bsmSigTypes);
  }

  private void convertLookupSwitchInsn(@Nonnull LookupSwitchInsnNode insn) {
    OperandMerging merging = operandStack.getOrCreateMerging(insn);
    if (insnToStmt.containsKey(insn)) {
      merging.mergeInputs(operandStack.pop());
      return;
    }
    Operand key = operandStack.pop();
    merging.mergeInputs(key);

    List<IntConstant> keys = new ArrayList<>(insn.keys.size());
    for (Integer i : insn.keys) {
      keys.add(IntConstant.getInstance(i));
    }
    JSwitchStmt lookupSwitchStmt =
        Jimple.newLookupSwitchStmt(key.toImmediate(), keys, getStmtPositionInfo());

    // uphold insertion order!
    stmtsThatBranchToLabel.putAll(lookupSwitchStmt, insn.labels);
    stmtsThatBranchToLabel.put(lookupSwitchStmt, insn.dflt);

    setStmt(insn, lookupSwitchStmt);
  }

  private void convertMethodInsn(@Nonnull MethodInsnNode insn) {
    int op = insn.getOpcode();
    boolean isInstance = op != INVOKESTATIC;
    OperandMerging merging = operandStack.getOrCreateMerging(insn);
    String clsName = AsmUtil.toQualifiedName(insn.owner);
    if (clsName.charAt(0) == '[') {
      clsName = "java.lang.Object";
    }
    JavaClassType cls = identifierFactory.getClassType(AsmUtil.toQualifiedName(clsName));
    List<Type> sigTypes = AsmUtil.toJimpleSignatureDesc(insn.desc);
    Type returnType = sigTypes.remove((sigTypes.size() - 1));
    MethodSignature methodSignature =
        identifierFactory.getMethodSignature(cls, insn.name, returnType, sigTypes);
    int nrArgs = sigTypes.size();
    final Operand[] operands;
    Immediate[] argList = new Immediate[nrArgs];
    final List<Immediate> args;
    if (!isInstance) {
      operands = nrArgs == 0 ? null : new Operand[nrArgs];
    } else {
      operands = new Operand[nrArgs + 1];
    }
    while (nrArgs-- != 0) {
      operands[nrArgs] = operandStack.pop(sigTypes.get(nrArgs));
    }
    if (isInstance) {
      operands[operands.length - 1] = operandStack.pop();
    }
    if (operands != null) {
      merging.mergeInputs(operands);
    }
    nrArgs = sigTypes.size();
    while (nrArgs-- != 0) {
      argList[nrArgs] = operands[nrArgs].toImmediate();
    }
    args = Arrays.asList(argList);
    AbstractInvokeExpr invoke;
    if (!isInstance) {
      invoke = Jimple.newStaticInvokeExpr(methodSignature, args);
    } else {
      Operand baseOperand = operands[operands.length - 1];
      Local base = baseOperand.toLocal();

      switch (op) {
        case INVOKESPECIAL:
          invoke = Jimple.newSpecialInvokeExpr(base, methodSignature, args);
          break;
        case INVOKEVIRTUAL:
          invoke = Jimple.newVirtualInvokeExpr(base, methodSignature, args);
          break;
        case INVOKEINTERFACE:
          invoke = Jimple.newInterfaceInvokeExpr(base, methodSignature, args);
          break;
        default:
          throw new UnsupportedOperationException("Unknown invoke op:" + op);
      }
    }
    Operand opr = new Operand(insn, invoke, this);
    merging.mergeOutput(opr);

    if (AsmUtil.isDWord(returnType)) {
      operandStack.pushDual(opr);
    } else if (returnType != VoidType.getInstance()) {
      operandStack.push(opr);
    } else {
      JInvokeStmt stmt =
          Jimple.newInvokeStmt((AbstractInvokeExpr) opr.value, getStmtPositionInfo());
      setStmt(insn, stmt);
    }
    /*
     * assign all read ops in case the method modifies any of the fields
     */
    addReadOperandAssignments();
  }

  private void convertInvokeDynamicInsn(@Nonnull InvokeDynamicInsnNode insn) {
    OperandMerging merging = operandStack.getOrCreateMerging(insn);
    // convert info on bootstrap method
    MethodSignature bsmMethodRef = toMethodSignature(insn.bsm);
    List<Immediate> bsmMethodArgs = new ArrayList<>(insn.bsmArgs.length);
    for (Object bsmArg : insn.bsmArgs) {
      bsmMethodArgs.add(toSootValue(bsmArg));
    }

    // create ref to actual method
    JavaClassType bclass =
        identifierFactory.getClassType(JDynamicInvokeExpr.INVOKEDYNAMIC_DUMMY_CLASS_NAME);

    // Generate parameters & returnType & parameterTypes
    List<Type> types = AsmUtil.toJimpleSignatureDesc(insn.desc);
    int nrArgs = types.size() - 1;
    Type[] parameterTypes = new Type[nrArgs];
    Immediate[] methodArgs = new Immediate[nrArgs];

    Operand[] args = new Operand[nrArgs];
    // Beware: Call stack is FIFO, Jimple is linear

    for (int i = nrArgs - 1; i >= 0; i--) {
      parameterTypes[i] = types.get(i);

      args[i] = operandStack.pop(types.get(i));
    }
    merging.mergeInputs(args);
    for (int i = nrArgs - 1; i >= 0; i--) {
      methodArgs[i] = args[i].toImmediate();
    }
    Type returnType = types.get(types.size() - 1);

    // we always model invokeDynamic method refs as static method references
    // of methods on the type SootClass.INVOKEDYNAMIC_DUMMY_CLASS_NAME
    MethodSignature methodSig =
        identifierFactory.getMethodSignature(
            bclass, insn.name, returnType, Arrays.asList(parameterTypes));

    JDynamicInvokeExpr indy =
        Jimple.newDynamicInvokeExpr(
            bsmMethodRef, bsmMethodArgs, methodSig, insn.bsm.getTag(), Arrays.asList(methodArgs));

    Operand opr = new Operand(insn, indy, this);
    merging.mergeOutput(opr);
    if (AsmUtil.isDWord(returnType)) {
      operandStack.pushDual(opr);
    } else if (!(returnType instanceof VoidType)) {
      operandStack.push(opr);
    } else {
      JInvokeStmt stmt =
          Jimple.newInvokeStmt((AbstractInvokeExpr) opr.value, getStmtPositionInfo());
      setStmt(insn, stmt);
    }
    /*
     * assign all read ops in case the method modifies any of the fields
     */
    addReadOperandAssignments();
  }

  private void convertMultiANewArrayInsn(@Nonnull MultiANewArrayInsnNode insn) {
    OperandMerging merging = operandStack.getOrCreateMerging(insn);
    ArrayType t = (ArrayType) AsmUtil.toJimpleType(insn.desc);
    int dims = insn.dims;
    Operand[] sizes = new Operand[dims];
    Immediate[] sizeVals = new Immediate[dims];
    while (dims-- != 0) {
      sizes[dims] = operandStack.pop();
    }
    merging.mergeInputs(sizes);
    dims = insn.dims;
    while (dims-- != 0) {
      sizeVals[dims] = sizes[dims].toImmediate();
    }
    JNewMultiArrayExpr nm = Jimple.newNewMultiArrayExpr(t, Arrays.asList(sizeVals));
    Operand opr = new Operand(insn, nm, this);
    merging.mergeOutput(opr);
    operandStack.push(opr);
  }

  private void convertTableSwitchInsn(@Nonnull TableSwitchInsnNode insn) {
    OperandMerging merging = operandStack.getOrCreateMerging(insn);
    if (insnToStmt.containsKey(insn)) {
      merging.mergeInputs(operandStack.pop());
      return;
    }
    Operand key = operandStack.pop();
    merging.mergeInputs(key);
    JSwitchStmt tableSwitchStmt =
        Jimple.newTableSwitchStmt(key.toImmediate(), insn.min, insn.max, getStmtPositionInfo());

    // uphold insertion order!
    stmtsThatBranchToLabel.putAll(tableSwitchStmt, insn.labels);
    stmtsThatBranchToLabel.put(tableSwitchStmt, insn.dflt);

    setStmt(insn, tableSwitchStmt);
  }

  private void convertTypeInsn(@Nonnull TypeInsnNode insn) {
    int op = insn.getOpcode();
    OperandMerging merging = operandStack.getOrCreateMerging(insn);
    Expr val;
    if (op == NEW) {
      val = Jimple.newNewExpr(AsmUtil.toJimpleClassType(insn.desc));
    } else {
      Operand op1 = operandStack.pop();
      merging.mergeInputs(op1);
      switch (op) {
        case ANEWARRAY:
          {
            val =
                JavaJimple.getInstance()
                    .newNewArrayExpr(AsmUtil.arrayTypetoJimpleType(insn.desc), op1.toImmediate());
            break;
          }
        case CHECKCAST:
          {
            val = Jimple.newCastExpr(op1.toImmediate(), AsmUtil.arrayTypetoJimpleType(insn.desc));
            break;
          }
        case INSTANCEOF:
          {
            val = Jimple.newInstanceOfExpr(op1.toImmediate(), AsmUtil.toJimpleClassType(insn.desc));
            break;
          }
        default:
          throw new UnsupportedOperationException("Unknown type op: " + op);
      }
    }
    Operand opr = new Operand(insn, val, this);
    merging.mergeOutput(opr);
    operandStack.push(opr);
  }

  private void convertVarLoadInsn(@Nonnull VarInsnNode insn) {
    int op = insn.getOpcode();
    boolean dword = op == LLOAD || op == DLOAD;
    OperandMerging merging = operandStack.getOrCreateMerging(insn);
    Operand opr = new Operand(insn, getOrCreateLocal(insn.var), this);
    merging.mergeOutput(opr);
    if (dword) {
      operandStack.pushDual(opr);
    } else {
      operandStack.push(opr);
    }
  }

  private void convertVarStoreInsn(@Nonnull VarInsnNode insn) {
    int op = insn.getOpcode();
    boolean dword = op == LSTORE || op == DSTORE;
    OperandMerging merging = operandStack.getOrCreateMerging(insn);
    Operand opr = dword ? operandStack.popDual() : operandStack.pop();
    merging.mergeInputs(opr);
    Local local = getOrCreateLocal(insn.var);
    AbstractDefinitionStmt as;
    if (opr.stackLocal == null || opr.stackLocal == local) {
      // Can skip creating a new stack local for the operand
      // and store the value in the local directly.
      as = Jimple.newAssignStmt(local, opr.value, getStmtPositionInfo());
      opr.stackLocal = local;
      setStmt(opr.insn, as);
    } else {
      as = Jimple.newAssignStmt(local, opr.toImmediate(), getStmtPositionInfo());
      setStmt(insn, as);
    }
    // The `local` has just been assigned a new value,
    // but an operand with `value == local` might still be on the stack.
    // That operand should use the old value,
    // so the following call adds a `$stackLocalX = $local` statement
    // to persist the old value when necessary.
    addReadOperandAssignments(local);
  }

  private void convertVarInsn(@Nonnull VarInsnNode insn) {
    int op = insn.getOpcode();
    if (op >= ILOAD && op <= ALOAD) {
      convertVarLoadInsn(insn);
    } else if (op >= ISTORE && op <= ASTORE) {
      convertVarStoreInsn(insn);
    } else if (op == RET) {
      /* we handle it, even though it should be removed */
      setStmt(insn, Jimple.newRetStmt(getOrCreateLocal(insn.var), getStmtPositionInfo()));
    } else {
      throw new UnsupportedOperationException("Unknown var op: " + op);
    }
  }

  private void convertLabel(@Nonnull LabelNode ln) {
    if (startTrapHandler.containsKey(ln)) {
      activeTrapHandlers.add(startTrapHandler.get(ln));
    }

    if (endTrapHandler.containsKey(ln)) {
      activeTrapHandlers.remove(endTrapHandler.get(ln));
    }

    // only do it for Labels which are referring to a traphandler
    if (!trapHandler.containsKey(ln)) {
      return;
    }

    // We create a nop statement as a placeholder so that we can jump
    // somewhere from the real exception handler in case this is inline
    // code
    if (inlineExceptionLabels.contains(ln)) {
      if (!insnToStmt.containsKey(ln)) {
        JNopStmt nop = Jimple.newNopStmt(getStmtPositionInfo());
        setStmt(ln, nop);
      }
      return;
    }

    OperandMerging merging = operandStack.getOrCreateMerging(ln);
    JCaughtExceptionRef ref = JavaJimple.getInstance().newCaughtExceptionRef();
    Operand opr = new Operand(ln, ref, this);
    merging.mergeOutput(opr);
    if (opr.stackLocal == null) {
      opr.stackLocal = newStackLocal();
    }
    JIdentityStmt as = Jimple.newIdentityStmt(opr.stackLocal, ref, getStmtPositionInfo());
    setStmt(ln, as);
    operandStack.push(opr);
  }

  private void convertLine(@Nonnull LineNumberNode ln) {
    currentLineNumber = ln.line;
    if (currentLineNumber > maxLineNumber) {
      maxLineNumber = currentLineNumber;
    }
  }

  /* Conversion */
  private void addEdges(
      @Nonnull Table<AbstractInsnNode, AbstractInsnNode, BranchedInsnInfo> edges,
      @Nonnull ArrayDeque<BranchedInsnInfo> conversionWorklist,
      @Nonnull AbstractInsnNode branchingInsn, /*  branching instruction node */
      @Nonnull
          AbstractInsnNode
              tgt, /* "default" targets i.e. LabelNode or fallsthrough "target" of if  */
      @Nonnull List<LabelNode> tgts /* other branch target(s) */) {
    Operand[] stackss = operandStack.getStack().toArray(new Operand[0]);
    /* iterate over possible following/successing instructions which is: combined(tgt, tgts) */
    int i = 0;
    int lastIdx = tgts.size();
    outer_loop:
    do {
      BranchedInsnInfo edge = edges.get(branchingInsn, tgt);
      if (edge == null) {
        // [ms] check why this edge could be already there
        edge =
            new BranchedInsnInfo(
                tgt, operandStack.getStack(), currentLineNumber, activeTrapHandlers);
        edge.addToPrevStack(stackss);
        edges.put(branchingInsn, tgt, edge);
        conversionWorklist.add(edge);
        continue;
      }
      for (List<Operand> stackTemp : edge.getOperandStacks()) {
        if (stackTemp.size() == stackss.length) {
          int j = 0;
          while (j < stackss.length && stackTemp.get(j).equivTo(stackss[j])) {
            j++;
          }
          if (j == stackss.length) {
            continue outer_loop;
          }
        }
      }
      final LinkedList<Operand[]> prevStacks = edge.getPrevStacks();
      for (Operand[] ps : prevStacks) {
        if (Arrays.equals(ps, stackss)) {
          continue outer_loop;
        }
      }
      edge.addOperandStack(operandStack.getStack());
      edge.addToPrevStack(stackss);
      conversionWorklist.add(edge);
    } while (i < lastIdx && (tgt = tgts.get(i++)) != null);
  }

  private void convert() {
    ArrayDeque<BranchedInsnInfo> worklist = new ArrayDeque<>();

    indexInlineExceptionHandlers();

    // If this label is reachable through an exception and through normal
    // code, we have to split the exceptional case (with the exception on
    // the stack) from the normal fall-through case without anything on the
    // stack.
    for (LabelNode handlerNode : trapHandler.keySet()) {
      if (inlineExceptionLabels.contains(handlerNode)) {
        // Catch the exception
        JCaughtExceptionRef ref = JavaJimple.getInstance().newCaughtExceptionRef();
        Local local = newStackLocal();
        JIdentityStmt as = Jimple.newIdentityStmt(local, ref, getStmtPositionInfo());

        Operand opr = new Operand(handlerNode, ref, this);
        opr.stackLocal = local;

        worklist.add(
            new BranchedInsnInfo(
                handlerNode,
                Collections.singletonList(opr),
                currentLineNumber,
                activeTrapHandlers));

        // Save the statements
        inlineExceptionHandlers.put(handlerNode, as);
      } else {
        worklist.add(
            new BranchedInsnInfo(
                handlerNode, new ArrayList<>(), currentLineNumber, activeTrapHandlers));
      }
    }
    worklist.add(
        new BranchedInsnInfo(
            instructions.getFirst(),
            Collections.emptyList(),
            currentLineNumber,
            activeTrapHandlers));
    Table<AbstractInsnNode, AbstractInsnNode, BranchedInsnInfo> edges = HashBasedTable.create(1, 1);

    do {
      BranchedInsnInfo edge = worklist.pollLast();
      AbstractInsnNode insn = edge.getInsn();
      currentLineNumber = edge.getLineNumber();
      operandStack.setOperandStack(
          new ArrayList<>(edge.getOperandStacks().get(edge.getOperandStacks().size() - 1)));
      activeTrapHandlers = edge.getActiveTrapHandlers();
      do {
        int type = insn.getType();
        if (type == FIELD_INSN) {
          convertFieldInsn((FieldInsnNode) insn);
        } else if (type == IINC_INSN) {
          convertIincInsn((IincInsnNode) insn);
        } else if (type == INSN) {
          convertInsn((InsnNode) insn);
          int op = insn.getOpcode();
          if ((op >= IRETURN && op <= RETURN) || op == ATHROW) {
            break;
          }
        } else if (type == INT_INSN) {
          convertIntInsn((IntInsnNode) insn);
        } else if (type == LDC_INSN) {
          convertLdcInsn((LdcInsnNode) insn);
        } else if (type == JUMP_INSN) {
          JumpInsnNode jmp = (JumpInsnNode) insn;
          convertJumpInsn(jmp);
          int op = jmp.getOpcode();
          if (op == JSR) {
            throw new UnsupportedOperationException("JSR!");
          }
          if (op != GOTO) {
            /* ifX opcode, i.e. two successors */
            AbstractInsnNode next = insn.getNext();
            addEdges(edges, worklist, insn, next, Collections.singletonList(jmp.label));
          } else {
            addEdges(edges, worklist, insn, jmp.label, Collections.emptyList());
          }
          break;
        } else if (type == LOOKUPSWITCH_INSN) {
          LookupSwitchInsnNode swtch = (LookupSwitchInsnNode) insn;
          convertLookupSwitchInsn(swtch);
          LabelNode dflt = swtch.dflt;
          addEdges(edges, worklist, insn, dflt, swtch.labels);
          break;
        } else if (type == METHOD_INSN) {
          convertMethodInsn((MethodInsnNode) insn);
        } else if (type == INVOKE_DYNAMIC_INSN) {
          convertInvokeDynamicInsn((InvokeDynamicInsnNode) insn);
        } else if (type == MULTIANEWARRAY_INSN) {
          convertMultiANewArrayInsn((MultiANewArrayInsnNode) insn);
        } else if (type == TABLESWITCH_INSN) {
          TableSwitchInsnNode swtch = (TableSwitchInsnNode) insn;
          convertTableSwitchInsn(swtch);
          LabelNode dflt = swtch.dflt;
          addEdges(edges, worklist, insn, dflt, swtch.labels);
          break;
        } else if (type == TYPE_INSN) {
          convertTypeInsn((TypeInsnNode) insn);
        } else if (type == VAR_INSN) {
          if (insn.getOpcode() == RET) {
            throw new UnsupportedOperationException("RET!");
          }
          convertVarInsn((VarInsnNode) insn);
        } else if (type == LABEL) {
          convertLabel((LabelNode) insn);
        } else if (type == LINE) {
          convertLine((LineNumberNode) insn);
        } else
        //noinspection StatementWithEmptyBody
        if (type == FRAME) {
          // we can ignore it
        } else {
          throw new RuntimeException("Unknown instruction type: " + type);
        }
      } while ((insn = insn.getNext()) != null);
    } while (!worklist.isEmpty());
  }

  // inline exceptionhandler := exceptionhandler thats reachable through unexceptional "normal" flow
  // and exceptional flow
  private void indexInlineExceptionHandlers() {
    final Set<LabelNode> handlerLabelNodes = trapHandler.keySet();

    if (handlerLabelNodes.isEmpty()) {
      // my job is done here
      return;
    }

    for (AbstractInsnNode node : instructions) {
      if (node instanceof JumpInsnNode) {
        final LabelNode handlerLabel = ((JumpInsnNode) node).label;
        if (handlerLabelNodes.contains(handlerLabel)) {
          inlineExceptionLabels.add(handlerLabel);
        }
      } else if (node instanceof LookupSwitchInsnNode) {

        final LookupSwitchInsnNode lookupSwitchInsnNode = (LookupSwitchInsnNode) node;
        if (handlerLabelNodes.contains(lookupSwitchInsnNode.dflt)) {
          inlineExceptionLabels.add(lookupSwitchInsnNode.dflt);
          continue;
        }
        for (LabelNode l : lookupSwitchInsnNode.labels) {
          if (handlerLabelNodes.contains(l)) {
            inlineExceptionLabels.add(l);
            break;
          }
        }
      } else if (node instanceof TableSwitchInsnNode) {

        final TableSwitchInsnNode tableSwitchInsnNode = (TableSwitchInsnNode) node;
        if (handlerLabelNodes.contains(tableSwitchInsnNode.dflt)) {
          inlineExceptionLabels.add(tableSwitchInsnNode.dflt);
          continue;
        }
        for (LabelNode l : tableSwitchInsnNode.labels) {
          if (handlerLabelNodes.contains(l)) {
            inlineExceptionLabels.add(l);
            break;
          }
        }
      }
    }
  }

  public static LineNumberNode findLineInfo(
      @Nonnull InsnList insnList, @Nonnull AbstractInsnNode insnNode) {
    int idx = insnList.indexOf(insnNode);
    if (idx < 0) {
      return null;
    }

    // Get index of labels and insnNode within method
    ListIterator<AbstractInsnNode> insnIt = insnList.iterator(idx);
    while (insnIt.hasPrevious()) {
      AbstractInsnNode node = insnIt.previous();

      if (node instanceof LineNumberNode) {
        return (LineNumberNode) node;
      }
    }
    return null;
  }

  @Nonnull
  private StmtPositionInfo getFirstLineOfMethod() {
    for (AbstractInsnNode node : instructions) {
      if (node instanceof LineNumberNode) {
        return new SimpleStmtPositionInfo(((LineNumberNode) node).line);
      }
    }
    return StmtPositionInfo.getNoStmtPositionInfo();
  }

  @Nonnull
  private List<Stmt> buildPreambleLocals(Body.BodyBuilder bodyBuilder) {

    List<Stmt> preambleBlock = new ArrayList<>();
    MethodSignature methodSignature = lazyMethodSignature.get();
    final StmtPositionInfo methodPosInfo = getFirstLineOfMethod();

    // idx positions see: https://docs.oracle.com/javase/specs/jvms/se8/html/jvms-2.html#jvms-2.6.1
    int localIdx = 0;
    // create this Local if necessary ( i.e. not static )
    if (!bodyBuilder.getModifiers().contains(MethodModifier.STATIC)) {
      JavaLocal thisLocal = JavaJimple.newLocal("this", declaringClass);
      locals.set(localIdx++, thisLocal);
      final JIdentityStmt stmt =
          Jimple.newIdentityStmt(thisLocal, Jimple.newThisRef(declaringClass), methodPosInfo);
      preambleBlock.add(stmt);
    }

    // add parameter Locals
    for (int i = 0; i < methodSignature.getParameterTypes().size(); i++) {
      Type parameterType = methodSignature.getParameterTypes().get(i);
      // [BH] parameterlocals do not exist yet -> create with annotation
      JavaLocal local =
          JavaJimple.newLocal(
              determineLocalName(localIdx),
              parameterType,
              AsmUtil.createAnnotationUsage(
                  invisibleParameterAnnotations == null ? null : invisibleParameterAnnotations[i]));
      locals.set(localIdx, local);

      final JIdentityStmt stmt =
          Jimple.newIdentityStmt(local, Jimple.newParameterRef(parameterType, i), methodPosInfo);
      preambleBlock.add(stmt);

      // see https://docs.oracle.com/javase/specs/jvms/se11/html/jvms-2.html#jvms-2.6.1
      if (AsmUtil.isDWord(parameterType)) {
        localIdx += 2;
      } else {
        localIdx++;
      }
    }

    return preambleBlock;
  }

  private List<Trap> buildTraps() {
    List<Trap> traps = new ArrayList<>();
    for (TryCatchBlockNode trycatch : tryCatchBlocks) {
      Stmt handler = trapHandler.get(trycatch.handler);
      if (handler == null) {
        throw new IllegalStateException(
            "Label for the TrapHandler "
                + trycatch.handler
                + " has no associated Stmt to jump to.");
      }

      // FIXME: [ms] create java.lang.Throwable for modules i.e. with ModuleSignature if modules are
      // used..
      final String exceptionName =
          (trycatch.type != null) ? AsmUtil.toQualifiedName(trycatch.type) : "java.lang.Throwable";
      JavaClassType exceptionType = identifierFactory.getClassType(exceptionName);

      Stmt beginStmt = labelsToStmt.get(trycatch.start);
      Stmt endStmt = labelsToStmt.get(trycatch.end);
<<<<<<< HEAD
      if (endStmt==null || beginStmt==null) {
=======
      if (
      /*endStmt == null ||*/ beginStmt == null) {
>>>>>>> 7b932343
        throw new IllegalStateException("Labels for Traps are missing.");
      }
      Trap trap = Jimple.newTrap(exceptionType, beginStmt, endStmt, handler);
      traps.add(trap);
    }
    return traps;
  }

  /** all Instructions are converted. Now they can be arranged into the StmtGraph. */
  private void arrangeStmts(
      MutableBlockStmtGraph graph, Body.BodyBuilder bodyBuilder, List<Stmt> preambleStmts) {

    AbstractInsnNode insn = instructions.getFirst();
    ArrayDeque<LabelNode> danglingLabel = new ArrayDeque<>();

<<<<<<< HEAD
=======
    Map<BranchingStmt, List<Stmt>> successorMap = new HashMap<>();
    List<List<Stmt>> blockStmtList = new ArrayList<>();
    List<Stmt> currentStmtList =
        preambleStmts.isEmpty()
            ? new ArrayList<>()
            : preambleStmts; // so we can refer to that list later on

>>>>>>> 7b932343
    // (n, n+1) := (from, to)
    // List<Stmt> connectBlocks = new ArrayList<>();
    // every LabelNode denotes a border of a Block

    do {

      // assign Stmt associated with the current instruction. see
      // https://asm.ow2.io/javadoc/org/objectweb/asm/Label.html
      // there can be multiple labels assigned to the following stmt! (and other AbstractNodes in
      // between!)
      final boolean isLabelNode = insn instanceof LabelNode;
      if (isLabelNode) {
        // Save the label to assign it then to the next real Stmt
        danglingLabel.add((LabelNode) insn);
      }

      Stmt stmt = insnToStmt.get(insn);
      if (stmt == null) {
        continue;
      }

      if (!danglingLabel.isEmpty()) {
        // if fallsthroughStmt: remember link between the blocks
        if (!currentStmtList.isEmpty()) {
          Stmt tailStmtOfLastBlock = currentStmtList.get(currentStmtList.size() - 1);

          // when we have at least one label in front of a Stmt -> we know a new BasicBlock starts
          blockStmtList.add(currentStmtList);

          currentStmtList = new ArrayList<>();

          if (tailStmtOfLastBlock.fallsThrough()) {
            // successorMap.put(tailStmtOfLastBlock, Collections.singletonList(stmt));
          }
        }
        // there is (at least) a LabelNode ->
        // associate collected labels from danglingLabel with the following stmt
        danglingLabel.forEach(l -> labelsToStmt.put(l, stmt));
        if (isLabelNode) {
          // If the targetStmt is an exception handler, register the starting Stmt for it
<<<<<<< HEAD
          JIdentityStmt idStmt = stmt instanceof JIdentityStmt ? (JIdentityStmt) stmt : null;
          if (idStmt != null && idStmt.getRightOp() instanceof JCaughtExceptionRef) {
            danglingLabel.forEach(label -> trapHandler.put(label, idStmt));
=======
          if (stmt instanceof JIdentityStmt) {
            JIdentityStmt identityRef = (JIdentityStmt) stmt;
            if (identityRef.getRightOp() instanceof JCaughtExceptionRef) {
              danglingLabel.forEach(label -> trapHandler.put(label, identityRef));
            }
>>>>>>> 7b932343
          }
        }
        danglingLabel.clear();
      }

      currentStmtList.add(stmt);
      if (stmt instanceof BranchingStmt && !currentStmtList.isEmpty()) {
        blockStmtList.add(currentStmtList);
        currentStmtList = new ArrayList<>();
      }
    } while ((insn = insn.getNext()) != null);

<<<<<<< HEAD
    if (!danglingLabel.isEmpty()) {
      throw new IllegalStateException("A dangling Label has no target Stmt! i.e. the last Instruction is a LabelNode.");
    }

    Map<BranchingStmt, List<Stmt>> branchingMap = new HashMap<>();
=======
    if (!currentStmtList.isEmpty()) {
      blockStmtList.add(currentStmtList);
    }

    /*
    if (!danglingLabel.isEmpty()) {
      throw new IllegalStateException(
          "A dangling Label has no target Stmt! i.e. the last Instruction is a LabelNode.");
    }*/

>>>>>>> 7b932343
    for (Map.Entry<BranchingStmt, Collection<LabelNode>> entry :
        stmtsThatBranchToLabel.asMap().entrySet()) {
      final BranchingStmt fromStmt = entry.getKey();
      List<Stmt> targets = new ArrayList<>();
      for (LabelNode labelNode : entry.getValue()) {
        final Stmt targetStmt = labelsToStmt.get(labelNode);
        if (targetStmt == null) {
          throw new IllegalStateException(
              "targetStmt not found for fromStmt"
                  + fromStmt
                  + " "
                  + entry.getValue()
                  + " in method "
                  + lazyMethodSignature.get());
        }
        targets.add(targetStmt);
      }
      successorMap.put(fromStmt, targets);
    }

    // Emit the inline exception handler blocks i.e. those that are reachable without exceptional
    // flow
    for (Entry<LabelNode, JIdentityStmt> entry : inlineExceptionHandlers.entrySet()) {

      // TODO: [ms] check if we need to add a trap as well? !
      currentStmtList = new ArrayList<>();
      JIdentityStmt handlerStmt = entry.getValue();
      currentStmtList.add(handlerStmt);
      LabelNode labelNode = entry.getKey();
      trapHandler.put(labelNode, handlerStmt);

      // jump back to the original implementation
      JGotoStmt gotoStmt = Jimple.newGotoStmt(handlerStmt.getPositionInfo());
      currentStmtList.add(gotoStmt);

      Stmt targetStmt = insnToStmt.get(labelNode);
      successorMap.put(gotoStmt, Collections.singletonList(targetStmt));
      blockStmtList.add(currentStmtList);
    }

    final List<Trap> traps = buildTraps();
    // TODO: performance: [ms] we already know Blocks borders from the label information -> use
    // addBlocks+collect trap data and connect blocks afterwards via branching information +
    // collected fallsthroughBlock information

    graph.initializeWith(blockStmtList, successorMap, traps);
  }

  /**
   * Returns the latest version of a statement that is used in this method source, or null if the
   * statement is not used
   *
   * @param oldStmt the Stmt which we want to check if there is a newer Stmt replacing it
   * @return the most recent version of a Stmt or itself if there is no newer version. Otherwise
   *     returns null.
   */
  @Nonnull
  Stmt getLatestVersionOfStmt(@Nonnull Stmt oldStmt) {
    while (true) {
      final Stmt replacedVersion = replacedStmt.get(oldStmt);
      if (replacedVersion != null) {
        oldStmt = replacedVersion;
      } else {
        return oldStmt;
      }
    }
  }

  void replaceStmt(@Nonnull Stmt oldStmt, Stmt newStmt) {
    if (oldStmt == newStmt) {
      return;
    }

    AbstractInsnNode key = null;

    // TODO: [ms] bit expensive and called a lot? -> find better solution!
    for (Entry<AbstractInsnNode, Stmt> entry : insnToStmt.entrySet()) {
      if (Objects.equals(oldStmt, entry.getValue())) {
        key = entry.getKey();
      }
    }

    if (key == null) {
      // throw new IllegalStateException("Could not replace value in insn map because oldStmt " +
      // oldStmt + " it is absent");
      return;
    }

    if (newStmt == null) {
      insnToStmt.remove(key);
      return;
    }

    insnToStmt.put(key, newStmt);
    replacedStmt.put(oldStmt, newStmt);

    if (oldStmt instanceof BranchingStmt) {
      final BranchingStmt branchingStmt = (BranchingStmt) oldStmt;
      List<LabelNode> branchLabels = stmtsThatBranchToLabel.get(branchingStmt);
      branchLabels.forEach(bl -> stmtsThatBranchToLabel.put((BranchingStmt) newStmt, bl));
      stmtsThatBranchToLabel.removeAll(branchingStmt);
    }
  }

  /**
   * * returns all stmts that use this expr
   *
   * @param value which is used to filter associated Stmts
   */
  public Stream<Stmt> getStmtsThatUse(@Nonnull Value value) {
    Stream<Stmt> currentUses =
        insnToStmt.values().stream().filter(stmt -> stmt.getUses().anyMatch(v -> v == value));

    Stream<Stmt> oldMappedUses =
        replacedStmt.entrySet().stream()
            .filter(stmt -> stmt.getKey().getUses().anyMatch(v -> v == value))
            .map(stmt -> getLatestVersionOfStmt(stmt.getValue()));

    return Stream.concat(currentUses, oldMappedUses);
  }
}<|MERGE_RESOLUTION|>--- conflicted
+++ resolved
@@ -1619,12 +1619,8 @@
 
       Stmt beginStmt = labelsToStmt.get(trycatch.start);
       Stmt endStmt = labelsToStmt.get(trycatch.end);
-<<<<<<< HEAD
-      if (endStmt==null || beginStmt==null) {
-=======
       if (
       /*endStmt == null ||*/ beginStmt == null) {
->>>>>>> 7b932343
         throw new IllegalStateException("Labels for Traps are missing.");
       }
       Trap trap = Jimple.newTrap(exceptionType, beginStmt, endStmt, handler);
@@ -1640,8 +1636,6 @@
     AbstractInsnNode insn = instructions.getFirst();
     ArrayDeque<LabelNode> danglingLabel = new ArrayDeque<>();
 
-<<<<<<< HEAD
-=======
     Map<BranchingStmt, List<Stmt>> successorMap = new HashMap<>();
     List<List<Stmt>> blockStmtList = new ArrayList<>();
     List<Stmt> currentStmtList =
@@ -1649,7 +1643,6 @@
             ? new ArrayList<>()
             : preambleStmts; // so we can refer to that list later on
 
->>>>>>> 7b932343
     // (n, n+1) := (from, to)
     // List<Stmt> connectBlocks = new ArrayList<>();
     // every LabelNode denotes a border of a Block
@@ -1690,17 +1683,11 @@
         danglingLabel.forEach(l -> labelsToStmt.put(l, stmt));
         if (isLabelNode) {
           // If the targetStmt is an exception handler, register the starting Stmt for it
-<<<<<<< HEAD
-          JIdentityStmt idStmt = stmt instanceof JIdentityStmt ? (JIdentityStmt) stmt : null;
-          if (idStmt != null && idStmt.getRightOp() instanceof JCaughtExceptionRef) {
-            danglingLabel.forEach(label -> trapHandler.put(label, idStmt));
-=======
           if (stmt instanceof JIdentityStmt) {
             JIdentityStmt identityRef = (JIdentityStmt) stmt;
             if (identityRef.getRightOp() instanceof JCaughtExceptionRef) {
               danglingLabel.forEach(label -> trapHandler.put(label, identityRef));
             }
->>>>>>> 7b932343
           }
         }
         danglingLabel.clear();
@@ -1713,13 +1700,6 @@
       }
     } while ((insn = insn.getNext()) != null);
 
-<<<<<<< HEAD
-    if (!danglingLabel.isEmpty()) {
-      throw new IllegalStateException("A dangling Label has no target Stmt! i.e. the last Instruction is a LabelNode.");
-    }
-
-    Map<BranchingStmt, List<Stmt>> branchingMap = new HashMap<>();
-=======
     if (!currentStmtList.isEmpty()) {
       blockStmtList.add(currentStmtList);
     }
@@ -1730,7 +1710,6 @@
           "A dangling Label has no target Stmt! i.e. the last Instruction is a LabelNode.");
     }*/
 
->>>>>>> 7b932343
     for (Map.Entry<BranchingStmt, Collection<LabelNode>> entry :
         stmtsThatBranchToLabel.asMap().entrySet()) {
       final BranchingStmt fromStmt = entry.getKey();
