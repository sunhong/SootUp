--- conflicted
+++ resolved
@@ -47,18 +47,6 @@
 import sootup.core.jimple.common.ref.*;
 import sootup.core.jimple.common.stmt.*;
 import sootup.core.jimple.javabytecode.stmt.JSwitchStmt;
-<<<<<<< HEAD
-import sootup.core.model.*;
-import sootup.core.signatures.FieldSignature;
-import sootup.core.signatures.MethodSignature;
-import sootup.core.transform.BodyInterceptor;
-import sootup.core.types.ArrayType;
-import sootup.core.types.ClassType;
-import sootup.core.types.PrimitiveType;
-import sootup.core.types.Type;
-import sootup.core.types.UnknownType;
-import sootup.core.types.VoidType;
-=======
 import sootup.core.model.Body;
 import sootup.core.model.FullPosition;
 import sootup.core.model.MethodModifier;
@@ -67,7 +55,6 @@
 import sootup.core.signatures.MethodSignature;
 import sootup.core.transform.BodyInterceptor;
 import sootup.core.types.*;
->>>>>>> f9dfcdfc
 import sootup.core.views.View;
 import sootup.java.core.JavaIdentifierFactory;
 import sootup.java.core.jimple.basic.JavaLocal;
@@ -114,13 +101,7 @@
 
   @Nonnull private final Set<LabelNode> inlineExceptionLabels = new HashSet<>();
 
-<<<<<<< HEAD
-  @Nonnull
-  private final Map<LabelNode, AbstractDefinitionStmt<Local, JCaughtExceptionRef>>
-      inlineExceptionHandlers = new HashMap<>();
-=======
   @Nonnull private final Map<LabelNode, JIdentityStmt> inlineExceptionHandlers = new HashMap<>();
->>>>>>> f9dfcdfc
 
   @Nonnull private final Map<LabelNode, Stmt> labelsToStmt = new HashMap<>();
 
@@ -219,14 +200,9 @@
     }
 
     // propagate position information
-<<<<<<< HEAD
-    if (graph.getNodes().size() > 0) {
-      Position firstStmtPos = graph.getStartingStmt().getPositionInfo().getStmtPosition();
-=======
     final Stmt startingStmt = graph.getStartingStmt();
     if (!graph.getNodes().isEmpty() && startingStmt != null) {
       Position firstStmtPos = startingStmt.getPositionInfo().getStmtPosition();
->>>>>>> f9dfcdfc
       bodyBuilder.setPosition(
           new FullPosition(
               firstStmtPos.getFirstLine(),
@@ -310,23 +286,7 @@
   }
 
   void setStmt(@Nonnull AbstractInsnNode insn, @Nonnull Stmt stmt) {
-<<<<<<< HEAD
-    Stmt overwrittenStmt = insnToStmt.put(insn, stmt);
-    if (overwrittenStmt != null) {
-      throw new IllegalArgumentException(
-          insn.getOpcode() + " already has an associated Stmt: " + overwrittenStmt);
-    }
-  }
-
-  void mergeStmts(@Nonnull AbstractInsnNode insn, @Nonnull Stmt stmt) {
-    Stmt initiallyAssignedStmt = insnToStmt.put(insn, stmt);
-    if (initiallyAssignedStmt != null) {
-      Stmt merged = StmtContainer.getOrCreate(initiallyAssignedStmt, stmt);
-      insnToStmt.put(insn, merged);
-    }
-=======
     insnToStmt.put(insn, stmt);
->>>>>>> f9dfcdfc
   }
 
   @Nonnull
@@ -382,49 +342,11 @@
         continue;
       }
 
-<<<<<<< HEAD
-      Local stackLocal = newStackLocal();
-      operand.stackLocal = stackLocal;
-      JAssignStmt<Local, ?> asssignStmt =
-          Jimple.newAssignStmt(stackLocal, opValue, getStmtPositionInfo());
-
-      setStmt(operand.insn, asssignStmt);
-      operand.updateUsages();
-=======
       operand.emitStatement();
->>>>>>> f9dfcdfc
     }
   }
 
   private void convertGetFieldInsn(@Nonnull FieldInsnNode insn) {
-<<<<<<< HEAD
-    StackFrame frame = operandStack.getOrCreateStackframe(insn);
-    Operand[] out = frame.getOut();
-    Operand opr;
-    Type type;
-    if (out == null) {
-      JavaClassType declClass = identifierFactory.getClassType(AsmUtil.toQualifiedName(insn.owner));
-      type = AsmUtil.toJimpleType(insn.desc);
-      JFieldRef val;
-      FieldSignature ref;
-      if (insn.getOpcode() == GETSTATIC) {
-        ref = identifierFactory.getFieldSignature(insn.name, declClass, type);
-        val = Jimple.newStaticFieldRef(ref);
-      } else {
-        Operand base = operandStack.popLocal();
-        ref = identifierFactory.getFieldSignature(insn.name, declClass, type);
-        val = Jimple.newInstanceFieldRef((Local) base.stackOrValue(), ref);
-        frame.setIn(base);
-      }
-      opr = new Operand(insn, val, this);
-      frame.setOut(opr);
-    } else {
-      opr = out[0];
-      type = ((JFieldRef) opr.value).getFieldSignature().getType();
-      if (insn.getOpcode() == GETFIELD) {
-        frame.mergeIn(currentLineNumber, operandStack.pop());
-      }
-=======
     OperandMerging merging = operandStack.getOrCreateMerging(insn);
     Type type = AsmUtil.toJimpleType(insn.desc);
     JavaClassType declClass = identifierFactory.getClassType(AsmUtil.toQualifiedName(insn.owner));
@@ -438,7 +360,6 @@
       merging.mergeInputs(base);
       ref = identifierFactory.getFieldSignature(insn.name, declClass, type);
       val = Jimple.newInstanceFieldRef(base.toLocal(), ref);
->>>>>>> f9dfcdfc
     }
 
     Operand opr = new Operand(insn, val, this);
@@ -448,46 +369,6 @@
 
   private void convertPutFieldInsn(@Nonnull FieldInsnNode insn) {
     boolean notInstance = insn.getOpcode() != PUTFIELD;
-<<<<<<< HEAD
-    StackFrame frame = operandStack.getOrCreateStackframe(insn);
-    Operand[] out = frame.getOut();
-    Operand opr, rvalue;
-    Type type;
-    if (out == null) {
-      JavaClassType declClass = identifierFactory.getClassType(AsmUtil.toQualifiedName(insn.owner));
-      type = AsmUtil.toJimpleType(insn.desc);
-
-      JFieldRef val;
-      FieldSignature ref;
-      rvalue = operandStack.popImmediate(type);
-      if (notInstance) {
-        ref = identifierFactory.getFieldSignature(insn.name, declClass, type);
-        val = Jimple.newStaticFieldRef(ref);
-        frame.setIn(rvalue);
-      } else {
-        Operand base = operandStack.popLocal();
-        ref = identifierFactory.getFieldSignature(insn.name, declClass, type);
-        val = Jimple.newInstanceFieldRef((Local) base.stackOrValue(), ref);
-        frame.setIn(rvalue, base);
-      }
-      opr = new Operand(insn, val, this);
-      frame.setOut(opr);
-      JAssignStmt<JFieldRef, ?> as =
-          Jimple.newAssignStmt(val, rvalue.stackOrValue(), getStmtPositionInfo());
-      setStmt(insn, as);
-      rvalue.addUsageInStmt(as);
-    } else {
-      opr = out[0];
-      type = ((JFieldRef) opr.value).getFieldSignature().getType();
-      rvalue = operandStack.pop(type);
-      if (notInstance) {
-        /* PUTSTATIC only needs one operand on the stack, the rvalue */
-        frame.mergeIn(currentLineNumber, rvalue);
-      } else {
-        /* PUTFIELD has a rvalue and a base */
-        frame.mergeIn(currentLineNumber, rvalue, operandStack.pop());
-      }
-=======
     OperandMerging merging = operandStack.getOrCreateMerging(insn);
     JavaClassType declClass = identifierFactory.getClassType(AsmUtil.toQualifiedName(insn.owner));
     Type type = AsmUtil.toJimpleType(insn.desc);
@@ -504,7 +385,6 @@
       merging.mergeInputs(rvalue, base);
       ref = identifierFactory.getFieldSignature(insn.name, declClass, type);
       val = Jimple.newInstanceFieldRef(base.toLocal(), ref);
->>>>>>> f9dfcdfc
     }
     JAssignStmt as = Jimple.newAssignStmt(val, rvalue.toImmediate(), getStmtPositionInfo());
     setStmt(insn, as);
@@ -527,15 +407,8 @@
   private void convertIincInsn(@Nonnull IincInsnNode insn) {
     Local local = getOrCreateLocal(insn.var);
     addReadOperandAssignments(local);
-<<<<<<< HEAD
-    if (!insnToStmt.containsKey(insn)) {
-      JAddExpr add = Jimple.newAddExpr(local, IntConstant.getInstance(insn.incr));
-      setStmt(insn, Jimple.newAssignStmt(local, add, getStmtPositionInfo()));
-    }
-=======
     JAddExpr add = Jimple.newAddExpr(local, IntConstant.getInstance(insn.incr));
     setStmt(insn, Jimple.newAssignStmt(local, add, getStmtPositionInfo()));
->>>>>>> f9dfcdfc
   }
 
   private void convertConstInsn(@Nonnull InsnNode insn) {
@@ -565,24 +438,6 @@
   }
 
   private void convertArrayLoadInsn(@Nonnull InsnNode insn) {
-<<<<<<< HEAD
-    StackFrame frame = operandStack.getOrCreateStackframe(insn);
-    Operand[] out = frame.getOut();
-    Operand opr;
-    if (out == null) {
-      Operand indx = operandStack.popImmediate();
-      Operand base = operandStack.popImmediate();
-      JArrayRef ar =
-          JavaJimple.getInstance()
-              .newArrayRef((Local) base.stackOrValue(), (Immediate) indx.stackOrValue());
-      opr = new Operand(insn, ar, this);
-      frame.setIn(indx, base);
-      frame.setOut(opr);
-    } else {
-      opr = out[0];
-      frame.mergeIn(currentLineNumber, operandStack.pop(), operandStack.pop());
-    }
-=======
     OperandMerging merging = operandStack.getOrCreateMerging(insn);
     Operand indx = operandStack.pop();
     Operand base = operandStack.pop();
@@ -590,7 +445,6 @@
     JArrayRef ar = JavaJimple.getInstance().newArrayRef(base.toLocal(), indx.toImmediate());
     Operand opr = new Operand(insn, ar, this);
     merging.mergeOutput(opr);
->>>>>>> f9dfcdfc
     int op = insn.getOpcode();
     if (op == DALOAD || op == LALOAD) {
       operandStack.pushDual(opr);
@@ -602,29 +456,6 @@
   private void convertArrayStoreInsn(@Nonnull InsnNode insn) {
     int op = insn.getOpcode();
     boolean dword = op == LASTORE || op == DASTORE;
-<<<<<<< HEAD
-    StackFrame frame = operandStack.getOrCreateStackframe(insn);
-    if (!insnToStmt.containsKey(insn)) {
-      Operand valueOp = dword ? operandStack.popImmediateDual() : operandStack.popImmediate();
-      Operand indexOp = operandStack.popImmediate();
-      Operand baseOp = operandStack.popLocal();
-      JArrayRef ar =
-          JavaJimple.getInstance()
-              .newArrayRef((Local) baseOp.stackOrValue(), (Immediate) indexOp.stackOrValue());
-      JAssignStmt<JArrayRef, ?> as =
-          Jimple.newAssignStmt(ar, valueOp.stackOrValue(), getStmtPositionInfo());
-      frame.setIn(valueOp, indexOp, baseOp);
-      setStmt(insn, as);
-      valueOp.addUsageInStmt(as);
-
-    } else {
-      frame.mergeIn(
-          currentLineNumber,
-          dword ? operandStack.popDual() : operandStack.pop(),
-          operandStack.pop(),
-          operandStack.pop());
-    }
-=======
     OperandMerging merging = operandStack.getOrCreateMerging(insn);
     Operand valueOp = dword ? operandStack.popDual() : operandStack.pop();
     Operand indexOp = operandStack.pop();
@@ -633,7 +464,6 @@
     JArrayRef ar = JavaJimple.getInstance().newArrayRef(baseOp.toLocal(), indexOp.toImmediate());
     JAssignStmt as = Jimple.newAssignStmt(ar, valueOp.toImmediate(), getStmtPositionInfo());
     setStmt(insn, as);
->>>>>>> f9dfcdfc
   }
 
   private void convertDupInsn(@Nonnull InsnNode insn) {
@@ -764,21 +594,7 @@
     } else if (op == FCMPG || op == DCMPG) {
       binop = Jimple.newCmpgExpr(v1, v2);
     } else {
-<<<<<<< HEAD
-      opr = out[0];
-      if (dword) {
-        if (op != LSHL && op != LSHR && op != LUSHR) {
-
-          frame.mergeIn(currentLineNumber, operandStack.popDual(), operandStack.popDual());
-        } else {
-          frame.mergeIn(currentLineNumber, operandStack.pop(), operandStack.popDual());
-        }
-      } else {
-        frame.mergeIn(currentLineNumber, operandStack.pop(), operandStack.pop());
-      }
-=======
       throw new UnsupportedOperationException("Unknown binop: " + op);
->>>>>>> f9dfcdfc
     }
 
     Operand opr = new Operand(insn, binop, this);
@@ -803,12 +619,7 @@
     } else if (op == ARRAYLENGTH) {
       unop = Jimple.newLengthExpr(op1.toImmediate());
     } else {
-<<<<<<< HEAD
-      opr = out[0];
-      frame.mergeIn(currentLineNumber, dword ? operandStack.popDual() : operandStack.pop());
-=======
       throw new UnsupportedOperationException("Unknown unop: " + op);
->>>>>>> f9dfcdfc
     }
     Operand opr = new Operand(insn, unop, this);
     merging.mergeOutput(opr);
@@ -823,56 +634,6 @@
     int op = insn.getOpcode();
     boolean tod = op == I2L || op == I2D || op == F2L || op == F2D || op == D2L || op == L2D;
     boolean fromd = op == D2L || op == L2D || op == D2I || op == L2I || op == D2F || op == L2F;
-<<<<<<< HEAD
-    StackFrame frame = operandStack.getOrCreateStackframe(insn);
-    Operand[] out = frame.getOut();
-    Operand opr;
-    if (out == null) {
-      Type totype;
-      switch (op) {
-        case I2L:
-        case F2L:
-        case D2L:
-          totype = PrimitiveType.getLong();
-          break;
-        case L2I:
-        case F2I:
-        case D2I:
-          totype = PrimitiveType.getInt();
-          break;
-        case I2F:
-        case L2F:
-        case D2F:
-          totype = PrimitiveType.getFloat();
-          break;
-        case I2D:
-        case L2D:
-        case F2D:
-          totype = PrimitiveType.getDouble();
-          break;
-        case I2B:
-          totype = PrimitiveType.getByte();
-          break;
-        case I2S:
-          totype = PrimitiveType.getShort();
-          break;
-        case I2C:
-          totype = PrimitiveType.getChar();
-          break;
-        default:
-          throw new IllegalStateException("Unknown prim cast op: " + op);
-      }
-      Operand val = fromd ? operandStack.popImmediateDual() : operandStack.popImmediate();
-      JCastExpr cast = Jimple.newCastExpr((Immediate) val.stackOrValue(), totype);
-      opr = new Operand(insn, cast, this);
-      val.addUsageInExpr(cast);
-      frame.setIn(val);
-      frame.setOut(opr);
-    } else {
-      opr = out[0];
-      frame.mergeIn(currentLineNumber, fromd ? operandStack.popDual() : operandStack.pop());
-    }
-=======
     OperandMerging merging = operandStack.getOrCreateMerging(insn);
     Type totype;
     switch (op) {
@@ -913,7 +674,6 @@
     JCastExpr cast = Jimple.newCastExpr(val.toImmediate(), totype);
     Operand opr = new Operand(insn, cast, this);
     merging.mergeOutput(opr);
->>>>>>> f9dfcdfc
     if (tod) {
       operandStack.pushDual(opr);
     } else {
@@ -924,25 +684,11 @@
   private void convertReturnInsn(@Nonnull InsnNode insn) {
     int op = insn.getOpcode();
     boolean dword = op == LRETURN || op == DRETURN;
-<<<<<<< HEAD
-    StackFrame frame = operandStack.getOrCreateStackframe(insn);
-    if (!insnToStmt.containsKey(insn)) {
-      Operand val = dword ? operandStack.popImmediateDual() : operandStack.popImmediate();
-      JReturnStmt ret = Jimple.newReturnStmt((Immediate) val.stackOrValue(), getStmtPositionInfo());
-      frame.setIn(val);
-      setStmt(insn, ret);
-      val.addUsageInStmt(ret);
-    } else {
-      final Operand operand = dword ? operandStack.popDual() : operandStack.pop();
-      frame.mergeIn(currentLineNumber, operand);
-    }
-=======
     OperandMerging merging = operandStack.getOrCreateMerging(insn);
     Operand val = dword ? operandStack.popDual() : operandStack.pop();
     merging.mergeInputs(val);
     JReturnStmt ret = Jimple.newReturnStmt(val.toImmediate(), getStmtPositionInfo());
     setStmt(insn, ret);
->>>>>>> f9dfcdfc
   }
 
   private void convertInsn(@Nonnull InsnNode insn) {
@@ -951,13 +697,7 @@
       /*
        * We can ignore NOP instructions, but for completeness, we handle them
        */
-<<<<<<< HEAD
-      if (!insnToStmt.containsKey(insn)) {
-        insnToStmt.put(insn, Jimple.newNopStmt(getStmtPositionInfo()));
-      }
-=======
       setStmt(insn, Jimple.newNopStmt(getStmtPositionInfo()));
->>>>>>> f9dfcdfc
     } else if (op >= ACONST_NULL && op <= DCONST_1) {
       convertConstInsn(insn);
     } else if (op >= IALOAD && op <= SALOAD) {
@@ -988,40 +728,6 @@
     } else if (op >= IRETURN && op <= ARETURN) {
       convertReturnInsn(insn);
     } else if (op == RETURN) {
-<<<<<<< HEAD
-      if (!insnToStmt.containsKey(insn)) {
-        setStmt(insn, Jimple.newReturnVoidStmt(getStmtPositionInfo()));
-      }
-    } else if (op == ATHROW) {
-      StackFrame frame = operandStack.getOrCreateStackframe(insn);
-      Operand opr;
-      if (!insnToStmt.containsKey(insn)) {
-        opr = operandStack.popImmediate();
-        JThrowStmt ts = Jimple.newThrowStmt((Immediate) opr.stackOrValue(), getStmtPositionInfo());
-        frame.setIn(opr);
-        frame.setOut(opr);
-        setStmt(insn, ts);
-        opr.addUsageInStmt(ts);
-      } else {
-        opr = operandStack.pop();
-        frame.mergeIn(currentLineNumber, opr);
-      }
-      operandStack.push(opr);
-    } else if (op == MONITORENTER || op == MONITOREXIT) {
-      StackFrame frame = operandStack.getOrCreateStackframe(insn);
-      if (!insnToStmt.containsKey(insn)) {
-        Operand opr = operandStack.popStackConst();
-        AbstractOpStmt ts =
-            op == MONITORENTER
-                ? Jimple.newEnterMonitorStmt((Immediate) opr.stackOrValue(), getStmtPositionInfo())
-                : Jimple.newExitMonitorStmt((Immediate) opr.stackOrValue(), getStmtPositionInfo());
-        frame.setIn(opr);
-        setStmt(insn, ts);
-        opr.addUsageInStmt(ts);
-      } else {
-        frame.mergeIn(currentLineNumber, operandStack.pop());
-      }
-=======
       setStmt(insn, Jimple.newReturnVoidStmt(getStmtPositionInfo()));
     } else if (op == ATHROW) {
       OperandMerging merging = operandStack.getOrCreateMerging(insn);
@@ -1040,7 +746,6 @@
               ? Jimple.newEnterMonitorStmt(opr.toImmediate(), getStmtPositionInfo())
               : Jimple.newExitMonitorStmt(opr.toImmediate(), getStmtPositionInfo());
       setStmt(insn, ts);
->>>>>>> f9dfcdfc
     } else {
       throw new UnsupportedOperationException("Unknown insn op: " + op);
     }
@@ -1053,11 +758,6 @@
     if (op == BIPUSH || op == SIPUSH) {
       v = IntConstant.getInstance(insn.operand);
     } else {
-<<<<<<< HEAD
-      opr = out[0];
-      if (op == NEWARRAY) {
-        frame.mergeIn(currentLineNumber, operandStack.pop());
-=======
       assert op == NEWARRAY;
       Type type;
       switch (insn.operand) {
@@ -1087,7 +787,6 @@
           break;
         default:
           throw new UnsupportedOperationException("Unknown NEWARRAY type!");
->>>>>>> f9dfcdfc
       }
       Operand size = operandStack.pop();
       merging.mergeInputs(size);
@@ -1101,92 +800,6 @@
   private void convertJumpInsn(@Nonnull JumpInsnNode insn) {
     int op = insn.getOpcode();
     if (op == GOTO) {
-<<<<<<< HEAD
-      if (!insnToStmt.containsKey(insn)) {
-        BranchingStmt gotoStmt = Jimple.newGotoStmt(getStmtPositionInfo());
-        stmtsThatBranchToLabel.put(gotoStmt, insn.label);
-        setStmt(insn, gotoStmt);
-      }
-      return;
-    }
-    /* must be ifX insn */
-    StackFrame frame = operandStack.getOrCreateStackframe(insn);
-    if (!insnToStmt.containsKey(insn)) {
-      Operand val = operandStack.popImmediate();
-      Immediate v = (Immediate) val.stackOrValue();
-      AbstractConditionExpr cond;
-      boolean isCmp = false;
-      Operand val1 = null;
-
-      if (op >= IF_ICMPEQ && op <= IF_ACMPNE) {
-        isCmp = true;
-        val1 = operandStack.popImmediate();
-        Immediate v1 = (Immediate) val1.stackOrValue();
-        switch (op) {
-          case IF_ICMPEQ:
-          case IF_ACMPEQ:
-            cond = Jimple.newEqExpr(v1, v);
-            break;
-          case IF_ICMPNE:
-          case IF_ACMPNE:
-            cond = Jimple.newNeExpr(v1, v);
-            break;
-          case IF_ICMPLT:
-            cond = Jimple.newLtExpr(v1, v);
-            break;
-          case IF_ICMPGE:
-            cond = Jimple.newGeExpr(v1, v);
-            break;
-          case IF_ICMPGT:
-            cond = Jimple.newGtExpr(v1, v);
-            break;
-          case IF_ICMPLE:
-            cond = Jimple.newLeExpr(v1, v);
-            break;
-          default:
-            throw new UnsupportedOperationException("Unknown if op: " + op);
-        }
-        val1.addUsageInExpr(cond);
-        val.addUsageInExpr(cond);
-        frame.setIn(val, val1);
-      } else {
-        switch (op) {
-          case IFEQ:
-            cond = Jimple.newEqExpr(v, IntConstant.getInstance(0));
-            break;
-          case IFNE:
-            cond = Jimple.newNeExpr(v, IntConstant.getInstance(0));
-            break;
-          case IFLT:
-            cond = Jimple.newLtExpr(v, IntConstant.getInstance(0));
-            break;
-          case IFGE:
-            cond = Jimple.newGeExpr(v, IntConstant.getInstance(0));
-            break;
-          case IFGT:
-            cond = Jimple.newGtExpr(v, IntConstant.getInstance(0));
-            break;
-          case IFLE:
-            cond = Jimple.newLeExpr(v, IntConstant.getInstance(0));
-            break;
-          case IFNULL:
-            cond = Jimple.newEqExpr(v, NullConstant.getInstance());
-            break;
-          case IFNONNULL:
-            cond = Jimple.newNeExpr(v, NullConstant.getInstance());
-            break;
-          default:
-            throw new UnsupportedOperationException("Unknown if op: " + op);
-        }
-        val.addUsageInExpr(cond);
-        frame.setIn(val);
-      }
-      BranchingStmt ifStmt = Jimple.newIfStmt(cond, getStmtPositionInfo());
-      stmtsThatBranchToLabel.put(ifStmt, insn.label);
-      setStmt(insn, ifStmt);
-      if (isCmp) {
-        val1.addUsageInStmt(ifStmt);
-=======
       BranchingStmt gotoStmt = Jimple.newGotoStmt(getStmtPositionInfo());
       stmtsThatBranchToLabel.put(gotoStmt, insn.label);
       setStmt(insn, gotoStmt);
@@ -1225,15 +838,8 @@
           break;
         default:
           throw new UnsupportedOperationException("Unknown if op: " + op);
->>>>>>> f9dfcdfc
-      }
-    } else {
-<<<<<<< HEAD
-      if (op >= IF_ICMPEQ && op <= IF_ACMPNE) {
-        frame.mergeIn(currentLineNumber, operandStack.pop(), operandStack.pop());
-      } else {
-        frame.mergeIn(currentLineNumber, operandStack.pop());
-=======
+      }
+    } else {
       merging.mergeInputs(val);
       switch (op) {
         case IFEQ:
@@ -1262,7 +868,6 @@
           break;
         default:
           throw new UnsupportedOperationException("Unknown if op: " + op);
->>>>>>> f9dfcdfc
       }
     }
     BranchingStmt ifStmt = Jimple.newIfStmt(cond, getStmtPositionInfo());
@@ -1360,11 +965,7 @@
   private void convertLookupSwitchInsn(@Nonnull LookupSwitchInsnNode insn) {
     OperandMerging merging = operandStack.getOrCreateMerging(insn);
     if (insnToStmt.containsKey(insn)) {
-<<<<<<< HEAD
-      frame.mergeIn(currentLineNumber, operandStack.pop());
-=======
       merging.mergeInputs(operandStack.pop());
->>>>>>> f9dfcdfc
       return;
     }
     Operand key = operandStack.pop();
@@ -1375,11 +976,7 @@
       keys.add(IntConstant.getInstance(i));
     }
     JSwitchStmt lookupSwitchStmt =
-<<<<<<< HEAD
-        Jimple.newLookupSwitchStmt((Immediate) key.stackOrValue(), keys, getStmtPositionInfo());
-=======
         Jimple.newLookupSwitchStmt(key.toImmediate(), keys, getStmtPositionInfo());
->>>>>>> f9dfcdfc
 
     // uphold insertion order!
     stmtsThatBranchToLabel.putAll(lookupSwitchStmt, insn.labels);
@@ -1391,101 +988,6 @@
   private void convertMethodInsn(@Nonnull MethodInsnNode insn) {
     int op = insn.getOpcode();
     boolean isInstance = op != INVOKESTATIC;
-<<<<<<< HEAD
-    StackFrame frame = operandStack.getOrCreateStackframe(insn);
-    Operand[] out = frame.getOut();
-    Operand opr;
-    Type returnType;
-    if (out == null) {
-      String clsName = AsmUtil.toQualifiedName(insn.owner);
-      if (clsName.charAt(0) == '[') {
-        clsName = "java.lang.Object";
-      }
-      JavaClassType cls = identifierFactory.getClassType(AsmUtil.toQualifiedName(clsName));
-      List<Type> sigTypes = AsmUtil.toJimpleSignatureDesc(insn.desc);
-      returnType = sigTypes.remove((sigTypes.size() - 1));
-      MethodSignature methodSignature =
-          identifierFactory.getMethodSignature(cls, insn.name, returnType, sigTypes);
-      int nrArgs = sigTypes.size();
-      final Operand[] args;
-      List<Immediate> argList = Collections.emptyList();
-      if (!isInstance) {
-        args = nrArgs == 0 ? null : new Operand[nrArgs];
-        if (args != null) {
-          argList = new ArrayList<>(nrArgs);
-        }
-      } else {
-        args = new Operand[nrArgs + 1];
-        if (nrArgs != 0) {
-          argList = new ArrayList<>(nrArgs);
-        }
-      }
-      while (nrArgs-- != 0) {
-        args[nrArgs] = operandStack.popImmediate(sigTypes.get(nrArgs));
-        argList.add((Immediate) args[nrArgs].stackOrValue());
-      }
-      if (argList.size() > 1) {
-        Collections.reverse(argList);
-      }
-      if (isInstance) {
-        args[args.length - 1] = operandStack.popLocal();
-      }
-      AbstractInvokeExpr invoke;
-      if (!isInstance) {
-        invoke = Jimple.newStaticInvokeExpr(methodSignature, argList);
-      } else {
-        Operand baseOperand = args[args.length - 1];
-        Local base = (Local) baseOperand.stackOrValue();
-
-        AbstractInstanceInvokeExpr iinvoke;
-        switch (op) {
-          case INVOKESPECIAL:
-            iinvoke = Jimple.newSpecialInvokeExpr(base, methodSignature, argList);
-            break;
-          case INVOKEVIRTUAL:
-            iinvoke = Jimple.newVirtualInvokeExpr(base, methodSignature, argList);
-            break;
-          case INVOKEINTERFACE:
-            iinvoke = Jimple.newInterfaceInvokeExpr(base, methodSignature, argList);
-            break;
-          default:
-            throw new UnsupportedOperationException("Unknown invoke op:" + op);
-        }
-
-        invoke = iinvoke;
-        baseOperand.addUsageInExpr(invoke);
-      }
-      if (args != null) {
-        for (int i = 0; i < sigTypes.size(); i++) {
-          args[i].addUsageInExpr(invoke);
-        }
-        frame.setIn(args);
-      }
-      opr = new Operand(insn, invoke, this);
-      frame.setOut(opr);
-    } else {
-      opr = out[0];
-      AbstractInvokeExpr expr = (AbstractInvokeExpr) opr.value;
-      List<Type> types = expr.getMethodSignature().getParameterTypes();
-      Operand[] oprs;
-      int nrArgs = types.size();
-      // TODO: check equivalent to isInstance?
-      boolean isInstanceMethod = expr instanceof AbstractInstanceInvokeExpr;
-      if (!isInstanceMethod) {
-        oprs = nrArgs == 0 ? null : new Operand[nrArgs];
-      } else {
-        oprs = new Operand[nrArgs + 1];
-      }
-      if (oprs != null) {
-        while (nrArgs-- != 0) {
-          oprs[nrArgs] = operandStack.pop(types.get(nrArgs));
-        }
-        if (isInstanceMethod) {
-          oprs[oprs.length - 1] = operandStack.pop();
-        }
-
-        frame.mergeIn(currentLineNumber, oprs);
-=======
     OperandMerging merging = operandStack.getOrCreateMerging(insn);
     String clsName = AsmUtil.toQualifiedName(insn.owner);
     if (clsName.charAt(0) == '[') {
@@ -1538,7 +1040,6 @@
           break;
         default:
           throw new UnsupportedOperationException("Unknown invoke op:" + op);
->>>>>>> f9dfcdfc
       }
     }
     Operand opr = new Operand(insn, invoke, this);
@@ -1568,15 +1069,9 @@
       bsmMethodArgs.add(toSootValue(bsmArg));
     }
 
-<<<<<<< HEAD
-      // create ref to actual method
-      JavaClassType bclass =
-          identifierFactory.getClassType(JDynamicInvokeExpr.INVOKEDYNAMIC_DUMMY_CLASS_NAME);
-=======
     // create ref to actual method
     JavaClassType bclass =
         identifierFactory.getClassType(JDynamicInvokeExpr.INVOKEDYNAMIC_DUMMY_CLASS_NAME);
->>>>>>> f9dfcdfc
 
     // Generate parameters & returnType & parameterTypes
     List<Type> types = AsmUtil.toJimpleSignatureDesc(insn.desc);
@@ -1587,61 +1082,10 @@
     Operand[] args = new Operand[nrArgs];
     // Beware: Call stack is FIFO, Jimple is linear
 
-<<<<<<< HEAD
-      for (int i = nrArgs - 1; i >= 0; i--) {
-        parameterTypes.add(types.get(i));
-        args[i] = operandStack.popImmediate(types.get(i));
-        methodArgs.add((Immediate) args[i].stackOrValue());
-      }
-      if (methodArgs.size() > 1) {
-        Collections.reverse(methodArgs); // Call stack is FIFO, Jimple is linear
-        Collections.reverse(parameterTypes);
-      }
-      returnType = types.get(types.size() - 1);
-
-      // we always model invokeDynamic method refs as static method references
-      // of methods on the type SootClass.INVOKEDYNAMIC_DUMMY_CLASS_NAME
-      MethodSignature methodSig =
-          identifierFactory.getMethodSignature(bclass, insn.name, returnType, parameterTypes);
-
-      JDynamicInvokeExpr indy =
-          Jimple.newDynamicInvokeExpr(
-              bsmMethodRef, bsmMethodArgs, methodSig, insn.bsm.getTag(), methodArgs);
-      for (int i = 0; i < types.size() - 1; i++) {
-        args[i].addUsageInExpr(indy);
-      }
-
-      frame.setIn(args);
-      opr = new Operand(insn, indy, this);
-      frame.setOut(opr);
-    } else {
-      opr = out[0];
-      AbstractInvokeExpr expr = (AbstractInvokeExpr) opr.value;
-      List<Type> types = expr.getMethodSignature().getParameterTypes();
-      Operand[] oprs;
-      int nrArgs = types.size() - 1;
-      final boolean isStaticInvokeExpr = expr instanceof JStaticInvokeExpr;
-      if (isStaticInvokeExpr) {
-        oprs = (nrArgs <= 0) ? null : new Operand[nrArgs];
-      } else {
-        oprs = (nrArgs < 0) ? null : new Operand[nrArgs + 1];
-      }
-      if (oprs != null) {
-        while (nrArgs-- > 0) {
-          oprs[nrArgs] = operandStack.pop(types.get(nrArgs));
-        }
-        if (!isStaticInvokeExpr) {
-          oprs[oprs.length - 1] = operandStack.pop();
-        }
-        frame.mergeIn(currentLineNumber, oprs);
-      }
-      returnType = expr.getType();
-=======
     for (int i = nrArgs - 1; i >= 0; i--) {
       parameterTypes[i] = types.get(i);
 
       args[i] = operandStack.pop(types.get(i));
->>>>>>> f9dfcdfc
     }
     merging.mergeInputs(args);
     for (int i = nrArgs - 1; i >= 0; i--) {
@@ -1677,36 +1121,6 @@
   }
 
   private void convertMultiANewArrayInsn(@Nonnull MultiANewArrayInsnNode insn) {
-<<<<<<< HEAD
-    StackFrame frame = operandStack.getOrCreateStackframe(insn);
-    Operand[] out = frame.getOut();
-    Operand opr;
-    if (out == null) {
-      ArrayType t = (ArrayType) AsmUtil.toJimpleType(insn.desc);
-      int dims = insn.dims;
-      Operand[] sizes = new Operand[dims];
-      Immediate[] sizeVals = new Immediate[dims];
-      while (dims-- != 0) {
-        sizes[dims] = operandStack.popImmediate();
-        sizeVals[dims] = (Immediate) sizes[dims].stackOrValue();
-      }
-      JNewMultiArrayExpr nm = Jimple.newNewMultiArrayExpr(t, Arrays.asList(sizeVals));
-      for (int i = 0; i < dims; i++) {
-        sizes[i].addUsageInExpr(nm);
-      }
-      frame.setIn(sizes);
-      opr = new Operand(insn, nm, this);
-      frame.setOut(opr);
-    } else {
-      opr = out[0];
-      int dims = insn.dims;
-      Operand[] sizes = new Operand[dims];
-      while (dims-- != 0) {
-        sizes[dims] = operandStack.pop();
-      }
-      frame.mergeIn(currentLineNumber, sizes);
-    }
-=======
     OperandMerging merging = operandStack.getOrCreateMerging(insn);
     ArrayType t = (ArrayType) AsmUtil.toJimpleType(insn.desc);
     int dims = insn.dims;
@@ -1723,29 +1137,19 @@
     JNewMultiArrayExpr nm = Jimple.newNewMultiArrayExpr(t, Arrays.asList(sizeVals));
     Operand opr = new Operand(insn, nm, this);
     merging.mergeOutput(opr);
->>>>>>> f9dfcdfc
     operandStack.push(opr);
   }
 
   private void convertTableSwitchInsn(@Nonnull TableSwitchInsnNode insn) {
     OperandMerging merging = operandStack.getOrCreateMerging(insn);
     if (insnToStmt.containsKey(insn)) {
-<<<<<<< HEAD
-      frame.mergeIn(currentLineNumber, operandStack.pop());
-=======
       merging.mergeInputs(operandStack.pop());
->>>>>>> f9dfcdfc
       return;
     }
     Operand key = operandStack.pop();
     merging.mergeInputs(key);
     JSwitchStmt tableSwitchStmt =
-<<<<<<< HEAD
-        Jimple.newTableSwitchStmt(
-            (Immediate) key.stackOrValue(), insn.min, insn.max, getStmtPositionInfo());
-=======
         Jimple.newTableSwitchStmt(key.toImmediate(), insn.min, insn.max, getStmtPositionInfo());
->>>>>>> f9dfcdfc
 
     // uphold insertion order!
     stmtsThatBranchToLabel.putAll(tableSwitchStmt, insn.labels);
@@ -1756,56 +1160,6 @@
 
   private void convertTypeInsn(@Nonnull TypeInsnNode insn) {
     int op = insn.getOpcode();
-<<<<<<< HEAD
-    StackFrame frame = operandStack.getOrCreateStackframe(insn);
-    Operand[] out = frame.getOut();
-    Operand opr;
-    if (out == null) {
-      Expr val;
-      if (op == NEW) {
-        val = Jimple.newNewExpr(AsmUtil.toJimpleClassType(insn.desc));
-      } else {
-        Operand op1 = operandStack.popImmediate();
-        Value v1 = op1.stackOrValue();
-        switch (op) {
-          case ANEWARRAY:
-            {
-              JNewArrayExpr expr =
-                  JavaJimple.getInstance()
-                      .newNewArrayExpr(AsmUtil.arrayTypetoJimpleType(insn.desc), (Immediate) v1);
-              val = expr;
-              op1.addUsageInExpr(expr);
-              break;
-            }
-          case CHECKCAST:
-            {
-              JCastExpr expr =
-                  Jimple.newCastExpr((Immediate) v1, AsmUtil.toJimpleClassType(insn.desc));
-              val = expr;
-              op1.addUsageInExpr(expr);
-              break;
-            }
-          case INSTANCEOF:
-            {
-              JInstanceOfExpr expr =
-                  Jimple.newInstanceOfExpr((Immediate) v1, AsmUtil.toJimpleClassType(insn.desc));
-              val = expr;
-              op1.addUsageInExpr(expr);
-              break;
-            }
-          default:
-            throw new UnsupportedOperationException("Unknown type op: " + op);
-        }
-        op1.addUsageInExpr(val);
-        frame.setIn(op1);
-      }
-      opr = new Operand(insn, val, this);
-      frame.setOut(opr);
-    } else {
-      opr = out[0];
-      if (op != NEW) {
-        frame.mergeIn(currentLineNumber, operandStack.pop());
-=======
     OperandMerging merging = operandStack.getOrCreateMerging(insn);
     Expr val;
     if (op == NEW) {
@@ -1833,7 +1187,6 @@
           }
         default:
           throw new UnsupportedOperationException("Unknown type op: " + op);
->>>>>>> f9dfcdfc
       }
     }
     Operand opr = new Operand(insn, val, this);
@@ -1861,16 +1214,6 @@
     Operand opr = dword ? operandStack.popDual() : operandStack.pop();
     merging.mergeInputs(opr);
     Local local = getOrCreateLocal(insn.var);
-<<<<<<< HEAD
-    if (!insnToStmt.containsKey(insn)) {
-      AbstractDefinitionStmt<Local, ?> as =
-          Jimple.newAssignStmt(local, opr.stackOrValue(), getStmtPositionInfo());
-      frame.setIn(opr);
-      setStmt(insn, as);
-      opr.addUsageInStmt(as);
-    } else {
-      frame.mergeIn(currentLineNumber, opr);
-=======
     AbstractDefinitionStmt as;
     if (opr.stackLocal == null || opr.stackLocal == local) {
       // Can skip creating a new stack local for the operand
@@ -1881,7 +1224,6 @@
     } else {
       as = Jimple.newAssignStmt(local, opr.toImmediate(), getStmtPositionInfo());
       setStmt(insn, as);
->>>>>>> f9dfcdfc
     }
     // The `local` has just been assigned a new value,
     // but an operand with `value == local` might still be on the stack.
@@ -1899,13 +1241,7 @@
       convertVarStoreInsn(insn);
     } else if (op == RET) {
       /* we handle it, even though it should be removed */
-<<<<<<< HEAD
-      if (!insnToStmt.containsKey(insn)) {
-        setStmt(insn, Jimple.newRetStmt(getOrCreateLocal(insn.var), getStmtPositionInfo()));
-      }
-=======
       setStmt(insn, Jimple.newRetStmt(getOrCreateLocal(insn.var), getStmtPositionInfo()));
->>>>>>> f9dfcdfc
     } else {
       throw new UnsupportedOperationException("Unknown var op: " + op);
     }
@@ -1928,30 +1264,12 @@
       return;
     }
 
-<<<<<<< HEAD
-    StackFrame frame = operandStack.getOrCreateStackframe(ln);
-    Operand[] out = frame.getOut();
-    Operand opr;
-    if (out == null) {
-      JCaughtExceptionRef ref = JavaJimple.getInstance().newCaughtExceptionRef();
-      Local stack = newStackLocal();
-      AbstractDefinitionStmt<Local, JCaughtExceptionRef> as =
-          Jimple.newIdentityStmt(stack, ref, getStmtPositionInfo());
-      opr = new Operand(ln, ref, this);
-      opr.stackLocal = stack;
-      frame.setOut(opr);
-      setStmt(ln, as);
-      opr.addUsageInStmt(as);
-    } else {
-      opr = out[0];
-=======
     OperandMerging merging = operandStack.getOrCreateMerging(ln);
     JCaughtExceptionRef ref = JavaJimple.getInstance().newCaughtExceptionRef();
     Operand opr = new Operand(ln, ref, this);
     merging.mergeOutput(opr);
     if (opr.stackLocal == null) {
       opr.stackLocal = newStackLocal();
->>>>>>> f9dfcdfc
     }
     JIdentityStmt as = Jimple.newIdentityStmt(opr.stackLocal, ref, getStmtPositionInfo());
     setStmt(ln, as);
@@ -2026,12 +1344,7 @@
         // Catch the exception
         JCaughtExceptionRef ref = JavaJimple.getInstance().newCaughtExceptionRef();
         Local local = newStackLocal();
-<<<<<<< HEAD
-        AbstractDefinitionStmt<Local, JCaughtExceptionRef> as =
-            Jimple.newIdentityStmt(local, ref, getStmtPositionInfo());
-=======
         JIdentityStmt as = Jimple.newIdentityStmt(local, ref, getStmtPositionInfo());
->>>>>>> f9dfcdfc
 
         Operand opr = new Operand(handlerNode, ref, this);
         opr.stackLocal = local;
@@ -2211,16 +1524,10 @@
     int localIdx = 0;
     // create this Local if necessary ( i.e. not static )
     if (!bodyBuilder.getModifiers().contains(MethodModifier.STATIC)) {
-<<<<<<< HEAD
-      JavaLocal thisLocal = JavaJimple.newLocal(determineLocalName(localIdx), declaringClass);
-      locals.set(localIdx++, thisLocal);
-      final JIdentityStmt<JThisRef> stmt =
-=======
       JavaLocal thisLocal =
           JavaJimple.newLocal(determineLocalName(localIdx, false), declaringClass);
       locals.set(localIdx++, thisLocal);
       final JIdentityStmt stmt =
->>>>>>> f9dfcdfc
           Jimple.newIdentityStmt(thisLocal, Jimple.newThisRef(declaringClass), methodPosInfo);
       preambleBlock.add(stmt);
     }
@@ -2230,21 +1537,13 @@
       // [BH] parameterlocals do not exist yet -> create with annotation
       JavaLocal local =
           JavaJimple.newLocal(
-<<<<<<< HEAD
-              determineLocalName(localIdx),
-=======
               determineLocalName(localIdx, false),
->>>>>>> f9dfcdfc
               parameterType,
               AsmUtil.createAnnotationUsage(
                   invisibleParameterAnnotations == null ? null : invisibleParameterAnnotations[i]));
       locals.set(localIdx, local);
 
-<<<<<<< HEAD
-      final JIdentityStmt<JParameterRef> stmt =
-=======
       final JIdentityStmt stmt =
->>>>>>> f9dfcdfc
           Jimple.newIdentityStmt(local, Jimple.newParameterRef(parameterType, i), methodPosInfo);
       preambleBlock.add(stmt);
 
@@ -2367,16 +1666,9 @@
     // Emit the inline exception handler blocks i.e. those that are reachable without exceptional
     // flow
     // FIXME:[ms] the following code seems odd.. we need a testcase to test inlineexceptionhandling!
-<<<<<<< HEAD
-    for (Entry<LabelNode, AbstractDefinitionStmt<Local, JCaughtExceptionRef>> entry :
-        inlineExceptionHandlers.entrySet()) {
-
-      AbstractDefinitionStmt<Local, JCaughtExceptionRef> handlerStmt = entry.getValue();
-=======
     for (Entry<LabelNode, JIdentityStmt> entry : inlineExceptionHandlers.entrySet()) {
 
       JIdentityStmt handlerStmt = entry.getValue();
->>>>>>> f9dfcdfc
       emitStmt(handlerStmt, stmtList);
       trapHandler.put(entry.getKey(), handlerStmt);
       // TODO: update handlerStmts positioninfo!
@@ -2391,11 +1683,7 @@
 
       // connect tail of stmtList with its target
       Stmt targetStmt = insnToStmt.get(entry.getKey());
-<<<<<<< HEAD
-      graph.putEdge(gotoStmt, targetStmt);
-=======
       graph.putEdge(gotoStmt, 0, targetStmt);
->>>>>>> f9dfcdfc
     }
   }
 
