/*-
 * #%L
 * Soot - a J*va Optimization Framework
 * %%
 * Copyright (C) 2018-2020 Andreas Dann, Markus Schmidt and others
 * %%
 * This program is free software: you can redistribute it and/or modify
 * it under the terms of the GNU Lesser General Public License as
 * published by the Free Software Foundation, either version 2.1 of the
 * License, or (at your option) any later version.
 *
 * This program is distributed in the hope that it will be useful,
 * but WITHOUT ANY WARRANTY; without even the implied warranty of
 * MERCHANTABILITY or FITNESS FOR A PARTICULAR PURPOSE.  See the
 * GNU General Lesser Public License for more details.
 *
 * You should have received a copy of the GNU General Lesser Public
 * License along with this program.  If not, see
 * <http://www.gnu.org/licenses/lgpl-2.1.html>.
 * #L%
 */

package sootup.java.bytecode.frontend;

import java.util.LinkedHashMap;
import java.util.List;
import java.util.Map;
import javax.annotation.Nonnull;
import org.objectweb.asm.tree.AbstractInsnNode;
<<<<<<< HEAD
import sootup.core.jimple.Jimple;
import sootup.core.jimple.basic.Local;
import sootup.core.jimple.basic.Value;
import sootup.core.jimple.common.constant.Constant;
=======
>>>>>>> f9dfcdfc
import sootup.core.types.Type;

/**
 * This class resembles the stack which the bytecode fills. It is used to convert to jimple with
 * Locals. (stack-machine -&gt; "register" machine model)
 */
public class OperandStack {

  @Nonnull private final AsmMethodSource methodSource;
  private List<Operand> stack;
  @Nonnull public Map<AbstractInsnNode, OperandMerging> mergings;

  public OperandStack(@Nonnull AsmMethodSource methodSource, int nrInsn) {
    this.methodSource = methodSource;
    mergings = new LinkedHashMap<>(nrInsn);
  }

  @Nonnull
  public OperandMerging getOrCreateMerging(@Nonnull AbstractInsnNode insn) {
    OperandMerging merging = this.mergings.get(insn);
    if (merging == null) {
      merging = new OperandMerging(methodSource);
      this.mergings.put(insn, merging);
    }
    return merging;
  }

  public void push(@Nonnull Operand opr) {
    stack.add(opr);
  }

  public void pushDual(@Nonnull Operand opr) {
    stack.add(Operand.DWORD_DUMMY);
    stack.add(opr);
  }

  @Nonnull
  public Operand peek() {
    if (stack.isEmpty()) {
      throw new RuntimeException("Stack underrun");
    }
    return stack.get(stack.size() - 1);
  }

  public void push(@Nonnull Type t, @Nonnull Operand opr) {
    if (AsmUtil.isDWord(t)) {
      pushDual(opr);
    } else {
      push(opr);
    }
  }

  @Nonnull
  public Operand pop() {
    if (stack.isEmpty()) {
      throw new RuntimeException("Stack underrun");
    }
    return stack.remove(stack.size() - 1);
  }

  @Nonnull
  public Operand popDual() {
    Operand o = pop();
    Operand o2 = pop();
    if (o2 != Operand.DWORD_DUMMY && o2 != o) {
      throw new AssertionError("Not dummy operand, " + o2.value + " -- " + o.value);
    }
    return o;
  }

  @Nonnull
  public Operand pop(@Nonnull Type t) {
    return AsmUtil.isDWord(t) ? popDual() : pop();
  }

  @Nonnull
<<<<<<< HEAD
  public Operand popLocal(@Nonnull Operand o) {
    Value v = o.value;
    Local l = o.stackLocal;
    if (l == null && !(v instanceof Local)) {
      l = o.stackLocal = methodSource.newStackLocal();
      methodSource.setStmt(o.insn, Jimple.newAssignStmt(l, v, methodSource.getStmtPositionInfo()));
      o.updateUsages();
    }
    return o;
  }

  @Nonnull
  public Operand popImmediate(@Nonnull Operand o) {
    Value v = o.value;
    Local l = o.stackLocal;
    if (l == null && !(v instanceof Local) && !(v instanceof Constant)) {
      l = o.stackLocal = methodSource.newStackLocal();
      methodSource.setStmt(o.insn, Jimple.newAssignStmt(l, v, methodSource.getStmtPositionInfo()));
      o.updateUsages();
    }
    return o;
  }

  @Nonnull
  public Operand popStackConst(@Nonnull Operand o) {
    Value v = o.value;
    Local l = o.stackLocal;
    if (l == null && !(v instanceof Constant)) {
      l = o.stackLocal = methodSource.newStackLocal();
      methodSource.setStmt(o.insn, Jimple.newAssignStmt(l, v, methodSource.getStmtPositionInfo()));
      o.updateUsages();
    }
    return o;
  }

  @Nonnull
  public Operand popLocal() {
    return popLocal(pop());
  }

  @SuppressWarnings("unused")
  @Nonnull
  public Operand popLocalDual() {
    return popLocal(popDual());
  }

  @Nonnull
  public Operand popImmediate() {
    return popImmediate(pop());
  }

  @Nonnull
  public Operand popImmediateDual() {
    return popImmediate(popDual());
  }

  @Nonnull
  public Operand popImmediate(@Nonnull Type t) {
    return AsmUtil.isDWord(t) ? popImmediateDual() : popImmediate();
  }

  @Nonnull
=======
>>>>>>> f9dfcdfc
  public Operand popStackConst() {
    return pop();
  }

  @SuppressWarnings("unused")
  @Nonnull
  public Operand popStackConstDual() {
    return popDual();
  }

  @Nonnull
  public List<Operand> getStack() {
    return stack;
  }

  public void setOperandStack(@Nonnull List<Operand> stack) {
    this.stack = stack;
  }
}<|MERGE_RESOLUTION|>--- conflicted
+++ resolved
@@ -27,13 +27,6 @@
 import java.util.Map;
 import javax.annotation.Nonnull;
 import org.objectweb.asm.tree.AbstractInsnNode;
-<<<<<<< HEAD
-import sootup.core.jimple.Jimple;
-import sootup.core.jimple.basic.Local;
-import sootup.core.jimple.basic.Value;
-import sootup.core.jimple.common.constant.Constant;
-=======
->>>>>>> f9dfcdfc
 import sootup.core.types.Type;
 
 /**
@@ -110,71 +103,6 @@
   }
 
   @Nonnull
-<<<<<<< HEAD
-  public Operand popLocal(@Nonnull Operand o) {
-    Value v = o.value;
-    Local l = o.stackLocal;
-    if (l == null && !(v instanceof Local)) {
-      l = o.stackLocal = methodSource.newStackLocal();
-      methodSource.setStmt(o.insn, Jimple.newAssignStmt(l, v, methodSource.getStmtPositionInfo()));
-      o.updateUsages();
-    }
-    return o;
-  }
-
-  @Nonnull
-  public Operand popImmediate(@Nonnull Operand o) {
-    Value v = o.value;
-    Local l = o.stackLocal;
-    if (l == null && !(v instanceof Local) && !(v instanceof Constant)) {
-      l = o.stackLocal = methodSource.newStackLocal();
-      methodSource.setStmt(o.insn, Jimple.newAssignStmt(l, v, methodSource.getStmtPositionInfo()));
-      o.updateUsages();
-    }
-    return o;
-  }
-
-  @Nonnull
-  public Operand popStackConst(@Nonnull Operand o) {
-    Value v = o.value;
-    Local l = o.stackLocal;
-    if (l == null && !(v instanceof Constant)) {
-      l = o.stackLocal = methodSource.newStackLocal();
-      methodSource.setStmt(o.insn, Jimple.newAssignStmt(l, v, methodSource.getStmtPositionInfo()));
-      o.updateUsages();
-    }
-    return o;
-  }
-
-  @Nonnull
-  public Operand popLocal() {
-    return popLocal(pop());
-  }
-
-  @SuppressWarnings("unused")
-  @Nonnull
-  public Operand popLocalDual() {
-    return popLocal(popDual());
-  }
-
-  @Nonnull
-  public Operand popImmediate() {
-    return popImmediate(pop());
-  }
-
-  @Nonnull
-  public Operand popImmediateDual() {
-    return popImmediate(popDual());
-  }
-
-  @Nonnull
-  public Operand popImmediate(@Nonnull Type t) {
-    return AsmUtil.isDWord(t) ? popImmediateDual() : popImmediate();
-  }
-
-  @Nonnull
-=======
->>>>>>> f9dfcdfc
   public Operand popStackConst() {
     return pop();
   }
