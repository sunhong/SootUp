--- conflicted
+++ resolved
@@ -71,20 +71,11 @@
       throw new IllegalArgumentException("The given path does not point to a multi release jar.");
     }
 
-<<<<<<< HEAD
-=======
-  /** Discovers all input locations for different java versions in this multi release jar */
-  private void discoverInputLocations(@Nullable SourceType srcType) {
->>>>>>> 3c0b7596
     FileSystem fs;
     try {
       fs = fileSystemCache.get(path);
     } catch (ExecutionException e) {
-<<<<<<< HEAD
       throw new IllegalArgumentException("Could not open filesystemcache.", e);
-=======
-      throw new RuntimeException(e);
->>>>>>> 3c0b7596
     }
 
     final Path archiveRoot = fs.getPath("/");
