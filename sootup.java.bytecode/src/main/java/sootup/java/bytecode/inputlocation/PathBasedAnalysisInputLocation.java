--- conflicted
+++ resolved
@@ -90,25 +90,8 @@
     if (Files.isDirectory(path)) {
       inputLocation = new DirectoryBasedAnalysisInputLocation(path, srcType);
     } else if (PathUtils.isArchive(path)) {
-<<<<<<< HEAD
       if (PathUtils.hasExtension(path, FileType.WAR)) {
         inputLocation = new WarArchiveAnalysisInputLocation(path, srcType);
-=======
-      if (PathUtils.hasExtension(path, FileType.JAR)) {
-        if (isMultiReleaseJar(path)) {
-          inputLocation = new MultiReleaseJarAnalysisInputLocation(path, srcType);
-        } else {
-          inputLocation = new ArchiveBasedAnalysisInputLocation(path, srcType);
-        }
-      } else if (PathUtils.hasExtension(path, FileType.APK)) {
-        inputLocation = new ApkAnalysisInputLocation(path, srcType);
-      } else if (PathUtils.hasExtension(path, FileType.WAR)) {
-        try {
-          inputLocation = new WarArchiveAnalysisInputLocation(path, srcType);
-        } catch (IOException e) {
-          throw new RuntimeException(e);
-        }
->>>>>>> 8169e2d7
       } else {
         throw new IllegalArgumentException(
             "Path '"
@@ -254,364 +237,6 @@
     }
   }
 
-<<<<<<< HEAD
-=======
-  public static class MultiReleaseJarAnalysisInputLocation extends ArchiveBasedAnalysisInputLocation
-      implements ModuleInfoAnalysisInputLocation {
-
-    @Nonnull private final int[] availableVersions;
-
-    @Nonnull
-    private final Map<Integer, Map<ModuleSignature, JavaModuleInfo>> moduleInfoMap =
-        new HashMap<>();
-
-    @Nonnull
-    private final Map<Integer, List<AnalysisInputLocation<JavaSootClass>>> inputLocations =
-        new HashMap<>();
-
-    @Nonnull
-    private final List<AnalysisInputLocation<JavaSootClass>> baseInputLocations = new ArrayList<>();
-
-    boolean isResolved = false;
-
-    private MultiReleaseJarAnalysisInputLocation(@Nonnull Path path, @Nonnull SourceType srcType) {
-      super(path, srcType);
-
-      int[] tmp;
-      try {
-        FileSystem fs = fileSystemCache.get(path);
-        final Path archiveRoot = fs.getPath("/");
-        tmp =
-            Files.list(archiveRoot.getFileSystem().getPath("/META-INF/versions/"))
-                .map(dir -> dir.getFileName().toString().replace("/", ""))
-                .mapToInt(Integer::new)
-                .sorted()
-                .toArray();
-      } catch (IOException | ExecutionException e) {
-        e.printStackTrace();
-        tmp = new int[] {};
-      }
-      availableVersions = tmp;
-
-      discoverInputLocations(srcType);
-    }
-
-    /** Discovers all input locations for different java versions in this multi release jar */
-    private void discoverInputLocations(@Nonnull SourceType srcType) {
-      FileSystem fs = null;
-      try {
-        fs = fileSystemCache.get(path);
-      } catch (ExecutionException e) {
-        e.printStackTrace();
-      }
-      final Path archiveRoot = fs.getPath("/");
-      final String moduleInfoFilename = JavaModuleIdentifierFactory.MODULE_INFO_FILE + ".class";
-
-      baseInputLocations.add(PathBasedAnalysisInputLocation.create(archiveRoot, srcType));
-
-      String sep = archiveRoot.getFileSystem().getSeparator();
-
-      if (!isResolved) {
-
-        for (int i = availableVersions.length - 1; i >= 0; i--) {
-          inputLocations.put(availableVersions[i], new ArrayList<>());
-
-          final Path versionRoot =
-              archiveRoot
-                  .getFileSystem()
-                  .getPath("/META-INF/versions/" + availableVersions[i] + sep);
-
-          // only versions >= 9 support java modules
-          if (availableVersions[i] > 8) {
-            moduleInfoMap.put(availableVersions[i], new HashMap<>());
-            try (DirectoryStream<Path> stream = Files.newDirectoryStream(versionRoot)) {
-              for (Path entry : stream) {
-
-                Path mi = path.resolve(moduleInfoFilename);
-
-                if (Files.exists(mi)) {
-                  JavaModuleInfo moduleInfo = new AsmModuleSource(mi);
-                  ModuleSignature moduleSignature = moduleInfo.getModuleSignature();
-                  JavaModulePathAnalysisInputLocation inputLocation =
-                      new JavaModulePathAnalysisInputLocation(
-                          versionRoot.toString(), versionRoot.getFileSystem(), getSourceType());
-
-                  inputLocations.get(availableVersions[i]).add(inputLocation);
-                  moduleInfoMap.get(availableVersions[i]).put(moduleSignature, moduleInfo);
-                }
-
-                if (Files.isDirectory(entry)) {
-                  mi = versionRoot.resolve(moduleInfoFilename);
-
-                  if (Files.exists(mi)) {
-                    JavaModuleInfo moduleInfo = new AsmModuleSource(mi);
-                    ModuleSignature moduleSignature = moduleInfo.getModuleSignature();
-                    JavaModulePathAnalysisInputLocation inputLocation =
-                        new JavaModulePathAnalysisInputLocation(
-                            versionRoot.toString(), versionRoot.getFileSystem(), getSourceType());
-
-                    inputLocations.get(availableVersions[i]).add(inputLocation);
-                    moduleInfoMap.get(availableVersions[i]).put(moduleSignature, moduleInfo);
-                  }
-                  // else TODO [bh] can we have automatic modules here?
-                }
-              }
-            } catch (IOException e) {
-              e.printStackTrace();
-            }
-          }
-
-          // if there was no module or the version is not > 8, we just add a directory based input
-          // location
-          if (inputLocations.get(availableVersions[i]).size() == 0) {
-            inputLocations
-                .get(availableVersions[i])
-                .add(PathBasedAnalysisInputLocation.create(versionRoot, srcType));
-          }
-        }
-      }
-
-      isResolved = true;
-    }
-
-    @Override
-    @Nonnull
-    public Optional<? extends AbstractClassSource<JavaSootClass>> getClassSource(
-        @Nonnull ClassType type, @Nonnull View<?> view) {
-
-      Collection<AnalysisInputLocation<JavaSootClass>> il =
-          getBestMatchingInputLocationsRaw(view.getProject().getLanguage().getVersion());
-
-      Collection<AnalysisInputLocation<JavaSootClass>> baseIl = getBaseInputLocations();
-
-      if (type instanceof ModuleJavaClassType) {
-        il =
-            il.stream()
-                .filter(location -> location instanceof ModuleInfoAnalysisInputLocation)
-                .collect(Collectors.toList());
-        baseIl =
-            baseIl.stream()
-                .filter(location -> location instanceof ModuleInfoAnalysisInputLocation)
-                .collect(Collectors.toList());
-      } else {
-        il =
-            il.stream()
-                .filter(location -> !(location instanceof ModuleInfoAnalysisInputLocation))
-                .collect(Collectors.toList());
-        baseIl =
-            baseIl.stream()
-                .filter(location -> !(location instanceof ModuleInfoAnalysisInputLocation))
-                .collect(Collectors.toList());
-      }
-
-      Optional<? extends AbstractClassSource<JavaSootClass>> foundClass =
-          il.stream()
-              .map(location -> location.getClassSource(type, view))
-              .filter(Optional::isPresent)
-              .limit(1)
-              .map(Optional::get)
-              .findAny();
-
-      if (foundClass.isPresent()) {
-        return foundClass;
-      } else {
-        return baseIl.stream()
-            .map(location -> location.getClassSource(type, view))
-            .filter(Optional::isPresent)
-            .limit(1)
-            .map(Optional::get)
-            .findAny();
-      }
-    }
-
-    @Nonnull
-    @Override
-    public Collection<? extends AbstractClassSource<JavaSootClass>> getModulesClassSources(
-        @Nonnull ModuleSignature moduleSignature, @Nonnull View<?> view) {
-      return inputLocations.get(view.getProject().getLanguage().getVersion()).stream()
-          .filter(location -> location instanceof ModuleInfoAnalysisInputLocation)
-          .map(
-              location ->
-                  ((ModuleInfoAnalysisInputLocation) location)
-                      .getModulesClassSources(moduleSignature, view))
-          .flatMap(Collection::stream)
-          .collect(Collectors.toList());
-    }
-
-    /**
-     * Returns the best matching input locations or the base input location.
-     *
-     * @param javaVersion version to find best match to
-     * @return best match or base input locations
-     */
-    private Collection<AnalysisInputLocation<JavaSootClass>> getBestMatchingInputLocationsRaw(
-        int javaVersion) {
-      for (int i = availableVersions.length - 1; i >= 0; i--) {
-
-        if (availableVersions[i] > javaVersion) continue;
-
-        return new ArrayList<>(inputLocations.get(availableVersions[i]));
-      }
-
-      return getBaseInputLocations();
-    }
-
-    private Collection<AnalysisInputLocation<JavaSootClass>> getBaseInputLocations() {
-      return baseInputLocations;
-    }
-
-    @Override
-    @Nonnull
-    public Collection<? extends AbstractClassSource<JavaSootClass>> getClassSources(
-        @Nonnull View<?> view) {
-      Collection<AnalysisInputLocation<JavaSootClass>> il =
-          getBestMatchingInputLocationsRaw(view.getProject().getLanguage().getVersion());
-
-      Collection<AbstractClassSource<JavaSootClass>> result =
-          il.stream()
-              .map(location -> location.getClassSources(view))
-              .flatMap(Collection::stream)
-              .collect(Collectors.toList());
-
-      if (il != getBaseInputLocations()) {
-
-        Collection<AbstractClassSource<JavaSootClass>> baseSources =
-            getBaseInputLocations().stream()
-                .map(location -> location.getClassSources(view))
-                .flatMap(Collection::stream)
-                .collect(Collectors.toList());
-
-        baseSources.forEach(
-            cs -> {
-              // do not add duplicate class sources
-              if (result.stream()
-                  .noneMatch(
-                      bestMatchCS ->
-                          bestMatchCS
-                              .getClassType()
-                              .getFullyQualifiedName()
-                              .equals(cs.getClassType().getFullyQualifiedName()))) {
-                result.add(cs);
-              }
-            });
-      }
-
-      return result;
-    }
-
-    @Nonnull
-    @Override
-    public Optional<JavaModuleInfo> getModuleInfo(ModuleSignature sig, View<?> view) {
-      return Optional.ofNullable(
-          moduleInfoMap.get(view.getProject().getLanguage().getVersion()).get(sig));
-    }
-
-    @Nonnull
-    @Override
-    public Set<ModuleSignature> getModules(View<?> view) {
-      return inputLocations.get(view.getProject().getLanguage().getVersion()).stream()
-          .filter(e -> e instanceof ModuleInfoAnalysisInputLocation)
-          .map(e -> ((ModuleInfoAnalysisInputLocation) e).getModules(view))
-          .flatMap(Set::stream)
-          .collect(Collectors.toSet());
-    }
-
-    @Override
-    public boolean equals(Object o) {
-      if (!(o instanceof PathBasedAnalysisInputLocation)) {
-        return false;
-      }
-      return path.equals(((PathBasedAnalysisInputLocation) o).path);
-    }
-
-    @Override
-    public int hashCode() {
-      return path.hashCode();
-    }
-  }
-
-  private static class ApkAnalysisInputLocation extends ArchiveBasedAnalysisInputLocation {
-
-    private ApkAnalysisInputLocation(@Nonnull Path path, @Nonnull SourceType srcType) {
-      super(path, srcType);
-      String jarPath = dex2jar(path);
-      this.path = Paths.get(jarPath);
-    }
-
-    private String dex2jar(Path path) {
-      String apkPath = path.toAbsolutePath().toString();
-      String outDir = "./tmp/";
-      int start = apkPath.lastIndexOf(File.separator);
-      int end = apkPath.lastIndexOf(".apk");
-      String outputFile = outDir + apkPath.substring(start + 1, end) + ".jar";
-      Dex2jarCmd.main("-f", apkPath, "-o", outputFile);
-      return outputFile;
-    }
-  }
-
-  static class ArchiveBasedAnalysisInputLocation extends PathBasedAnalysisInputLocation {
-
-    // We cache the FileSystem instances as their creation is expensive.
-    // The Guava Cache is thread-safe (see JavaDoc of LoadingCache) hence this
-    // cache can be safely shared in a static variable.
-    protected static final LoadingCache<Path, FileSystem> fileSystemCache =
-        CacheBuilder.newBuilder()
-            .removalListener(
-                (RemovalNotification<Path, FileSystem> removalNotification) -> {
-                  try {
-                    removalNotification.getValue().close();
-                  } catch (IOException e) {
-                    throw new RuntimeException(
-                        "Could not close file system of " + removalNotification.getKey(), e);
-                  }
-                })
-            .expireAfterAccess(1, TimeUnit.SECONDS)
-            .build(
-                CacheLoader.from(
-                    path -> {
-                      try {
-                        return FileSystems.newFileSystem(
-                            Objects.requireNonNull(path), (ClassLoader) null);
-                      } catch (IOException e) {
-                        throw new RuntimeException("Could not open file system of " + path, e);
-                      }
-                    }));
-
-    ArchiveBasedAnalysisInputLocation(@Nonnull Path path, @Nonnull SourceType srcType) {
-      super(path, srcType);
-    }
-
-    @Override
-    @Nonnull
-    public Optional<? extends AbstractClassSource<JavaSootClass>> getClassSource(
-        @Nonnull ClassType type, @Nonnull View<?> view) {
-      try {
-        FileSystem fs = fileSystemCache.get(path);
-        final Path archiveRoot = fs.getPath("/");
-        return getClassSourceInternal(
-            (JavaClassType) type, archiveRoot, new AsmJavaClassProvider(view));
-      } catch (ExecutionException e) {
-        throw new RuntimeException("Failed to retrieve file system from cache for " + path, e);
-      }
-    }
-
-    @Override
-    @Nonnull
-    public Collection<? extends AbstractClassSource<JavaSootClass>> getClassSources(
-        @Nonnull View<?> view) {
-      // we don't use the filesystem cache here as it could close the filesystem after the timeout
-      // while we are still iterating
-      try (FileSystem fs = FileSystems.newFileSystem(path, (ClassLoader) null)) {
-        final Path archiveRoot = fs.getPath("/");
-        return walkDirectory(
-            archiveRoot, view.getProject().getIdentifierFactory(), new AsmJavaClassProvider(view));
-      } catch (IOException e) {
-        throw new RuntimeException(e);
-      }
-    }
-  }
-
->>>>>>> 8169e2d7
   private static final class WarArchiveAnalysisInputLocation
       extends DirectoryBasedAnalysisInputLocation {
     public List<AnalysisInputLocation<JavaSootClass>> containedInputLocations = new ArrayList<>();
