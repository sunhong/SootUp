--- conflicted
+++ resolved
@@ -34,16 +34,7 @@
 import sootup.core.util.StreamUtils;
 import sootup.core.views.View;
 import sootup.java.bytecode.frontend.AsmJavaClassProvider;
-<<<<<<< HEAD
-import sootup.java.bytecode.frontend.AsmModuleSource;
-import sootup.java.core.JavaModuleIdentifierFactory;
-import sootup.java.core.JavaModuleInfo;
-import sootup.java.core.JavaSootClass;
-import sootup.java.core.ModuleInfoAnalysisInputLocation;
-import sootup.java.core.signatures.ModuleSignature;
-=======
 import sootup.java.core.*;
->>>>>>> 570fd8b9
 import sootup.java.core.types.JavaClassType;
 
 /*-
@@ -177,26 +168,16 @@
   Collection<JavaSootClassSource> walkDirectory(
       @Nonnull Path dirPath,
       @Nonnull IdentifierFactory factory,
-<<<<<<< HEAD
       @Nonnull ClassProvider<JavaSootClass> classProvider) {
 
     final FileType handledFileType = classProvider.getHandledFileType();
     final String moduleInfoFilename = JavaModuleIdentifierFactory.MODULE_INFO_FILE + ".class";
     try (final Stream<Path> walk = Files.walk(dirPath)) {
       return walk.filter(
-=======
-      @Nonnull ClassProvider classProvider) {
-    try {
-      final FileType handledFileType = classProvider.getHandledFileType();
-      final String moduleInfoFilename = JavaModuleIdentifierFactory.MODULE_INFO_FILE + ".class";
-      return Files.walk(dirPath)
-          .filter(
->>>>>>> 570fd8b9
               filePath ->
                   PathUtils.hasExtension(filePath, handledFileType)
                       && !filePath.toString().endsWith(moduleInfoFilename))
           .flatMap(
-<<<<<<< HEAD
               p -> {
                 final String fullyQualifiedName = fromPath(dirPath, p);
 
@@ -204,12 +185,6 @@
                     classProvider.createClassSource(
                         this, p, factory.getClassType(fullyQualifiedName)));
               })
-=======
-              p ->
-                  StreamUtils.optionalToStream(
-                      classProvider.createClassSource(this, p, factory.fromPath(dirPath, p))))
-          .map(src -> (JavaSootClassSource) src)
->>>>>>> 570fd8b9
           .collect(Collectors.toList());
 
     } catch (IOException e) {
@@ -218,7 +193,6 @@
   }
 
   @Nonnull
-<<<<<<< HEAD
   private static String fromPath(@Nonnull Path baseDirPath, Path packageNamePathAndClass) {
     return FilenameUtils.removeExtension(
         packageNamePathAndClass
@@ -228,14 +202,8 @@
   }
 
   @Nonnull
-  protected Optional<? extends AbstractClassSource<JavaSootClass>> getClassSourceInternal(
-      @Nonnull JavaClassType signature,
-      @Nonnull Path path,
-      @Nonnull ClassProvider<JavaSootClass> classProvider) {
-=======
   protected Optional<JavaSootClassSource> getClassSourceInternal(
       @Nonnull JavaClassType signature, @Nonnull Path path, @Nonnull ClassProvider classProvider) {
->>>>>>> 570fd8b9
 
     Path pathToClass =
         path.resolve(
@@ -268,12 +236,7 @@
     return classSource.map(src -> (JavaSootClassSource) src);
   }
 
-<<<<<<< HEAD
   public static class ClassFileBasedAnalysisInputLocation extends PathBasedAnalysisInputLocation {
-=======
-  private static class ClassFileBasedAnalysisInputLocation extends PathBasedAnalysisInputLocation {
-
->>>>>>> 570fd8b9
     public ClassFileBasedAnalysisInputLocation(
         @Nonnull Path classFilePath, @Nonnull SourceType srcType) {
       this(classFilePath, srcType, Collections.emptyList());
@@ -299,18 +262,11 @@
       AsmJavaClassProvider classProvider = new AsmJavaClassProvider(view);
       IdentifierFactory factory = view.getIdentifierFactory();
       Path dirPath = this.path.getParent();
-<<<<<<< HEAD
 
       final String fullyQualifiedName = fromPath(dirPath, path);
 
       Optional<SootClassSource<JavaSootClass>> classSource =
           classProvider.createClassSource(this, path, factory.getClassType(fullyQualifiedName));
-=======
-      Optional<JavaSootClassSource> classSource =
-          classProvider
-              .createClassSource(this, path, factory.fromPath(dirPath, path))
-              .map(src -> (JavaSootClassSource) src);
->>>>>>> 570fd8b9
       return Collections.singletonList(classSource.get());
     }
   }
@@ -330,9 +286,14 @@
 
     @Override
     @Nonnull
-<<<<<<< HEAD
-    public Optional<? extends AbstractClassSource<JavaSootClass>> getClassSource(
-        @Nonnull ClassType type, @Nonnull View<?> view) {
+    public Collection<JavaSootClassSource> getClassSources(@Nonnull View view) {
+      return walkDirectory(path, view.getIdentifierFactory(), new AsmJavaClassProvider(view));
+    }
+
+    @Override
+    @Nonnull
+    public Optional<JavaSootClassSource> getClassSource(
+        @Nonnull ClassType type, @Nonnull View view) {
       return getClassSourceInternal((JavaClassType) type, path, new AsmJavaClassProvider(view));
     }
   }
@@ -676,17 +637,21 @@
       } catch (ExecutionException e) {
         throw new RuntimeException("Failed to retrieve file system from cache for " + path, e);
       }
-=======
-    public Collection<JavaSootClassSource> getClassSources(@Nonnull View view) {
-      return walkDirectory(path, view.getIdentifierFactory(), new AsmJavaClassProvider(view));
->>>>>>> 570fd8b9
-    }
-
-    @Override
-    @Nonnull
-    public Optional<JavaSootClassSource> getClassSource(
-        @Nonnull ClassType type, @Nonnull View view) {
-      return getClassSourceInternal((JavaClassType) type, path, new AsmJavaClassProvider(view));
+    }
+
+    @Override
+    @Nonnull
+    public Collection<? extends AbstractClassSource<JavaSootClass>> getClassSources(
+        @Nonnull View<?> view) {
+      // we don't use the filesystem cache here as it could close the filesystem after the timeout
+      // while we are still iterating
+      try (FileSystem fs = FileSystems.newFileSystem(path, (ClassLoader) null)) {
+        final Path archiveRoot = fs.getPath("/");
+        return walkDirectory(
+            archiveRoot, view.getProject().getIdentifierFactory(), new AsmJavaClassProvider(view));
+      } catch (IOException e) {
+        throw new RuntimeException(e);
+      }
     }
   }
 
