package sootup.java.bytecode.inputlocation;
/*-
 * #%L
 * Soot - a J*va Optimization Framework
 * %%
 * Copyright (C) 2018-2020 Andreas Dann, Christian Brüggemann and others
 * %%
 * This program is free software: you can redistribute it and/or modify
 * it under the terms of the GNU Lesser General Public License as
 * published by the Free Software Foundation, either version 2.1 of the
 * License, or (at your option) any later version.
 *
 * This program is distributed in the hope that it will be useful,
 * but WITHOUT ANY WARRANTY; without even the implied warranty of
 * MERCHANTABILITY or FITNESS FOR A PARTICULAR PURPOSE.  See the
 * GNU General Lesser Public License for more details.
 *
 * You should have received a copy of the GNU General Lesser Public
 * License along with this program.  If not, see
 * <http://www.gnu.org/licenses/lgpl-2.1.html>.
 * #L%
 */
import java.io.File;
import java.io.IOException;
import java.nio.file.*;
import java.nio.file.attribute.BasicFileAttributes;
import java.util.*;
import java.util.jar.Attributes;
import java.util.jar.JarEntry;
import java.util.jar.JarFile;
import java.util.jar.Manifest;
import java.util.regex.Matcher;
import java.util.regex.Pattern;
import java.util.stream.Collectors;
import javax.annotation.Nonnull;
import javax.annotation.Nullable;
import sootup.core.frontend.ResolveException;
import sootup.core.inputlocation.AnalysisInputLocation;
import sootup.core.model.SourceType;
import sootup.core.util.PathUtils;
import sootup.java.bytecode.frontend.AsmModuleSource;
import sootup.java.core.JavaModuleIdentifierFactory;
import sootup.java.core.JavaModuleInfo;
import sootup.java.core.JavaSootClass;
import sootup.java.core.signatures.ModuleSignature;

/**
 * Discovers all modules in a given module path. For automatic modules, names are generated.
 * Supports exploded modules, modular jars, and automatic modules as defined in the official
 * documentation:
 *
 * @see <a
 *     href=http://docs.oracle.com/javase/9/docs/api/java/lang/module/ModuleFinder.html#of-java.nio.file.Path...->ModuleFinder</a>
 * @author Andreas Dann on 28.06.18
 */
public class ModuleFinder {

  // associate a module name with the input location, that represents the module
  @Nonnull
  private final Map<ModuleSignature, AnalysisInputLocation<JavaSootClass>> moduleInputLocation =
      new HashMap<>();

  @Nonnull private final Map<ModuleSignature, JavaModuleInfo> moduleInfoMap = new HashMap<>();

  private int next = 0;

  @Nonnull private final List<Path> modulePathEntries;
<<<<<<< HEAD
  private SourceType sourceType = null; // FIXME !
=======
  private final SourceType sourceType;
>>>>>>> f9dfcdfc

  public boolean hasMoreToResolve() {
    return next < modulePathEntries.size();
  }

  /**
   * Helper Class to discover modules in a given module path.
   *
   * @param modulePath the module path
   * @param sourceType
   */
  public ModuleFinder(
      @Nonnull String modulePath, @Nonnull FileSystem fileSystem, @Nonnull SourceType sourceType) {
    this.sourceType = sourceType;
    this.modulePathEntries =
        JavaClassPathAnalysisInputLocation.explode(modulePath, fileSystem)
            .collect(Collectors.toList());
    for (Path modulePathEntry : modulePathEntries) {
      if (!Files.exists(modulePathEntry)) {
        throw new IllegalArgumentException(
            "'"
                + modulePathEntry
                + "' from modulePath '"
                + modulePath
                + "' does not exist in the filesystem.");
      }
    }
  }

  public ModuleFinder(@Nonnull String modulePath, @Nonnull SourceType sourceType) {
    this(modulePath, FileSystems.getDefault(), sourceType);
  }

  public ModuleFinder(@Nonnull String modulePath) {
    this(modulePath, FileSystems.getDefault(), SourceType.Application);
  }

  @Nonnull
  public Optional<JavaModuleInfo> getModuleInfo(ModuleSignature sig) {
    if (hasMoreToResolve()) {
      getAllModules();
    }
    return Optional.ofNullable(moduleInfoMap.get(sig));
  }

  @Nonnull
  public Set<ModuleSignature> getModules() {
    if (hasMoreToResolve()) {
      getAllModules();
    }
    return Collections.unmodifiableSet(moduleInfoMap.keySet());
  }

  /**
   * Returns the input location that manages the module.
   *
   * @param moduleName the module name
   * @return the input location that resolves classes contained in the module
   */
  @Nullable
  public AnalysisInputLocation<JavaSootClass> getModule(@Nonnull ModuleSignature moduleName) {

    // check if module is cached
    AnalysisInputLocation<JavaSootClass> inputLocationForModule =
        moduleInputLocation.get(moduleName);
    if (inputLocationForModule != null) {
      return inputLocationForModule;
    }

    // search iterative on the remaining entries of the modulePath for the module
    while (hasMoreToResolve()) {
      discoverModulesIn(modulePathEntries.get(next++));
      inputLocationForModule = moduleInputLocation.get(moduleName);
      if (inputLocationForModule != null) {
        return inputLocationForModule;
      }
    }
    return null;
  }

  /**
   * Discover all modules in the module path.
   *
   * @return the names of all modules found
   */
  @Nonnull
  public Collection<ModuleSignature> getAllModules() {

    while (hasMoreToResolve()) {
      discoverModulesIn(modulePathEntries.get(next++));
    }
    return Collections.unmodifiableCollection(moduleInputLocation.keySet());
  }

  // TODO: in general it makes sense to traverse the directories further and associate packages with
  // a module
  // this is, for instance, done in the JDK
  /**
   * Searches in a directory for module definitions currently only one level of hierarchy is
   * traversed.
   *
   * @param path the directory
   */
  private void discoverModulesIn(@Nonnull Path path) {
    BasicFileAttributes attrs;
    try {
      attrs = Files.readAttributes(path, BasicFileAttributes.class);
    } catch (IOException e) {
      throw new ResolveException("Error while discovering modules", path, e);
    }

    if (PathUtils.isArchive(path)) {
      buildModuleForJar(path);
    } else if (attrs.isDirectory()) {
      Path mi = path.resolve(JavaModuleIdentifierFactory.MODULE_INFO_FILE + ".class");
      if (Files.exists(mi)) {
        buildModuleForExplodedModule(path);
      }

      try (DirectoryStream<Path> stream = Files.newDirectoryStream(path)) {
        for (Path entry : stream) {
          try {
            attrs = Files.readAttributes(entry, BasicFileAttributes.class);
          } catch (NoSuchFileException ignore) {
            continue;
          }

          if (attrs.isDirectory()) {
            mi = entry.resolve(JavaModuleIdentifierFactory.MODULE_INFO_FILE + ".class");
            if (Files.exists(mi)) {
              buildModuleForExplodedModule(entry);
            }
          } else if (PathUtils.isArchive(entry)) {
            buildModuleForJar(entry);
          }
        }
      } catch (Exception e) {
        throw new ResolveException("Error while discovering modules", path, e);
      }
    }
  }

  private void buildModuleForExplodedModule(@Nonnull Path dir) throws ResolveException {
    // create the input location for this module dir
    PathBasedAnalysisInputLocation inputLocation =
        PathBasedAnalysisInputLocation.create(dir, sourceType);

    Path moduleInfoFile = dir.resolve(JavaModuleIdentifierFactory.MODULE_INFO_FILE + ".class");
    if (!Files.exists(moduleInfoFile) && !Files.isRegularFile(moduleInfoFile)) {
      return;
    }

    JavaModuleInfo moduleInfo = new AsmModuleSource(moduleInfoFile);
    JavaModuleInfo oldValue = moduleInfoMap.put(moduleInfo.getModuleSignature(), moduleInfo);
    moduleInputLocation.put(moduleInfo.getModuleSignature(), inputLocation);
    if (oldValue != null) {
      throw new IllegalStateException(
          moduleInfo.getModuleSignature().toString() + " has multiple occurences.");
    }
  }

  /**
   * Creates a module definition and the namespace for either a modular jar or an automatic module.
   *
   * @param jar the jar file
   */
  private void buildModuleForJar(@Nonnull Path jar) {
    PathBasedAnalysisInputLocation inputLocation =
        PathBasedAnalysisInputLocation.create(jar, sourceType);
    Path mi;
    try (FileSystem zipFileSystem = FileSystems.newFileSystem(jar, (ClassLoader) null)) {
      final Path archiveRoot = zipFileSystem.getPath("/");
      mi = archiveRoot.resolve(JavaModuleIdentifierFactory.MODULE_INFO_FILE + ".class");

      if (Files.exists(mi)) {
        JavaModuleInfo moduleInfo = new AsmModuleSource(mi);
        moduleInfoMap.put(moduleInfo.getModuleSignature(), moduleInfo);
        moduleInputLocation.put(moduleInfo.getModuleSignature(), inputLocation);
      } else {
        // no module-info: its an automatic module i.e. create module name from the jar file
        ModuleSignature moduleSignature =
            JavaModuleIdentifierFactory.getModuleSignature(createModuleNameForAutomaticModule(jar));
        moduleInputLocation.put(moduleSignature, inputLocation);
        moduleInfoMap.put(
            moduleSignature, JavaModuleInfo.createAutomaticModuleInfo(moduleSignature));
      }

    } catch (IOException e) {
      throw new ResolveException("Error resolving module descriptor in a Jar", jar, e);
    }
  }

  /**
   * Creates a name for an automatic module based on the name of a jar file. The implementation is
   * consistent with parsing module names in the JDK 9.
   *
   * @param path to the jar file
   * @return the name of the automatic module
   */
  @Nonnull
  public static String createModuleNameForAutomaticModule(@Nonnull Path path) {
    // check if Automatic-Module-Name header exists in manifest file and use it if exists
    try {
      JarFile jar = new JarFile(path.toFile());

      final String file = "META-INF/MANIFEST.MF";
      JarEntry entry = (JarEntry) jar.getEntry(file);
      if (entry != null) {
        Manifest manifest = new Manifest(jar.getInputStream(entry));
        Attributes attr = manifest.getMainAttributes();

        String automaticModuleName = attr.getValue("Automatic-Module-Name");
        if (automaticModuleName != null) {
          return automaticModuleName;
        }
      }
    } catch (IOException ignored) {
    }

    String filename = path.getFileName().toString();

    int i = filename.lastIndexOf(File.separator);
    if (i != -1) {
      filename = filename.substring(i + 1);
    }

    // drop teh file extension .jar
    String moduleName = filename.substring(0, filename.length() - 4);

    // find first occurrence of -${NUMBER}. or -${NUMBER}$
    // according to the java 9 spec and current implementation, version numbers are ignored when
    // naming automatic modules
    Matcher matcher = Patterns.VERSION.matcher(moduleName);
    if (matcher.find()) {
      int start = matcher.start();
      moduleName = moduleName.substring(0, start);
    }
    moduleName = Patterns.ALPHA_NUM.matcher(moduleName).replaceAll(".");

    // remove all repeating dots
    moduleName = Patterns.REPEATING_DOTS.matcher(moduleName).replaceAll(".");

    // remove leading dots
    int len = moduleName.length();
    if (len > 0 && moduleName.charAt(0) == '.') {
      moduleName = Patterns.LEADING_DOTS.matcher(moduleName).replaceAll("");
    }

    // remove trailing dots
    len = moduleName.length();
    if (len > 0 && moduleName.charAt(len - 1) == '.') {
      moduleName = Patterns.TRAILING_DOTS.matcher(moduleName).replaceAll("");
    }

    return moduleName;
  }

  @Override
  public int hashCode() {
    return modulePathEntries.hashCode();
  }

  @Override
  public boolean equals(Object o) {
    if (!(o instanceof ModuleFinder)) {
      return false;
    }
    return modulePathEntries.equals(((ModuleFinder) o).modulePathEntries);
  }

  /** Lazy-initialized cache of compiled patterns. */
  private static class Patterns {
    static final Pattern VERSION = Pattern.compile("-(\\d+(\\.|$))");
    static final Pattern ALPHA_NUM = Pattern.compile("[^A-Za-z0-9]");
    static final Pattern REPEATING_DOTS = Pattern.compile("(\\.)(\\1)+");
    static final Pattern LEADING_DOTS = Pattern.compile("^\\.");
    static final Pattern TRAILING_DOTS = Pattern.compile("\\.$");
  }
}<|MERGE_RESOLUTION|>--- conflicted
+++ resolved
@@ -65,11 +65,7 @@
   private int next = 0;
 
   @Nonnull private final List<Path> modulePathEntries;
-<<<<<<< HEAD
-  private SourceType sourceType = null; // FIXME !
-=======
   private final SourceType sourceType;
->>>>>>> f9dfcdfc
 
   public boolean hasMoreToResolve() {
     return next < modulePathEntries.size();
