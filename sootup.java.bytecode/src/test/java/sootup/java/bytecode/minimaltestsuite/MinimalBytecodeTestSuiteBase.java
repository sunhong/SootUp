--- conflicted
+++ resolved
@@ -37,7 +37,6 @@
   static final String baseDir = "../shared-test-resources/miniTestSuite";
   protected JavaIdentifierFactory identifierFactory = JavaIdentifierFactory.getInstance();
 
-<<<<<<< HEAD
   private static String testDir = "";
   private static JavaView javaView;
 
@@ -56,40 +55,10 @@
                   + currentTestDir
                   + File.separator
                   + "binary"
-                  + File.separator);
+                  + File.separator,
+              SourceType.Application,
+              Collections.emptyList());
       javaView = new JavaView(inputLocation);
-=======
-  @ClassRule public static CustomTestWatcher customTestWatcher = new CustomTestWatcher();
-
-  public static class CustomTestWatcher extends TestWatcher {
-    private String classPath = MinimalBytecodeTestSuiteBase.class.getSimpleName();
-    private JavaView javaView;
-
-    /** Load View once for each test directory */
-    @Override
-    protected void starting(Description description) {
-      // TODO: seems to be more complicated than necessary - save directory instead of needing
-      // operation on it agin
-      String prevClassDirName = getTestDirectoryName(getClassPath());
-      classPath = description.getClassName();
-      if (!prevClassDirName.equals(getTestDirectoryName(getClassPath()))) {
-        String path =
-            baseDir
-                + File.separator
-                + getTestDirectoryName(getClassPath())
-                + File.separator
-                + "binary"
-                + File.separator;
-        JavaClassPathAnalysisInputLocation inputLocation =
-            new JavaClassPathAnalysisInputLocation(
-                path, SourceType.Application, Collections.emptyList());
-        javaView = new JavaView(inputLocation);
-      }
-    }
-
-    public String getClassPath() {
-      return classPath;
->>>>>>> 917133e9
     }
   }
 
