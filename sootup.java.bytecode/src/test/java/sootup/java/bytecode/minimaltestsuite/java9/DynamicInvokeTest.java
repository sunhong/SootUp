--- conflicted
+++ resolved
@@ -27,13 +27,8 @@
   @Override
   public List<String> expectedBodyStmts() {
     return Stream.of(
-<<<<<<< HEAD
-            "l0 = \"This test\"",
-            "l0 = dynamicinvoke \"makeConcatWithConstants\" <java.lang.String (java.lang.String)>(l0) <java.lang.invoke.StringConcatFactory: java.lang.invoke.CallSite makeConcatWithConstants(java.lang.invoke.MethodHandles$Lookup,java.lang.String,java.lang.invoke.MethodType,java.lang.String,java.lang.Object[])>(\"\\u0001 is cool\")",
-=======
             "$l0 = \"This test\"",
             "$l0 = dynamicinvoke \"makeConcatWithConstants\" <java.lang.String (java.lang.String)>($l0) <java.lang.invoke.StringConcatFactory: java.lang.invoke.CallSite makeConcatWithConstants(java.lang.invoke.MethodHandles$Lookup,java.lang.String,java.lang.invoke.MethodType,java.lang.String,java.lang.Object[])>(\"\\u0001 is cool\")",
->>>>>>> f9dfcdfc
             "$stack1 = <java.lang.System: java.io.PrintStream out>",
             "virtualinvoke $stack1.<java.io.PrintStream: void println(java.lang.String)>($l0)",
             "return")
