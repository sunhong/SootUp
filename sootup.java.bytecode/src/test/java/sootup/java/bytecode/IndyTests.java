--- conflicted
+++ resolved
@@ -1,6 +1,7 @@
 package sootup.java.bytecode;
 
 import categories.Java9Test;
+import org.junit.Assert;
 import org.junit.Test;
 import org.junit.experimental.categories.Category;
 import sootup.core.inputlocation.AnalysisInputLocation;
@@ -19,20 +20,9 @@
     AnalysisInputLocation<JavaSootClass> inputLocation =
         new JavaClassPathAnalysisInputLocation(directory);
 
-<<<<<<< HEAD
-    JavaProject project =
-        JavaProject.builder(new JavaLanguage(8)).addInputLocation(inputLocation).build();
-
-    JavaView view = project.createView();
-    view.getClass(view.getIdentifierFactory().getClassType("Indy"))
-        .get()
-        .getMethods()
-        .forEach(SootMethod::getBody);
-=======
     JavaView view = new JavaView(inputLocation);
     Assert.assertEquals(1, view.getClasses().size());
 
     view.getClasses().stream().findFirst().get().getMethods().forEach(SootMethod::getBody);
->>>>>>> 129eeb75
   }
 }