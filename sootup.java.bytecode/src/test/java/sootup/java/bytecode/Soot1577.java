package sootup.java.bytecode;

import categories.Java8Test;
import org.junit.Assert;
import org.junit.Ignore;
import org.junit.Test;
import org.junit.experimental.categories.Category;
import sootup.core.inputlocation.AnalysisInputLocation;
import sootup.core.inputlocation.EmptyClassLoadingOptions;
import sootup.core.model.SootMethod;
import sootup.java.bytecode.inputlocation.JavaClassPathAnalysisInputLocation;
import sootup.java.core.JavaProject;
import sootup.java.core.JavaSootClass;
import sootup.java.core.language.JavaLanguage;
import sootup.java.core.views.JavaView;

@Category(Java8Test.class)
public class Soot1577 {
  final String directory = "../shared-test-resources/soot-1577/";

  @Test
<<<<<<< HEAD
  @Ignore("FIXME")
=======
  @Ignore("conversion fails - could be a dex2jar conversion problem")
>>>>>>> 62a1d026
  public void test() {
    AnalysisInputLocation<JavaSootClass> inputLocation =
        new JavaClassPathAnalysisInputLocation(directory);

    JavaProject project =
        JavaProject.builder(new JavaLanguage(8)).addInputLocation(inputLocation).build();

    JavaView view = project.createView();
    view.configBodyInterceptors((ail) -> EmptyClassLoadingOptions.Default);

    Assert.assertEquals(1, view.getClasses().size());

    view.getClasses().stream().findFirst().get().getMethods().forEach(SootMethod::getBody);
  }
}<|MERGE_RESOLUTION|>--- conflicted
+++ resolved
@@ -19,11 +19,7 @@
   final String directory = "../shared-test-resources/soot-1577/";
 
   @Test
-<<<<<<< HEAD
-  @Ignore("FIXME")
-=======
   @Ignore("conversion fails - could be a dex2jar conversion problem")
->>>>>>> 62a1d026
   public void test() {
     AnalysisInputLocation<JavaSootClass> inputLocation =
         new JavaClassPathAnalysisInputLocation(directory);
