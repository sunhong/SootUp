--- conflicted
+++ resolved
@@ -21,12 +21,7 @@
     JavaProject project =
         JavaProject.builder(new JavaLanguage(7)).addInputLocation(inputLocation).build();
 
-<<<<<<< HEAD
-    JavaView view = project.createOnDemandView();
-=======
-    JavaView view =
-        project.createView(analysisInputLocation -> BytecodeClassLoadingOptions.Default);
->>>>>>> 66040d21
+    JavaView view = project.createView();
 
     Assert.assertEquals(1, view.getClasses().size());
 
