--- conflicted
+++ resolved
@@ -576,16 +576,6 @@
 
     Stmt l1hash1assign0Stmt =
         JavaJimple.newAssignStmt(l1hash1, IntConstant.getInstance(0), noStmtPositionInfo);
-<<<<<<< HEAD
-    Stmt l1hash2assign1Stmt =
-        JavaJimple.newAssignStmt(l1hash2, IntConstant.getInstance(1), noStmtPositionInfo);
-    Stmt l2assign2Stmt =
-        JavaJimple.newAssignStmt(l2, IntConstant.getInstance(2), noStmtPositionInfo);
-    Stmt exceptionCatchStmt =
-        JavaJimple.newIdentityStmt(stack3, caughtExceptionRef, noStmtPositionInfo);
-    Stmt l3assignl1hash2Stmt = JavaJimple.newAssignStmt(l3, l1hash2, noStmtPositionInfo);
-    Stmt gotoStmt = JavaJimple.newGotoStmt(noStmtPositionInfo);
-=======
     FallsThroughStmt l1hash2assign1Stmt =
         JavaJimple.newAssignStmt(l1hash2, IntConstant.getInstance(1), noStmtPositionInfo);
     FallsThroughStmt l2assign2Stmt =
@@ -594,7 +584,6 @@
         JavaJimple.newIdentityStmt(stack3, caughtExceptionRef, noStmtPositionInfo);
     Stmt l3assignl1hash2Stmt = JavaJimple.newAssignStmt(l3, l1hash2, noStmtPositionInfo);
     BranchingStmt gotoStmt = JavaJimple.newGotoStmt(noStmtPositionInfo);
->>>>>>> f9dfcdfc
     Stmt ret = JavaJimple.newReturnVoidStmt(noStmtPositionInfo);
 
     graph.addBlock(
@@ -605,11 +594,7 @@
     graph.addNode(l2assign2Stmt);
     graph.putEdge(l1hash2assign1Stmt, l2assign2Stmt);
     graph.putEdge(l2assign2Stmt, ret);
-<<<<<<< HEAD
-    graph.putEdge(gotoStmt, ret);
-=======
     graph.putEdge(gotoStmt, JGotoStmt.BRANCH_IDX, ret);
->>>>>>> f9dfcdfc
 
     graph.setStartingStmt(startingStmt);
 
