--- conflicted
+++ resolved
@@ -104,11 +104,7 @@
     builder.setPosition(NoPositionInformation.getInstance());
 
     UnreachableCodeEliminator eliminator = new UnreachableCodeEliminator();
-<<<<<<< HEAD
-    eliminator.interceptBody(builder, new JavaView(Collections.emptyList()) );
-=======
     eliminator.interceptBody(builder, new JavaView(Collections.emptyList()));
->>>>>>> 88a04a32
 
     Set<Stmt> expectedStmtsSet = ImmutableUtils.immutableSet(startingStmt, stmt1, ret1);
     AssertUtils.assertSetsEquiv(expectedStmtsSet, builder.getStmtGraph().getNodes());
@@ -141,11 +137,7 @@
     // set startingStmt
     graph.setStartingStmt(startingStmt);
 
-<<<<<<< HEAD
-    new UnreachableCodeEliminator().interceptBody(builder, new JavaView(Collections.emptyList()) );
-=======
     new UnreachableCodeEliminator().interceptBody(builder, new JavaView(Collections.emptyList()));
->>>>>>> 88a04a32
 
     assertEquals(0, builder.getStmtGraph().getTraps().size());
 
@@ -181,11 +173,7 @@
     builder.setStartingStmt(startingStmt);
 
     UnreachableCodeEliminator eliminator = new UnreachableCodeEliminator();
-<<<<<<< HEAD
-    eliminator.interceptBody(builder, new JavaView(Collections.emptyList()) );
-=======
     eliminator.interceptBody(builder, new JavaView(Collections.emptyList()));
->>>>>>> 88a04a32
 
     assertEquals(0, builder.getStmtGraph().getTraps().size());
 
@@ -218,11 +206,7 @@
     graph.setStartingStmt(startingStmt);
 
     MutableStmtGraph inputGraph = new MutableBlockStmtGraph(builder.getStmtGraph());
-<<<<<<< HEAD
-    new UnreachableCodeEliminator().interceptBody(builder, new JavaView(Collections.emptyList()) );
-=======
     new UnreachableCodeEliminator().interceptBody(builder, new JavaView(Collections.emptyList()));
->>>>>>> 88a04a32
 
     assertEquals(inputGraph, builder.getStmtGraph());
   }
