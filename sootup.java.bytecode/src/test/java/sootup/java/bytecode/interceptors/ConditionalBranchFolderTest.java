package sootup.java.bytecode.interceptors;

import static org.junit.Assert.assertEquals;

import categories.Java8Test;
import java.util.Arrays;
import java.util.Collections;
import java.util.Set;
import org.junit.Test;
import org.junit.experimental.categories.Category;
import sootup.core.graph.MutableStmtGraph;
import sootup.core.jimple.Jimple;
import sootup.core.jimple.basic.Local;
import sootup.core.jimple.basic.StmtPositionInfo;
import sootup.core.jimple.common.constant.StringConstant;
import sootup.core.jimple.common.expr.JEqExpr;
import sootup.core.jimple.common.stmt.BranchingStmt;
import sootup.core.jimple.common.stmt.FallsThroughStmt;
import sootup.core.jimple.common.stmt.JIfStmt;
import sootup.core.jimple.common.stmt.Stmt;
import sootup.core.model.Body;
import sootup.core.signatures.MethodSignature;
import sootup.core.signatures.PackageName;
import sootup.core.util.ImmutableUtils;
import sootup.core.util.Utils;
import sootup.java.core.JavaIdentifierFactory;
import sootup.java.core.language.JavaJimple;
import sootup.java.core.types.JavaClassType;
import sootup.java.core.views.JavaView;

/** @author Marcus Nachtigall */
@Category(Java8Test.class)
public class ConditionalBranchFolderTest {

  /**
   * Tests the correct deletion of an if-statement with a constant condition. Transforms from
   *
   * <p>a = "str"; b = "str"; if(a == b) return a; else return b;
   *
   * <p>to
   *
   * <p>a = "str"; b = "str"; return a;
   */
  @Test
  public void testUnconditionalBranching() {
    Body.BodyBuilder builder = createBodyBuilder(0);
<<<<<<< HEAD
    new ConditionalBranchFolder().interceptBody(builder, new JavaView(Collections.emptyList()) );
=======
    new ConditionalBranchFolder().interceptBody(builder, new JavaView(Collections.emptyList()));
>>>>>>> 88a04a32
    assertEquals(
        Arrays.asList("a = \"str\"", "b = \"str\"", "return a"),
        Utils.bodyStmtsAsStrings(builder.build()));
  }

  /**
   * Tests the correct handling of an if-statement with a always false condition. Consider the
   * following code
   *
   * <p>a = "str"; b = "different string"; if(a == b) return a; else return b;
   */
  @Test
  public void testConditionalBranching() {
    Body.BodyBuilder builder = createBodyBuilder(1);
    Body originalBody = builder.build();
<<<<<<< HEAD
    new ConditionalBranchFolder().interceptBody(builder, new JavaView(Collections.emptyList()) );
=======
    new ConditionalBranchFolder().interceptBody(builder, new JavaView(Collections.emptyList()));
>>>>>>> 88a04a32
    Body processedBody = builder.build();

    assertEquals(
        Arrays.asList("a = \"str\"", "b = \"different string\"", "return b"),
        Utils.bodyStmtsAsStrings(processedBody));
  }

  @Test
  public void testConditionalBranchingWithNoConclusiveIfCondition() {
    Body.BodyBuilder builder = createBodyBuilder(2);
    Body originalBody = builder.build();
<<<<<<< HEAD
    new ConditionalBranchFolder().interceptBody(builder, new JavaView(Collections.emptyList()) );
=======
    new ConditionalBranchFolder().interceptBody(builder, new JavaView(Collections.emptyList()));
>>>>>>> 88a04a32
    Body processedBody = builder.build();

    assertEquals(Utils.bodyStmtsAsStrings(originalBody), Utils.bodyStmtsAsStrings(processedBody));
  }

  /**
   * Generates the correct test {@link Body} for the corresponding test case.
   *
   * @param constantCondition indicates, whether the condition is constant.
   * @return the generated {@link Body}
   */
  private static Body.BodyBuilder createBodyBuilder(int constantCondition) {
    JavaIdentifierFactory factory = JavaIdentifierFactory.getInstance();
    JavaJimple javaJimple = JavaJimple.getInstance();
    StmtPositionInfo noPositionInfo = StmtPositionInfo.getNoStmtPositionInfo();

    JavaClassType stringType = factory.getClassType("java.lang.String");
    Local a = JavaJimple.newLocal("a", stringType);
    Local b = JavaJimple.newLocal("b", stringType);

    StringConstant stringConstant = javaJimple.newStringConstant("str");
    FallsThroughStmt strToA = JavaJimple.newAssignStmt(a, stringConstant, noPositionInfo);

    FallsThroughStmt strToB;
    StringConstant anotherStringConstant;
    JEqExpr jEqExpr;
    switch (constantCondition) {
      case 0:
        anotherStringConstant = javaJimple.newStringConstant("str");
        strToB = JavaJimple.newAssignStmt(b, anotherStringConstant, noPositionInfo);
        jEqExpr = new JEqExpr(stringConstant, anotherStringConstant);

        break;
      case 1:
        anotherStringConstant = javaJimple.newStringConstant("different string");
        strToB = JavaJimple.newAssignStmt(b, anotherStringConstant, noPositionInfo);
        jEqExpr = new JEqExpr(stringConstant, anotherStringConstant);

        break;
      case 2:
        final MethodSignature methodSignature =
            JavaIdentifierFactory.getInstance()
                .getMethodSignature(
                    "java.lang.Object", "toString", "String", Collections.emptyList());
        Local base =
            new Local(
                "someObjectThatHasSomethingToString",
                new JavaClassType("StringBuilder", new PackageName("java.lang")));
        strToB =
            JavaJimple.newAssignStmt(
                b, Jimple.newVirtualInvokeExpr(base, methodSignature), noPositionInfo);
        jEqExpr = new JEqExpr(stringConstant, b);
        break;
      default:
        throw new IllegalArgumentException();
    }

    BranchingStmt ifStmt = Jimple.newIfStmt(jEqExpr, noPositionInfo);
    Stmt reta = JavaJimple.newReturnStmt(a, noPositionInfo);
    Stmt retb = JavaJimple.newReturnStmt(b, noPositionInfo);

    Set<Local> locals = ImmutableUtils.immutableSet(a, b);

    Body.BodyBuilder bodyBuilder = Body.builder();
    final MutableStmtGraph stmtGraph = bodyBuilder.getStmtGraph();
    bodyBuilder.setLocals(locals);
    stmtGraph.putEdge(strToA, strToB);
    stmtGraph.putEdge(strToB, ifStmt);
    stmtGraph.putEdge(ifStmt, JIfStmt.FALSE_BRANCH_IDX, reta);
    stmtGraph.putEdge(ifStmt, JIfStmt.TRUE_BRANCH_IDX, retb);
    stmtGraph.setStartingStmt(strToA);
    bodyBuilder.setMethodSignature(
        JavaIdentifierFactory.getInstance()
            .getMethodSignature("ab.c", "test", "void", Collections.emptyList()));
    return bodyBuilder;
  }
}<|MERGE_RESOLUTION|>--- conflicted
+++ resolved
@@ -44,11 +44,7 @@
   @Test
   public void testUnconditionalBranching() {
     Body.BodyBuilder builder = createBodyBuilder(0);
-<<<<<<< HEAD
-    new ConditionalBranchFolder().interceptBody(builder, new JavaView(Collections.emptyList()) );
-=======
     new ConditionalBranchFolder().interceptBody(builder, new JavaView(Collections.emptyList()));
->>>>>>> 88a04a32
     assertEquals(
         Arrays.asList("a = \"str\"", "b = \"str\"", "return a"),
         Utils.bodyStmtsAsStrings(builder.build()));
@@ -64,11 +60,7 @@
   public void testConditionalBranching() {
     Body.BodyBuilder builder = createBodyBuilder(1);
     Body originalBody = builder.build();
-<<<<<<< HEAD
-    new ConditionalBranchFolder().interceptBody(builder, new JavaView(Collections.emptyList()) );
-=======
     new ConditionalBranchFolder().interceptBody(builder, new JavaView(Collections.emptyList()));
->>>>>>> 88a04a32
     Body processedBody = builder.build();
 
     assertEquals(
@@ -80,11 +72,7 @@
   public void testConditionalBranchingWithNoConclusiveIfCondition() {
     Body.BodyBuilder builder = createBodyBuilder(2);
     Body originalBody = builder.build();
-<<<<<<< HEAD
-    new ConditionalBranchFolder().interceptBody(builder, new JavaView(Collections.emptyList()) );
-=======
     new ConditionalBranchFolder().interceptBody(builder, new JavaView(Collections.emptyList()));
->>>>>>> 88a04a32
     Body processedBody = builder.build();
 
     assertEquals(Utils.bodyStmtsAsStrings(originalBody), Utils.bodyStmtsAsStrings(processedBody));
