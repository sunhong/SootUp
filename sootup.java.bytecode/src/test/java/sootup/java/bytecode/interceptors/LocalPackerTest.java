package sootup.java.bytecode.interceptors;

import categories.Java8Test;
import java.util.ArrayList;
import java.util.Collections;
import java.util.List;
import java.util.Set;
import org.junit.Ignore;
import org.junit.Test;
import org.junit.experimental.categories.Category;
import sootup.core.graph.MutableBlockStmtGraph;
import sootup.core.jimple.basic.Local;
import sootup.core.jimple.basic.NoPositionInformation;
import sootup.core.jimple.basic.StmtPositionInfo;
import sootup.core.jimple.common.constant.IntConstant;
import sootup.core.jimple.common.ref.IdentityRef;
import sootup.core.jimple.common.stmt.*;
import sootup.core.model.Body;
import sootup.core.model.Position;
import sootup.core.signatures.MethodSignature;
import sootup.core.types.Type;
import sootup.core.types.VoidType;
import sootup.core.util.DotExporter;
import sootup.core.util.ImmutableUtils;
import sootup.java.core.JavaIdentifierFactory;
import sootup.java.core.language.JavaJimple;
import sootup.java.core.types.JavaClassType;
import sootup.java.core.views.JavaView;

/** @author Zun Wang */
@Category(Java8Test.class)
public class LocalPackerTest {
  // Preparation
  JavaIdentifierFactory factory = JavaIdentifierFactory.getInstance();
  JavaJimple javaJimple = JavaJimple.getInstance();
  StmtPositionInfo noStmtPositionInfo = StmtPositionInfo.getNoStmtPositionInfo();

  JavaClassType classType = factory.getClassType("Test");
  JavaClassType intType = factory.getClassType("int");
  JavaClassType exception = factory.getClassType("Exception");

  IdentityRef identityRef = JavaJimple.newThisRef(classType);

  IdentityRef identityRef0 = JavaJimple.newParameterRef(intType, 0);
  IdentityRef identityRef1 = JavaJimple.newParameterRef(intType, 1);
  IdentityRef caughtExceptionRef = javaJimple.newCaughtExceptionRef();

  // build locals
  Local l0 = JavaJimple.newLocal("l0", classType);
  Local l1 = JavaJimple.newLocal("l1", intType);
  Local l1hash1 = JavaJimple.newLocal("l1#1", intType);
  Local l2 = JavaJimple.newLocal("l2", intType);
  Local l2hash2 = JavaJimple.newLocal("l2#2", intType);
  Local l3 = JavaJimple.newLocal("l3", intType);
  Local l2hash3 = JavaJimple.newLocal("l2#3", intType);
  Local l1hash4 = JavaJimple.newLocal("l1#4", intType);
  Local l1hash5 = JavaJimple.newLocal("l1#5", intType);
  Local l4 = JavaJimple.newLocal("l4", exception);
  Local el4 = JavaJimple.newLocal("l3", exception);

  // build stmts
  FallsThroughStmt startingStmt = JavaJimple.newIdentityStmt(l0, identityRef, noStmtPositionInfo);
  FallsThroughStmt identityStmt0 =
      JavaJimple.newIdentityStmt(l1hash1, identityRef0, noStmtPositionInfo);
  FallsThroughStmt identityStmt1 =
      JavaJimple.newIdentityStmt(l2hash2, identityRef1, noStmtPositionInfo);
  FallsThroughStmt stmt1 =
      JavaJimple.newAssignStmt(l3, IntConstant.getInstance(10), noStmtPositionInfo);
  FallsThroughStmt stmt2 = JavaJimple.newAssignStmt(l2hash3, l3, noStmtPositionInfo);
  FallsThroughStmt stmt3 =
      JavaJimple.newAssignStmt(l1hash4, IntConstant.getInstance(0), noStmtPositionInfo);
  FallsThroughStmt stmt4 =
      JavaJimple.newAssignStmt(
          l1hash5, JavaJimple.newAddExpr(l1hash4, IntConstant.getInstance(1)), noStmtPositionInfo);
  FallsThroughStmt stmt5 =
      JavaJimple.newAssignStmt(
          l1hash5, JavaJimple.newAddExpr(l1hash5, IntConstant.getInstance(1)), noStmtPositionInfo);
  BranchingStmt stmt6 = JavaJimple.newIfStmt(JavaJimple.newGtExpr(l1hash5, l3), noStmtPositionInfo);
  BranchingStmt gt = JavaJimple.newGotoStmt(noStmtPositionInfo);
  Stmt ret = JavaJimple.newReturnVoidStmt(noStmtPositionInfo);
  FallsThroughStmt trapHandler =
      JavaJimple.newIdentityStmt(l4, caughtExceptionRef, noStmtPositionInfo);
  Stmt throwStmt = JavaJimple.newThrowStmt(l4, noStmtPositionInfo);

  FallsThroughStmt eidentityStmt0 =
      JavaJimple.newIdentityStmt(l1, identityRef0, noStmtPositionInfo);
  FallsThroughStmt eidentityStmt1 =
      JavaJimple.newIdentityStmt(l2, identityRef1, noStmtPositionInfo);
  FallsThroughStmt estmt1 =
      JavaJimple.newAssignStmt(l1, IntConstant.getInstance(10), noStmtPositionInfo);
  FallsThroughStmt estmt2 = JavaJimple.newAssignStmt(l2, l1, noStmtPositionInfo);
  FallsThroughStmt estmt3 =
      JavaJimple.newAssignStmt(l2, IntConstant.getInstance(0), noStmtPositionInfo);
  FallsThroughStmt estmt4 =
      JavaJimple.newAssignStmt(
          l2, JavaJimple.newAddExpr(l2, IntConstant.getInstance(1)), noStmtPositionInfo);
  FallsThroughStmt estmt5 =
      JavaJimple.newAssignStmt(
          l2, JavaJimple.newAddExpr(l2, IntConstant.getInstance(1)), noStmtPositionInfo);
  BranchingStmt estmt6 = JavaJimple.newIfStmt(JavaJimple.newGtExpr(l2, l1), noStmtPositionInfo);
  FallsThroughStmt etrapHandler =
      JavaJimple.newIdentityStmt(el4, caughtExceptionRef, noStmtPositionInfo);
  Stmt ethrowStmt = JavaJimple.newThrowStmt(el4, noStmtPositionInfo);

  /**
   *
   *
   * <pre>
   *    Test l0;
   *    int l1, l2, l3, l1#1, l2#2, l2#3, l1#4, l1#5
   *
   *    l0 := @this Test
   *    l1#1 := @parameter0: int;
   *    l2#2 := @parameter1: int;
   *    l3 = 10;
   *    l2#3 = l3;
   *    l1#4 = 0;
   *    l1#5 = l1#4 + 1;
   *  label1:
   *    l1#5 = l1#5 + 1;
   *    if l1#5 > l3 goto label2;
   *    goto label1;
   *  label2:
   *    return;
   * </pre>
   *
   * to:
   *
   * <pre>
   *    Test l0;
   *    int l1, l2;
   *
   *    l0 := @this: Test;
   *    l1 := @parameter0: int;
   *    l2 := @parameter1: int;
   *    l1 = 10;
   *    l2 = l1;
   *    l2 = 0;
   *    l2 = l2 + 1;
   *  label1:
   *    l2 = l2 + 1;
   *    if l2 > l1 goto label2;
   *    goto labe1;
   *  label2:
   *     return;
   * </pre>
   */
  @Test
  public void testLocalPacker() {
    Body.BodyBuilder builder = createBodyBuilder();

<<<<<<< HEAD
    new LocalPacker().interceptBody(builder, new JavaView(Collections.emptyList()) );
=======
    new LocalPacker().interceptBody(builder, new JavaView(Collections.emptyList()));
>>>>>>> 88a04a32
    Body body = builder.build();

    Body expectedBody = createExpectedBody();

    AssertUtils.assertLocalsEquiv(expectedBody, body);
    AssertUtils.assertStmtGraphEquiv(expectedBody, body);
  }

  /**
   *
   *
   * <pre>
   *    Test l0;
   *    int l1, l2, l3, l1#1, l2#2, l2#3, l1#4, l1#5;
   *    Exception l4;
   *
   *    l0 := @this Test
   *    l1#1 := @parameter0: int;
   *    l2#2 := @parameter1: int;
   *    l3 = 10;
   *    l2#3 = l3;
   *    l1#4 = 0;
   *    l1#5 = l1#4 + 1;
   *  label1:
   *    l1#5 = l1#5 + 1;
   *  label2:
   *    if l1#5 > l3 goto label2;
   *    goto label1;
   *  label3:
   *    l4 := @caughtexception;
   *    throw l4;
   *  label4:
   *    return;
   *
   *  catch Exception from label1 to label2 with label3;
   * </pre>
   *
   * to:
   *
   * <pre>
   *    Test l0;
   *    int l1, l2;
   *    Exception l3;
   *
   *    l0 := @this: Test;
   *    l1 := @parameter0: int;
   *    l2 := @parameter1: int;
   *    l1 = 10;
   *    l2 = l1;
   *    l2 = 0;
   *    l2 = l2 + 1;
   *  label1:
   *    l2 = l2 + 1;
   *  label2:
   *    if l2 > l1 goto label2;
   *    goto labe1;
   *  label3:
   *    l3 := @caughtexception;
   *    throw l3;
   *  label4:
   *     return;
   *
   *  catch Exception from label1 to label2 with label3;
   * </pre>
   */
  @Test
  @Ignore("FIXME: does currently not work - Isssue #487")
  public void testLocalPackerWithTrap() {
    Body.BodyBuilder builder = createTrapBody();

    System.out.println(DotExporter.createUrlToWebeditor(builder.getStmtGraph()));

    LocalPacker localPacker = new LocalPacker();
<<<<<<< HEAD
    localPacker.interceptBody(builder, new JavaView(Collections.emptyList()) );
=======
    localPacker.interceptBody(builder, new JavaView(Collections.emptyList()));
>>>>>>> 88a04a32

    Body body = builder.build();
    Body expectedBody = createExpectedTrapBody().build();

    AssertUtils.assertLocalsEquiv(expectedBody, body);
    AssertUtils.assertStmtGraphEquiv(expectedBody, body);
  }

  private Body.BodyBuilder createBodyBuilder() {

    final MutableBlockStmtGraph graph = new MutableBlockStmtGraph();
    Body.BodyBuilder builder = Body.builder(graph);

    List<Type> parameters = new ArrayList<>();
    parameters.add(intType);
    // parameters.add(doubleType);
    MethodSignature methodSignature =
        new MethodSignature(classType, "test", parameters, VoidType.getInstance());
    builder.setMethodSignature(methodSignature);

    // build set locals
    Set<Local> locals =
        ImmutableUtils.immutableSet(l0, l1, l2, l3, l1hash1, l2hash2, l2hash3, l1hash4, l1hash5);
    builder.setLocals(locals);

    // build stmtGraph
    graph.putEdge(startingStmt, identityStmt0);
    graph.putEdge(identityStmt0, identityStmt1);
    graph.putEdge(identityStmt1, stmt1);
    graph.putEdge(stmt1, stmt2);
    graph.putEdge(stmt2, stmt3);
    graph.putEdge(stmt3, stmt4);
    graph.putEdge(stmt4, stmt5);
    graph.putEdge(stmt5, stmt6);
    graph.putEdge(stmt6, JIfStmt.FALSE_BRANCH_IDX, gt);
    graph.putEdge(gt, JGotoStmt.BRANCH_IDX, stmt5);
    graph.putEdge(stmt6, JIfStmt.TRUE_BRANCH_IDX, ret);

    graph.setStartingStmt(startingStmt);

    return builder;
  }

  private Body createExpectedBody() {

    final MutableBlockStmtGraph graph = new MutableBlockStmtGraph();
    Body.BodyBuilder builder = Body.builder(graph);

    List<Type> parameters = new ArrayList<>();
    parameters.add(intType);
    // parameters.add(doubleType);
    MethodSignature methodSignature =
        new MethodSignature(classType, "test", parameters, VoidType.getInstance());
    builder.setMethodSignature(methodSignature);

    // build set locals
    Set<Local> locals = ImmutableUtils.immutableSet(l0, l1, l2);
    builder.setLocals(locals);

    // build stmtGraph
    graph.putEdge(startingStmt, eidentityStmt0);
    graph.putEdge(eidentityStmt0, eidentityStmt1);
    graph.putEdge(eidentityStmt1, estmt1);
    graph.putEdge(estmt1, estmt2);
    graph.putEdge(estmt2, estmt3);
    graph.putEdge(estmt3, estmt4);
    graph.putEdge(estmt4, estmt5);
    graph.putEdge(estmt5, estmt6);
    graph.putEdge(estmt6, JIfStmt.FALSE_BRANCH_IDX, gt);
    graph.putEdge(gt, JGotoStmt.BRANCH_IDX, estmt5);
    graph.putEdge(estmt6, JIfStmt.TRUE_BRANCH_IDX, ret);

    graph.setStartingStmt(startingStmt);

    // build position
    Position position = NoPositionInformation.getInstance();
    builder.setPosition(position);

    return builder.build();
  }

  private Body.BodyBuilder createTrapBody() {

    final MutableBlockStmtGraph graph = new MutableBlockStmtGraph();
    Body.BodyBuilder builder = Body.builder(graph);

    List<Type> parameters = new ArrayList<>();
    parameters.add(intType);
    // parameters.add(doubleType);
    MethodSignature methodSignature =
        new MethodSignature(classType, "test", parameters, VoidType.getInstance());
    builder.setMethodSignature(methodSignature);

    // build set locals
    Set<Local> locals =
        ImmutableUtils.immutableSet(
            l0, l1, l2, l3, l4, l1hash1, l2hash2, l2hash3, l1hash4, l1hash5);
    builder.setLocals(locals);

    // build stmtGraph
    graph.addNode(stmt5, Collections.singletonMap(exception, etrapHandler));

    graph.putEdge(startingStmt, identityStmt0);
    graph.putEdge(identityStmt0, identityStmt1);
    graph.putEdge(identityStmt1, stmt1);
    graph.putEdge(stmt1, stmt2);
    graph.putEdge(stmt2, stmt3);
    graph.putEdge(stmt3, stmt4);
    graph.putEdge(stmt4, stmt5);
    graph.putEdge(stmt5, stmt6);
    graph.putEdge(stmt6, JIfStmt.FALSE_BRANCH_IDX, gt);
    graph.putEdge(gt, JGotoStmt.BRANCH_IDX, stmt5);
    graph.putEdge(stmt6, JIfStmt.TRUE_BRANCH_IDX, ret);
    graph.putEdge(trapHandler, throwStmt);

    graph.setStartingStmt(startingStmt);

    return builder;
  }

  private Body.BodyBuilder createExpectedTrapBody() {

    final MutableBlockStmtGraph graph = new MutableBlockStmtGraph();
    Body.BodyBuilder builder = Body.builder(graph);

    List<Type> parameters = new ArrayList<>();
    parameters.add(intType);

    MethodSignature methodSignature =
        new MethodSignature(classType, "test", parameters, VoidType.getInstance());
    builder.setMethodSignature(methodSignature);

    // build set locals
    Set<Local> locals = ImmutableUtils.immutableSet(l0, l1, l2, el4);
    builder.setLocals(locals);

    // build stmtGraph
    graph.putEdge(startingStmt, eidentityStmt0);
    graph.putEdge(eidentityStmt0, eidentityStmt1);
    graph.putEdge(eidentityStmt1, estmt1);
    graph.putEdge(estmt1, estmt2);
    graph.putEdge(estmt2, estmt3);
    graph.putEdge(estmt3, estmt4);
    graph.addNode(estmt5, Collections.singletonMap(exception, etrapHandler));
    graph.putEdge(estmt4, estmt5);

    graph.putEdge(estmt6, JIfStmt.FALSE_BRANCH_IDX, gt);
    graph.putEdge(gt, JGotoStmt.BRANCH_IDX, estmt5);
    graph.putEdge(estmt6, JIfStmt.TRUE_BRANCH_IDX, ret);
    graph.putEdge(etrapHandler, ethrowStmt);

    graph.setStartingStmt(startingStmt);

    return builder;
  }
}<|MERGE_RESOLUTION|>--- conflicted
+++ resolved
@@ -149,11 +149,7 @@
   public void testLocalPacker() {
     Body.BodyBuilder builder = createBodyBuilder();
 
-<<<<<<< HEAD
-    new LocalPacker().interceptBody(builder, new JavaView(Collections.emptyList()) );
-=======
     new LocalPacker().interceptBody(builder, new JavaView(Collections.emptyList()));
->>>>>>> 88a04a32
     Body body = builder.build();
 
     Body expectedBody = createExpectedBody();
@@ -227,11 +223,7 @@
     System.out.println(DotExporter.createUrlToWebeditor(builder.getStmtGraph()));
 
     LocalPacker localPacker = new LocalPacker();
-<<<<<<< HEAD
-    localPacker.interceptBody(builder, new JavaView(Collections.emptyList()) );
-=======
     localPacker.interceptBody(builder, new JavaView(Collections.emptyList()));
->>>>>>> 88a04a32
 
     Body body = builder.build();
     Body expectedBody = createExpectedTrapBody().build();
