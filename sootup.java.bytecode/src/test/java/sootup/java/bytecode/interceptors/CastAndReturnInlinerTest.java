package sootup.java.bytecode.interceptors;

import static org.junit.jupiter.api.Assertions.assertEquals;
import static org.junit.jupiter.api.Assertions.assertTrue;

import categories.TestCategories;
import java.util.*;
<<<<<<< HEAD
import org.junit.jupiter.api.Tag;
import org.junit.jupiter.api.Test;
=======
import org.junit.Assert;
import org.junit.Test;
import org.junit.experimental.categories.Category;
>>>>>>> 917133e9
import sootup.core.graph.MutableStmtGraph;
import sootup.core.jimple.basic.Local;
import sootup.core.jimple.basic.StmtPositionInfo;
import sootup.core.jimple.common.stmt.BranchingStmt;
import sootup.core.jimple.common.stmt.FallsThroughStmt;
import sootup.core.jimple.common.stmt.JGotoStmt;
import sootup.core.jimple.common.stmt.Stmt;
import sootup.core.model.Body;
import sootup.core.types.UnknownType;
import sootup.java.core.JavaIdentifierFactory;
import sootup.java.core.jimple.basic.JavaLocal;
import sootup.java.core.language.JavaJimple;
import sootup.java.core.types.JavaClassType;
import sootup.java.core.views.JavaView;

/** @author Marcus Nachtigall */
@Tag(TestCategories.JAVA_8_CATEGORY)
public class CastAndReturnInlinerTest {

  /**
   * Tests the transformation from
   *
   * <pre>
   * a = "str";
   * goto label0;
   * ...
   * label0:
   * b = (String) a;
   * return b;
   * </pre>
   *
   * to
   *
   * <pre>
   * a_ret = (String) "str";
   * return a_ret;
   * </pre>
   */
  @Test
  public void testModification() {
    JavaIdentifierFactory factory = JavaIdentifierFactory.getInstance();
    JavaJimple javaJimple = JavaJimple.getInstance();
    StmtPositionInfo noPositionInfo = StmtPositionInfo.getNoStmtPositionInfo();

    JavaClassType objectType = factory.getClassType("java.lang.Object");
    JavaClassType stringType = factory.getClassType("java.lang.String");
    Local a = JavaJimple.newLocal("a", objectType);
    Local b = JavaJimple.newLocal("b", stringType);

    FallsThroughStmt strToA =
        JavaJimple.newAssignStmt(a, javaJimple.newStringConstant("str"), noPositionInfo);
    FallsThroughStmt bToA =
        JavaJimple.newAssignStmt(b, JavaJimple.newCastExpr(a, stringType), noPositionInfo);
    Stmt ret = JavaJimple.newReturnStmt(b, noPositionInfo);
    BranchingStmt jump = JavaJimple.newGotoStmt(noPositionInfo);

    Set<Local> locals = new HashSet<>(Arrays.asList(a, b));

    Body.BodyBuilder bodyBuilder = Body.builder();
    bodyBuilder.setLocals(locals);

    final MutableStmtGraph stmtGraph = bodyBuilder.getStmtGraph();
    stmtGraph.setStartingStmt(strToA);
    stmtGraph.putEdge(strToA, jump);
    stmtGraph.putEdge(jump, JGotoStmt.BRANCH_IDX, bToA);
    stmtGraph.putEdge(bToA, ret);

    bodyBuilder.setMethodSignature(
        JavaIdentifierFactory.getInstance()
            .getMethodSignature("ab.c", "test", "void", Collections.emptyList()));

    new CastAndReturnInliner().interceptBody(bodyBuilder, new JavaView(Collections.emptyList()));
    Body processedBody = bodyBuilder.build();

    List<Stmt> expected = new ArrayList<>();
    expected.add(strToA);
    JavaLocal aRet = JavaJimple.newLocal("a_ret", stringType);
    expected.add(
        JavaJimple.newAssignStmt(
            aRet, JavaJimple.newCastExpr(a, stringType), StmtPositionInfo.getNoStmtPositionInfo()));
    expected.add(JavaJimple.newReturnStmt(aRet, noPositionInfo));
    assertStmtsEquiv(expected, processedBody.getStmts());
    Assert.assertEquals(2, processedBody.getLocals().size());
    Assert.assertTrue(
        processedBody.getLocals().contains(new Local("a", UnknownType.getInstance())));
    Assert.assertTrue(
        processedBody.getLocals().contains(new Local("a_ret", UnknownType.getInstance())));
  }

  /**
   * Tests that the following body is not modified, as it is not eligible for inlining: *
   *
   * <pre>
   * a = "str";
   * c = "str2";
   * goto l0;
   * l0: b = (String) a;
   * return c; // Note that this does not return b
   * </pre>
   */
  @Test
  public void testNoModification() {
    JavaIdentifierFactory factory = JavaIdentifierFactory.getInstance();
    JavaJimple javaJimple = JavaJimple.getInstance();
    StmtPositionInfo noPositionInfo = StmtPositionInfo.getNoStmtPositionInfo();

    JavaClassType objectType = factory.getClassType("java.lang.Object");
    JavaClassType stringType = factory.getClassType("java.lang.String");
    Local a = JavaJimple.newLocal("a", objectType);
    Local b = JavaJimple.newLocal("b", stringType);
    Local c = JavaJimple.newLocal("c", stringType);

    FallsThroughStmt strToA =
        JavaJimple.newAssignStmt(a, javaJimple.newStringConstant("str"), noPositionInfo);
    FallsThroughStmt strToC =
        JavaJimple.newAssignStmt(c, javaJimple.newStringConstant("str2"), noPositionInfo);
    FallsThroughStmt bToA =
        JavaJimple.newAssignStmt(b, JavaJimple.newCastExpr(a, stringType), noPositionInfo);
    // Note this returns c, not b, hence the cast and return must not be inlined
    Stmt ret = JavaJimple.newReturnStmt(c, noPositionInfo);
    BranchingStmt jump = JavaJimple.newGotoStmt(noPositionInfo);

    Set<Local> locals = new HashSet<>(Arrays.asList(a, b));

    Body.BodyBuilder bodyBuilder = Body.builder();
    bodyBuilder.setLocals(locals);
    final MutableStmtGraph stmtGraph = bodyBuilder.getStmtGraph();
    stmtGraph.setStartingStmt(strToA);
    stmtGraph.putEdge(strToA, strToC);
    stmtGraph.putEdge(strToC, jump);
    stmtGraph.putEdge(jump, JGotoStmt.BRANCH_IDX, bToA);
    stmtGraph.putEdge(bToA, ret);
    bodyBuilder.setMethodSignature(
        JavaIdentifierFactory.getInstance()
            .getMethodSignature("ab.c", "test", "void", Collections.emptyList()));
    Body testBody = bodyBuilder.build();

    new CastAndReturnInliner().interceptBody(bodyBuilder, new JavaView(Collections.emptyList()));
    Body processedBody = bodyBuilder.build();

    assertStmtsEquiv(testBody.getStmts(), processedBody.getStmts());
  }

  private static void assertStmtsEquiv(List<Stmt> expected, List<Stmt> actual) {
    assertEquals(expected.size(), actual.size());
    for (int i = 0; i < expected.size(); i++) {
      boolean condition = expected.get(i).equivTo(actual.get(i));
      if (!condition) {
        System.out.println(expected.get(i) + " <> " + actual.get(i));
      }
      assertTrue(condition);
    }
  }
}<|MERGE_RESOLUTION|>--- conflicted
+++ resolved
@@ -5,14 +5,8 @@
 
 import categories.TestCategories;
 import java.util.*;
-<<<<<<< HEAD
 import org.junit.jupiter.api.Tag;
 import org.junit.jupiter.api.Test;
-=======
-import org.junit.Assert;
-import org.junit.Test;
-import org.junit.experimental.categories.Category;
->>>>>>> 917133e9
 import sootup.core.graph.MutableStmtGraph;
 import sootup.core.jimple.basic.Local;
 import sootup.core.jimple.basic.StmtPositionInfo;
@@ -95,10 +89,10 @@
             aRet, JavaJimple.newCastExpr(a, stringType), StmtPositionInfo.getNoStmtPositionInfo()));
     expected.add(JavaJimple.newReturnStmt(aRet, noPositionInfo));
     assertStmtsEquiv(expected, processedBody.getStmts());
-    Assert.assertEquals(2, processedBody.getLocals().size());
-    Assert.assertTrue(
+    assertEquals(2, processedBody.getLocals().size());
+    assertTrue(
         processedBody.getLocals().contains(new Local("a", UnknownType.getInstance())));
-    Assert.assertTrue(
+    assertTrue(
         processedBody.getLocals().contains(new Local("a_ret", UnknownType.getInstance())));
   }
 
