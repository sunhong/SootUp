package sootup.java.bytecode.interceptors;

import static org.junit.Assert.assertTrue;

import categories.Java8Test;
import java.util.Collections;
import java.util.Set;
import org.junit.Test;
import org.junit.experimental.categories.Category;
import sootup.core.graph.MutableStmtGraph;
import sootup.core.jimple.basic.Local;
import sootup.core.jimple.basic.NoPositionInformation;
import sootup.core.jimple.basic.StmtPositionInfo;
import sootup.core.jimple.common.constant.IntConstant;
import sootup.core.jimple.common.constant.LongConstant;
import sootup.core.jimple.common.constant.NullConstant;
import sootup.core.jimple.common.expr.AbstractConditionExpr;
import sootup.core.jimple.common.expr.Expr;
import sootup.core.jimple.common.expr.JCastExpr;
import sootup.core.jimple.common.ref.IdentityRef;
import sootup.core.jimple.common.stmt.*;
import sootup.core.model.Body;
import sootup.core.signatures.MethodSignature;
import sootup.core.types.VoidType;
import sootup.core.util.ImmutableUtils;
import sootup.java.core.JavaIdentifierFactory;
import sootup.java.core.language.JavaJimple;
import sootup.java.core.types.JavaClassType;
import sootup.java.core.views.JavaView;

/** @author Zun Wang */
@Category(Java8Test.class)
public class CopyPropagatorTest {

  // Preparation
  JavaIdentifierFactory factory = JavaIdentifierFactory.getInstance();
  StmtPositionInfo noStmtPositionInfo = StmtPositionInfo.getNoStmtPositionInfo();
  JavaClassType intType = factory.getClassType("int");
  JavaClassType refType = factory.getClassType("ref");
  JavaClassType classType = factory.getClassType("Test");
  MethodSignature methodSignature =
      new MethodSignature(classType, "test", Collections.emptyList(), VoidType.getInstance());
  IdentityRef identityRef = JavaJimple.newThisRef(classType);

  // build locals
  Local i1 = JavaJimple.newLocal("i1", intType);
  Local i2 = JavaJimple.newLocal("i2", intType);
  Local i3 = JavaJimple.newLocal("i3", intType);

  Local r0 = JavaJimple.newLocal("r0", refType);
  Local r1 = JavaJimple.newLocal("r1", refType);
  Local r2 = JavaJimple.newLocal("r2", refType);
  Local r3 = JavaJimple.newLocal("r3", refType);
  Local r4 = JavaJimple.newLocal("r4", refType);
  Local r5 = JavaJimple.newLocal("r5", refType);
  Local r6 = JavaJimple.newLocal("r6", refType);

  JCastExpr intCastExpr = JavaJimple.newCastExpr(IntConstant.getInstance(0), refType);

  // build Stmts
  // r0 := @this Test
  FallsThroughStmt startingStmt = JavaJimple.newIdentityStmt(r0, identityRef, noStmtPositionInfo);
  // r1 = new ref
  Expr expr = JavaJimple.newNewExpr(refType);
  FallsThroughStmt stmt1 = JavaJimple.newAssignStmt(r1, expr, noStmtPositionInfo);
  // r2 = r1
  FallsThroughStmt stmt2 = JavaJimple.newAssignStmt(r2, r1, noStmtPositionInfo);
  // r3 = r2
  FallsThroughStmt stmt3 = JavaJimple.newAssignStmt(r3, r2, noStmtPositionInfo);
  // r4 = r3
  FallsThroughStmt stmt4 = JavaJimple.newAssignStmt(r4, r3, noStmtPositionInfo);
  // return
  Stmt ret = JavaJimple.newReturnVoidStmt(noStmtPositionInfo);

  // r3 = r1;
  FallsThroughStmt estmt3 = JavaJimple.newAssignStmt(r3, r1, noStmtPositionInfo);
  // r4 = r1
  FallsThroughStmt estmt4 = JavaJimple.newAssignStmt(r4, r1, noStmtPositionInfo);

  // i1 = 5
  FallsThroughStmt stmt5 =
      JavaJimple.newAssignStmt(i1, IntConstant.getInstance(5), noStmtPositionInfo);
  // i2 = 0
  FallsThroughStmt stmt6 =
      JavaJimple.newAssignStmt(i2, IntConstant.getInstance(0), noStmtPositionInfo);
  // if i2 > i1 goto
  AbstractConditionExpr condition = JavaJimple.newGtExpr(i2, i1);
  BranchingStmt ifStmt7 = JavaJimple.newIfStmt(condition, noStmtPositionInfo);
  // i3 = i1 + 1
  Expr add1 = JavaJimple.newAddExpr(i1, IntConstant.getInstance(1));
  FallsThroughStmt stmt8 = JavaJimple.newAssignStmt(i3, add1, noStmtPositionInfo);
  // i2 = i2 + 1
  Expr add2 = JavaJimple.newAddExpr(i2, IntConstant.getInstance(1));
  FallsThroughStmt stmt9 = JavaJimple.newAssignStmt(i2, add2, noStmtPositionInfo);
  BranchingStmt gotoStmt = JavaJimple.newGotoStmt(noStmtPositionInfo);

  // if i2 > 5 goto
  AbstractConditionExpr econdition = JavaJimple.newGtExpr(i2, IntConstant.getInstance(5));
  BranchingStmt eifstmt7 = JavaJimple.newIfStmt(econdition, noStmtPositionInfo);
  // i3 = 5 + 1
  Expr eadd1 = JavaJimple.newAddExpr(IntConstant.getInstance(5), IntConstant.getInstance(1));
  FallsThroughStmt estmt8 = JavaJimple.newAssignStmt(i3, eadd1, noStmtPositionInfo);

  // r0 := @this Test; r1 = (ref) 0; r2 = (ref) 0L; r3 = (ref) 1; r4 = r1, r5 = r2
  // r1 = (ref) 0
  JCastExpr intCast = JavaJimple.newCastExpr(IntConstant.getInstance(0), refType);
  FallsThroughStmt stmt10 = JavaJimple.newAssignStmt(r1, intCast, noStmtPositionInfo);
  // r2 = (ref) 0L
  JCastExpr longCast = JavaJimple.newCastExpr(LongConstant.getInstance(0), refType);
  FallsThroughStmt stmt11 = JavaJimple.newAssignStmt(r2, longCast, noStmtPositionInfo);
  // r3 = (ref) 1
  JCastExpr intCast1 = JavaJimple.newCastExpr(IntConstant.getInstance(1), refType);
  FallsThroughStmt stmt12 = JavaJimple.newAssignStmt(r3, intCast1, noStmtPositionInfo);
  // r5 = r2
  FallsThroughStmt stmt13 = JavaJimple.newAssignStmt(r5, r2, noStmtPositionInfo);
  // r6 = r3
  FallsThroughStmt stmt14 = JavaJimple.newAssignStmt(r6, r3, noStmtPositionInfo);

  JAssignStmt eestmt4 =
      JavaJimple.newAssignStmt(r4, NullConstant.getInstance(), noStmtPositionInfo);
  JAssignStmt estmt13 =
      JavaJimple.newAssignStmt(r5, NullConstant.getInstance(), noStmtPositionInfo);

  @Test
  public void testEqualStmt() {
    assertTrue(eestmt4.equivTo(eestmt4.withRValue(NullConstant.getInstance())));
  }

  /** Test the copy propagation's chain */
  @Test
  public void testChainBody() {

    Body body = createChainBody();
    Body.BodyBuilder builder = Body.builder(body, Collections.emptySet());
    CopyPropagator propagator = new CopyPropagator();
<<<<<<< HEAD
    propagator.interceptBody(builder, new JavaView(Collections.emptyList()) );
=======
    propagator.interceptBody(builder, new JavaView(Collections.emptyList()));
>>>>>>> 88a04a32

    Body expectedBody = createExpectedChainBody();
    AssertUtils.assertStmtGraphEquiv(expectedBody, builder.build());
  }

  /** Test the copy propagation for loop */
  @Test
  public void testLoopBody() {

    Body.BodyBuilder builder = createLoopBody();

    CopyPropagator propagator = new CopyPropagator();
<<<<<<< HEAD
    propagator.interceptBody(builder, new JavaView(Collections.emptyList()) );
=======
    propagator.interceptBody(builder, new JavaView(Collections.emptyList()));
>>>>>>> 88a04a32

    Body expectedBody = createExpectedLoopBody();
    AssertUtils.assertStmtGraphEquiv(expectedBody, builder.build());
  }

  /** Test the copy propagation for castExpr */
  @Test
  public void testCastExprBody() {

    Body body = createCastExprBody();
    Body.BodyBuilder builder = Body.builder(body, Collections.emptySet());
    CopyPropagator propagator = new CopyPropagator();
<<<<<<< HEAD
    propagator.interceptBody(builder, new JavaView(Collections.emptyList()) );
=======
    propagator.interceptBody(builder, new JavaView(Collections.emptyList()));
>>>>>>> 88a04a32

    Body expectedBody = createExpectedCastExprBody();
    AssertUtils.assertStmtGraphEquiv(expectedBody, builder.build());
  }

  /** r0 := @this Test; r1 = new ref; r2 = r1; r3 = r2; r4 = r3; return */
  private Body createChainBody() {

    // build an instance of BodyBuilder
    Body.BodyBuilder builder = Body.builder();
    builder.setMethodSignature(methodSignature);

    // add locals into builder
    Set<Local> locals = ImmutableUtils.immutableSet(r0, r1, r2, r3, r4);

    builder.setLocals(locals);
    final MutableStmtGraph stmtGraph = builder.getStmtGraph();

    // build stmtsGraph for the builder
    stmtGraph.putEdge(startingStmt, stmt1);
    stmtGraph.putEdge(stmt1, stmt2);
    stmtGraph.putEdge(stmt2, stmt3);
    stmtGraph.putEdge(stmt3, stmt4);
    stmtGraph.putEdge(stmt4, ret);

    // set startingStmt
    builder.setStartingStmt(startingStmt);

    // set Position
    builder.setPosition(NoPositionInformation.getInstance());

    return builder.build();
  }

  /** r0 := @this Test; r1 = new ref; r2 = r1; r3 = r1; r4 = r1; return */
  private Body createExpectedChainBody() {

    // build an instance of BodyBuilder
    Body.BodyBuilder builder = Body.builder();
    builder.setMethodSignature(methodSignature);

    // add locals into builder
    Set<Local> locals = ImmutableUtils.immutableSet(r0, r1, r2, r3, r4);

    builder.setLocals(locals);
    final MutableStmtGraph stmtGraph = builder.getStmtGraph();

    // build stmtsGraph for the builder
    stmtGraph.putEdge(startingStmt, stmt1);
    stmtGraph.putEdge(stmt1, stmt2);
    stmtGraph.putEdge(stmt2, estmt3);
    stmtGraph.putEdge(estmt3, estmt4);
    stmtGraph.putEdge(estmt4, ret);

    // set startingStmt
    builder.setStartingStmt(startingStmt);

    // set Position
    builder.setPosition(NoPositionInformation.getInstance());

    return builder.build();
  }

  /**
   * l0 := @this Test; i1 = 5; i2 = 0; if i2 > i1 goto label2; i3 = i1 + 1; i2 = i2 + 1; goto
   * label1; return
   */
  private Body.BodyBuilder createLoopBody() {

    // build an instance of BodyBuilder
    Body.BodyBuilder builder = Body.builder();
    builder.setMethodSignature(methodSignature);

    // add locals into builder
    Set<Local> locals = ImmutableUtils.immutableSet(r0, i1, i2, i3);

    builder.setLocals(locals);
    final MutableStmtGraph stmtGraph = builder.getStmtGraph();

    // build stmtsGraph for the builder
    stmtGraph.putEdge(startingStmt, stmt5);
    stmtGraph.putEdge(stmt5, stmt6);
    stmtGraph.putEdge(stmt6, ifStmt7);
    stmtGraph.putEdge(ifStmt7, JIfStmt.FALSE_BRANCH_IDX, stmt8);
    stmtGraph.putEdge(stmt8, stmt9);
    stmtGraph.putEdge(stmt9, gotoStmt);
    stmtGraph.putEdge(gotoStmt, JGotoStmt.BRANCH_IDX, ifStmt7);
    stmtGraph.putEdge(ifStmt7, JIfStmt.TRUE_BRANCH_IDX, ret);

    // set startingStmt
    builder.setStartingStmt(startingStmt);

    return builder;
  }

  /**
   * l0 := @this Test; i1 = 5; i2 = 0; if i2 > 5 goto label2; i3 = 5 + 1; i2 = i2 + 1; goto label1;
   * return
   */
  private Body createExpectedLoopBody() {
    // build an instance of BodyBuilder
    Body.BodyBuilder builder = Body.builder();
    builder.setMethodSignature(methodSignature);

    // add locals into builder
    Set<Local> locals = ImmutableUtils.immutableSet(r0, i1, i2, i3);

    builder.setLocals(locals);
    final MutableStmtGraph stmtGraph = builder.getStmtGraph();
    // build stmtsGraph for the builder
    stmtGraph.putEdge(startingStmt, stmt5);
    stmtGraph.putEdge(stmt5, stmt6);
    stmtGraph.putEdge(stmt6, eifstmt7);
    stmtGraph.putEdge(eifstmt7, JIfStmt.FALSE_BRANCH_IDX, estmt8);
    stmtGraph.putEdge(estmt8, stmt9);
    stmtGraph.putEdge(stmt9, gotoStmt);
    stmtGraph.putEdge(gotoStmt, JGotoStmt.BRANCH_IDX, eifstmt7);
    stmtGraph.putEdge(eifstmt7, JIfStmt.TRUE_BRANCH_IDX, ret);

    // set startingStmt
    builder.setStartingStmt(startingStmt);

    // set Position
    builder.setPosition(NoPositionInformation.getInstance());

    return builder.build();
  }

  /**
   * r0 := @this Test; r1 = (ref) 0; r2 = (ref) 0L; r3 = (ref) (long) 1; r4 = r1, r5 = r2; r6 = r3;
   */
  private Body createCastExprBody() {

    // build an instance of BodyBuilder
    Body.BodyBuilder builder = Body.builder();
    builder.setMethodSignature(methodSignature);

    // add locals into builder
    Set<Local> locals = ImmutableUtils.immutableSet(r0, r1, r2, r3, r4, r5);

    builder.setLocals(locals);
    final MutableStmtGraph stmtGraph = builder.getStmtGraph();

    // build stmtsGraph for the builder
    stmtGraph.putEdge(startingStmt, stmt10);
    stmtGraph.putEdge(stmt10, stmt11);
    stmtGraph.putEdge(stmt11, stmt12);
    stmtGraph.putEdge(stmt12, estmt4);
    stmtGraph.putEdge(estmt4, stmt13);
    stmtGraph.putEdge(stmt13, stmt14);
    stmtGraph.putEdge(stmt14, ret);

    // set startingStmt
    builder.setStartingStmt(startingStmt);

    // set Position
    builder.setPosition(NoPositionInformation.getInstance());

    return builder.build();
  }

  /** r0 := @this Test; r1 = (ref) 0; r2 = (ref) 0l; r3 = (ref) 1; r4 = null, r5 = null; r6 = r3; */
  private Body createExpectedCastExprBody() {

    // build an instance of BodyBuilder
    Body.BodyBuilder builder = Body.builder();
    builder.setMethodSignature(methodSignature);

    // add locals into builder
    Set<Local> locals = ImmutableUtils.immutableSet(r0, r1, r2, r3, r4, r5);

    builder.setLocals(locals);
    final MutableStmtGraph stmtGraph = builder.getStmtGraph();

    // build stmtsGraph for the builder
    stmtGraph.putEdge(startingStmt, stmt10);
    stmtGraph.putEdge(stmt10, stmt11);
    stmtGraph.putEdge(stmt11, stmt12);
    stmtGraph.putEdge(stmt12, eestmt4);
    stmtGraph.putEdge(eestmt4, estmt13);
    stmtGraph.putEdge(estmt13, stmt14);
    stmtGraph.putEdge(stmt14, ret);

    // set startingStmt
    builder.setStartingStmt(startingStmt);

    // set Position
    builder.setPosition(NoPositionInformation.getInstance());

    return builder.build();
  }
}<|MERGE_RESOLUTION|>--- conflicted
+++ resolved
@@ -133,11 +133,7 @@
     Body body = createChainBody();
     Body.BodyBuilder builder = Body.builder(body, Collections.emptySet());
     CopyPropagator propagator = new CopyPropagator();
-<<<<<<< HEAD
-    propagator.interceptBody(builder, new JavaView(Collections.emptyList()) );
-=======
     propagator.interceptBody(builder, new JavaView(Collections.emptyList()));
->>>>>>> 88a04a32
 
     Body expectedBody = createExpectedChainBody();
     AssertUtils.assertStmtGraphEquiv(expectedBody, builder.build());
@@ -150,11 +146,7 @@
     Body.BodyBuilder builder = createLoopBody();
 
     CopyPropagator propagator = new CopyPropagator();
-<<<<<<< HEAD
-    propagator.interceptBody(builder, new JavaView(Collections.emptyList()) );
-=======
     propagator.interceptBody(builder, new JavaView(Collections.emptyList()));
->>>>>>> 88a04a32
 
     Body expectedBody = createExpectedLoopBody();
     AssertUtils.assertStmtGraphEquiv(expectedBody, builder.build());
@@ -167,11 +159,7 @@
     Body body = createCastExprBody();
     Body.BodyBuilder builder = Body.builder(body, Collections.emptySet());
     CopyPropagator propagator = new CopyPropagator();
-<<<<<<< HEAD
-    propagator.interceptBody(builder, new JavaView(Collections.emptyList()) );
-=======
     propagator.interceptBody(builder, new JavaView(Collections.emptyList()));
->>>>>>> 88a04a32
 
     Body expectedBody = createExpectedCastExprBody();
     AssertUtils.assertStmtGraphEquiv(expectedBody, builder.build());
