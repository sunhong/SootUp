package sootup.java.bytecode.inputlocation;

import static org.junit.Assert.*;

import categories.Java9Test;
import java.util.Collection;
import java.util.Collections;
import java.util.Optional;
import org.junit.Test;
import org.junit.experimental.categories.Category;
import sootup.core.Project;
import sootup.core.frontend.AbstractClassSource;
import sootup.core.inputlocation.DefaultSourceTypeSpecifier;
import sootup.core.types.ClassType;
import sootup.java.core.JavaModuleIdentifierFactory;
import sootup.java.core.JavaModuleProject;
import sootup.java.core.JavaSootClass;
import sootup.java.core.language.JavaLanguage;
import sootup.java.core.signatures.ModuleSignature;
import sootup.java.core.views.JavaView;

/** @author Andreas Dann, Markus Schmidt */
@Category(Java9Test.class)
public class JrtFileSystemAnalysisInputLocationTest {

  @Test
  public void getClassSource() {
    JrtFileSystemAnalysisInputLocation inputLocation = new JrtFileSystemAnalysisInputLocation();
    Project<JavaSootClass, JavaView> project =
        new JavaModuleProject(
            new JavaLanguage(9),
            Collections.emptyList(),
            Collections.singletonList(inputLocation),
            DefaultSourceTypeSpecifier.getInstance());
    final ClassType sig =
        JavaModuleIdentifierFactory.getInstance().getClassType("String", "java.lang", "java.base");

    final Optional<? extends AbstractClassSource<JavaSootClass>> clazz =
        inputLocation.getClassSource(sig, project.createView());
    assertTrue(clazz.isPresent());
    assertEquals(sig, clazz.get().getClassType());
  }

  @Test
  public void getClassSources() {
    // hint: quite expensive as it loads **all** Runtime modules!
    JrtFileSystemAnalysisInputLocation inputLocation = new JrtFileSystemAnalysisInputLocation();
    Project<JavaSootClass, JavaView> project =
        new JavaModuleProject(
            new JavaLanguage(9),
            Collections.emptyList(),
            Collections.singletonList(inputLocation),
            DefaultSourceTypeSpecifier.getInstance());
    final ClassType sig1 =
        JavaModuleIdentifierFactory.getInstance().getClassType("String", "java.lang", "java.base");
    final ClassType sig2 =
        JavaModuleIdentifierFactory.getInstance().getClassType("System", "java.lang", "java.base");

    final JavaView view = project.createView();
    final Collection<? extends AbstractClassSource<?>> classSources =
<<<<<<< HEAD
        inputLocation.getClassSources(project.createView());
    assertTrue(classSources.size() > 26000);
=======
        inputLocation.getClassSources(view);
    assertTrue(
        classSources.size()
            > 20000); // not precise as this amount can differ depending on the included runtime
    // library
>>>>>>> f9dfcdfc
    assertTrue(classSources.stream().anyMatch(cs -> cs.getClassType().equals(sig1)));
    assertTrue(view.getClass(sig1).isPresent());
    assertTrue(classSources.stream().anyMatch(cs -> cs.getClassType().equals(sig2)));
    assertTrue(view.getClass(sig2).isPresent());
  }

  @Test
  public void discoverModules() {
    JrtFileSystemAnalysisInputLocation inputLocation = new JrtFileSystemAnalysisInputLocation();
    Collection<ModuleSignature> modules = inputLocation.discoverModules();
    assertTrue(modules.size() > 65);
    System.out.println(modules);
    assertTrue(modules.contains(JavaModuleIdentifierFactory.getModuleSignature("java.base")));
    assertTrue(modules.contains(JavaModuleIdentifierFactory.getModuleSignature("java.se")));
    assertTrue(modules.contains(JavaModuleIdentifierFactory.getModuleSignature("jdk.javadoc")));
    assertTrue(modules.contains(JavaModuleIdentifierFactory.getModuleSignature("jdk.charsets")));
  }
}<|MERGE_RESOLUTION|>--- conflicted
+++ resolved
@@ -58,16 +58,11 @@
 
     final JavaView view = project.createView();
     final Collection<? extends AbstractClassSource<?>> classSources =
-<<<<<<< HEAD
-        inputLocation.getClassSources(project.createView());
-    assertTrue(classSources.size() > 26000);
-=======
         inputLocation.getClassSources(view);
     assertTrue(
         classSources.size()
             > 20000); // not precise as this amount can differ depending on the included runtime
     // library
->>>>>>> f9dfcdfc
     assertTrue(classSources.stream().anyMatch(cs -> cs.getClassType().equals(sig1)));
     assertTrue(view.getClass(sig1).isPresent());
     assertTrue(classSources.stream().anyMatch(cs -> cs.getClassType().equals(sig2)));
