package sootup.java.bytecode.inputlocation;

/*-
 * #%L
 * Soot
 * %%
 * Copyright (C) 06.06.2018 Manuel Benz
 * %%
 * This program is free software: you can redistribute it and/or modify
 * it under the terms of the GNU Lesser General Public License as
 * published by the Free Software Foundation, either version 2.1 of the
 * License, or (at your option) any later version.
 *
 * This program is distributed in the hope that it will be useful,
 * but WITHOUT ANY WARRANTY; without even the implied warranty of
 * MERCHANTABILITY or FITNESS FOR A PARTICULAR PURPOSE.  See the
 * GNU General Lesser Public License for more details.
 *
 * You should have received a copy of the GNU General Lesser Public
 * License along with this program.  If not, see
 * <http://www.gnu.org/licenses/lgpl-2.1.html>.
 * #L%
 */

import static junit.framework.TestCase.assertEquals;
import static org.junit.Assert.*;
import static org.junit.Assert.assertTrue;

import categories.Java8Test;
import java.io.File;
import java.nio.file.Paths;
import java.util.*;
import org.junit.Test;
import org.junit.experimental.categories.Category;
import sootup.core.inputlocation.EagerInputLocation;
import sootup.core.jimple.basic.NoPositionInformation;
import sootup.core.model.*;
import sootup.core.signatures.FieldSubSignature;
import sootup.core.signatures.MethodSubSignature;
import sootup.core.types.ClassType;
import sootup.core.views.View;
import sootup.java.core.*;
import sootup.java.core.types.JavaClassType;
import sootup.java.core.views.JavaView;

/**
 * @author Manuel Benz created on 06.06.18
 * @author Kaustubh Kelkar updated on 16.04.2020
 */
@Category(Java8Test.class)
public class PathBasedAnalysisInputLocationTest extends AnalysisInputLocationTest {

  @Test
<<<<<<< HEAD
  public void multiReleaseJar() {
    final ClassType classType =
        getIdentifierFactory().getClassType("de.upb.swt.multirelease.Utility");
    final ClassType classType2 =
        getIdentifierFactory().getClassType("de.upb.swt.multirelease.Main");

    final JavaProject project_min =
        JavaProject.builder(new JavaLanguage(Integer.MIN_VALUE))
            .addInputLocation(PathBasedAnalysisInputLocation.create(mrj, SourceType.Application))
            .build();
    final JavaView view_min = project_min.createView();

    final JavaProject project_8 =
        JavaProject.builder(new JavaLanguage(8))
            .addInputLocation(PathBasedAnalysisInputLocation.create(mrj, SourceType.Application))
            .build();
    final JavaView view_8 = project_8.createView();

    final JavaProject project_9 =
        JavaProject.builder(new JavaLanguage(9))
            .addInputLocation(PathBasedAnalysisInputLocation.create(mrj, SourceType.Application))
            .build();
    final JavaView view_9 = project_9.createView();

    final JavaProject project_10 =
        JavaProject.builder(new JavaLanguage(10))
            .addInputLocation(PathBasedAnalysisInputLocation.create(mrj, SourceType.Application))
            .build();
    final JavaView view_10 = project_10.createView();

    final JavaProject project_max =
        JavaProject.builder(new JavaLanguage(Integer.MAX_VALUE))
            .addInputLocation(PathBasedAnalysisInputLocation.create(mrj, SourceType.Application))
            .build();
    final JavaView view_max = project_max.createView();

    // for java10
    Assert.assertEquals(
        "/META-INF/versions/9/de/upb/swt/multirelease/Utility.class",
        view_10.getClass(classType).get().getClassSource().getSourcePath().toString());
    Assert.assertEquals(
        "/de/upb/swt/multirelease/Main.class",
        view_10.getClass(classType2).get().getClassSource().getSourcePath().toString());

    // assert that method is correctly resolved
    Assert.assertTrue(
        view_10
            .getClass(classType)
            .get()
            .getMethod(
                getIdentifierFactory()
                    .getMethodSubSignature(
                        "printVersion",
                        getIdentifierFactory().getType("void"),
                        Collections.emptyList()))
            .get()
            .getBody()
            .toString()
            .contains("java 9"));

    // for java 9
    Assert.assertEquals(
        "/META-INF/versions/9/de/upb/swt/multirelease/Utility.class",
        view_9.getClass(classType).get().getClassSource().getSourcePath().toString());
    Assert.assertEquals(
        "/de/upb/swt/multirelease/Main.class",
        view_9.getClass(classType2).get().getClassSource().getSourcePath().toString());

    // for java 8
    Assert.assertEquals(
        "/de/upb/swt/multirelease/Utility.class",
        view_8.getClass(classType).get().getClassSource().getSourcePath().toString());
    Assert.assertEquals(
        "/de/upb/swt/multirelease/Main.class",
        view_8.getClass(classType2).get().getClassSource().getSourcePath().toString());
    // assert that method is correctly resolved to base
    Assert.assertTrue(
        view_8
            .getClass(classType)
            .get()
            .getMethod(
                getIdentifierFactory()
                    .getMethodSubSignature(
                        "printVersion",
                        getIdentifierFactory().getType("void"),
                        Collections.emptyList()))
            .get()
            .getBody()
            .toString()
            .contains("java 8"));

    // for max int
    Assert.assertEquals(
        "/META-INF/versions/9/de/upb/swt/multirelease/Utility.class",
        view_max.getClass(classType).get().getClassSource().getSourcePath().toString());
    Assert.assertEquals(
        "/de/upb/swt/multirelease/Main.class",
        view_max.getClass(classType2).get().getClassSource().getSourcePath().toString());

    // for min int
    Assert.assertEquals(
        "/de/upb/swt/multirelease/Utility.class",
        view_min.getClass(classType).get().getClassSource().getSourcePath().toString());
    Assert.assertEquals(
        "/de/upb/swt/multirelease/Main.class",
        view_min.getClass(classType2).get().getClassSource().getSourcePath().toString());
  }

  @Test
  public void modularMultiReleaseJar() {
    final ClassType utilityNoModule =
        getIdentifierFactory().getClassType("de.upb.swt.multirelease.Utility");

    final ModuleJavaClassType utilityModule =
        JavaModuleIdentifierFactory.getInstance()
            .getClassType("de.upb.swt.multirelease/de.upb.swt.multirelease.Utility");

    final ClassType classType2 =
        getIdentifierFactory().getClassType("de.upb.swt.multirelease.Main");

    final JavaProject project_8 =
        JavaProject.builder(new JavaLanguage(8))
            .addInputLocation(PathBasedAnalysisInputLocation.create(mmrj, SourceType.Application))
            .build();
    final JavaView view_8 = project_8.createView();

    final JavaModuleProject project_9 =
        (JavaModuleProject)
            JavaModuleProject.builder(new JavaLanguage(9))
                .enableModules()
                .addInputLocation(
                    (ModuleInfoAnalysisInputLocation)
                        PathBasedAnalysisInputLocation.create(mmrj, SourceType.Application))
                .build();

    final JavaModuleView view_9 = project_9.createView();

    ModuleSignature moduleSignature =
        JavaModuleIdentifierFactory.getModuleSignature("de.upb.swt.multirelease");

    Assert.assertEquals(Collections.singleton(moduleSignature), view_9.getNamedModules());

    Assert.assertTrue(view_9.getModuleInfo(moduleSignature).isPresent());

    Assert.assertEquals(1, view_9.getModuleClasses(moduleSignature).size());

    Assert.assertEquals(
        "de.upb.swt.multirelease.Utility",
        view_9.getModuleClasses(moduleSignature).stream()
            .findAny()
            .get()
            .getType()
            .getFullyQualifiedName());

    // for java 9
    Assert.assertEquals(
        "/META-INF/versions/9/de/upb/swt/multirelease/Utility.class",
        view_9.getClass(utilityModule).get().getClassSource().getSourcePath().toString());
    // different class will be returned if no module is specified
    Assert.assertEquals(
        "/de/upb/swt/multirelease/Utility.class",
        view_9.getClass(utilityNoModule).get().getClassSource().getSourcePath().toString());
    Assert.assertEquals(
        "/de/upb/swt/multirelease/Main.class",
        view_9.getClass(classType2).get().getClassSource().getSourcePath().toString());
    // assert that method is correctly resolved to base
    Assert.assertTrue(
        view_9
            .getClass(utilityModule)
            .get()
            .getMethod(
                getIdentifierFactory()
                    .getMethodSubSignature(
                        "printVersion",
                        getIdentifierFactory().getType("void"),
                        Collections.emptyList()))
            .get()
            .getBody()
            .toString()
            .contains("java 9"));

    // for java 8
    Assert.assertEquals(
        "/de/upb/swt/multirelease/Utility.class",
        view_8.getClass(utilityNoModule).get().getClassSource().getSourcePath().toString());
    assertFalse(view_8.getClass(utilityModule).isPresent());
    Assert.assertEquals(
        "/de/upb/swt/multirelease/Main.class",
        view_8.getClass(classType2).get().getClassSource().getSourcePath().toString());
    // assert that method is correctly resolved to base
    Assert.assertTrue(
        view_8
            .getClass(utilityNoModule)
            .get()
            .getMethod(
                getIdentifierFactory()
                    .getMethodSubSignature(
                        "printVersion",
                        getIdentifierFactory().getType("void"),
                        Collections.emptyList()))
            .get()
            .getBody()
            .toString()
            .contains("java 8"));
  }

  @Test
  public void testApk() {
    PathBasedAnalysisInputLocation pathBasedNamespace =
        PathBasedAnalysisInputLocation.create(apk, SourceType.Application);
    final ClassType mainClass =
        getIdentifierFactory().getClassType("de.upb.futuresoot.fields.MainActivity");
    testClassReceival(pathBasedNamespace, Collections.singletonList(mainClass), 1392);
  }

  @Test
=======
>>>>>>> 570fd8b9
  public void testSingleClass() {
    PathBasedAnalysisInputLocation pathBasedNamespace =
        PathBasedAnalysisInputLocation.create(cls, SourceType.Application);
    ArrayList<ClassType> sigs = new ArrayList<>();
    sigs.add(getIdentifierFactory().getClassType("Employee"));
    testClassReceival(pathBasedNamespace, sigs, 1);
  }

  @Test(expected = IllegalArgumentException.class)
  public void testSingleClassDoesNotExist() {
    PathBasedAnalysisInputLocation pathBasedNamespace =
        PathBasedAnalysisInputLocation.create(
            Paths.get("NonExisting.class"), SourceType.Application);
  }

  @Test
  public void testSingleClassWPackageName() {
    PathBasedAnalysisInputLocation pathBasedNamespace =
        new PathBasedAnalysisInputLocation.ClassFileBasedAnalysisInputLocation(
            Paths.get("../shared-test-resources/ClassWithPackageName.class"),
            SourceType.Application);
    ArrayList<ClassType> sigs = new ArrayList<>();
    sigs.add(getIdentifierFactory().getClassType("ClassesPackageName.ClassWithPackageName"));
    testClassReceival(pathBasedNamespace, sigs, 1);
  }

  @Test
  public void testJar() {
    PathBasedAnalysisInputLocation pathBasedNamespace =
        PathBasedAnalysisInputLocation.create(jar, SourceType.Application);
    ArrayList<ClassType> sigs = new ArrayList<>();
    sigs.add(getIdentifierFactory().getClassType("Employee", "ds"));
    sigs.add(getIdentifierFactory().getClassType("MiniApp"));
    testClassReceival(pathBasedNamespace, sigs, 6);
  }

  @Test
  public void testWar() {
    PathBasedAnalysisInputLocation pathBasedNamespace =
        PathBasedAnalysisInputLocation.create(war, SourceType.Application);
    final ClassType warClass1 = getIdentifierFactory().getClassType("SimpleWarRead");
    testClassReceival(pathBasedNamespace, Collections.singletonList(warClass1), 19);
  }

  @Test
  public void testClassInWar() {

    String warFile = "../shared-test-resources/java-warApp/dummyWarApp.war";

    assertTrue("File " + warFile + " not found.", new File(warFile).exists());

    // Get the view
    JavaView view = new JavaView(new JavaClassPathAnalysisInputLocation(warFile));

    assertEquals(19, view.getClasses().size());

    // Create java class signature
    ClassType utilsClassSignature = view.getIdentifierFactory().getClassType("Employee", "ds");

    // Resolve signature to `SootClass`
    JavaSootClass utilsClass = view.getClass(utilsClassSignature).get();

    // Parse sub-signature for "setEmpSalary" method
    MethodSubSignature optionalToStreamMethodSubSignature =
        JavaIdentifierFactory.getInstance().parseMethodSubSignature("void setEmpSalary(int)");

    // Get method for sub-signature
    JavaSootMethod foundMethod = utilsClass.getMethod(optionalToStreamMethodSubSignature).get();
    assertNotNull(foundMethod.getBody());

    // Print method
    assertTrue("setEmpSalary".equalsIgnoreCase(foundMethod.getName()));
    assertEquals("void", foundMethod.getReturnType().toString());
    assertEquals(1, foundMethod.getParameterCount());
    assertTrue(
        foundMethod.getParameterTypes().stream().anyMatch(type -> "int".equals(type.toString())));

    // Parse sub-signature for "empName" field
    FieldSubSignature nameFieldSubSignature =
        JavaIdentifierFactory.getInstance().parseFieldSubSignature("java.lang.String empName");

    // Create the class signature
    JavaClassType classSignature = view.getIdentifierFactory().getClassType("Employee", "ds");

    JavaSootField field =
        new JavaSootField(
            JavaIdentifierFactory.getInstance()
                .getFieldSignature(classSignature, nameFieldSubSignature),
            Collections.singleton(FieldModifier.PUBLIC),
            null,
            NoPositionInformation.getInstance());

    // Build a soot class
    JavaSootClass c =
        new JavaSootClass(
            new OverridingJavaClassSource(
                new EagerInputLocation(),
                null,
                classSignature,
                null,
                null,
                null,
                Collections.singleton(field),
                Collections.emptySet(),
                null,
                EnumSet.of(ClassModifier.PUBLIC),
                Collections.emptyList(),
                Collections.emptyList(),
                Collections.emptyList()),
            SourceType.Application);

    assertEquals("java.lang.String", c.getField(nameFieldSubSignature).get().getType().toString());
    assertEquals("empName", c.getField(nameFieldSubSignature).get().getName());
  }

  void runtimeContains(View view, String classname, String packageName) {
    final ClassType sig = getIdentifierFactory().getClassType(classname, packageName);
    assertTrue(sig + " is not found in rt.jar", view.getClass(sig).isPresent());
  }

  @Test
  public void testRuntimeJar() {
    PathBasedAnalysisInputLocation pathBasedNamespace = new DefaultRTJarAnalysisInputLocation();

    JavaView v = new JavaView(pathBasedNamespace);

    // test some standard jre classes
    runtimeContains(v, "Object", "java.lang");
    runtimeContains(v, "List", "java.util");
    runtimeContains(v, "Map", "java.util");
    runtimeContains(v, "ArrayList", "java.util");
    runtimeContains(v, "HashMap", "java.util");
    runtimeContains(v, "Collection", "java.util");
    runtimeContains(v, "Comparator", "java.util");
  }

  /**
   * Test for JavaClassPathAnalysisInputLocation. Specifying jar file with source type as Library.
   * Expected - All input classes are of source type Library.
   */
  @Test
  public void testInputLocationLibraryMode() {
    JavaView view = new JavaView(new DefaultRTJarAnalysisInputLocation());

    Collection<SootClass> classes = new HashSet<>(); // Set to track the classes to check

    for (SootClass aClass : view.getClasses()) {
      if (!aClass.isLibraryClass()) {
        classes.add(aClass);
      }
    }

    assertEquals("User Defined class found, expected none", 0, classes.size());
  }
}<|MERGE_RESOLUTION|>--- conflicted
+++ resolved
@@ -51,7 +51,6 @@
 public class PathBasedAnalysisInputLocationTest extends AnalysisInputLocationTest {
 
   @Test
-<<<<<<< HEAD
   public void multiReleaseJar() {
     final ClassType classType =
         getIdentifierFactory().getClassType("de.upb.swt.multirelease.Utility");
@@ -268,8 +267,6 @@
   }
 
   @Test
-=======
->>>>>>> 570fd8b9
   public void testSingleClass() {
     PathBasedAnalysisInputLocation pathBasedNamespace =
         PathBasedAnalysisInputLocation.create(cls, SourceType.Application);
