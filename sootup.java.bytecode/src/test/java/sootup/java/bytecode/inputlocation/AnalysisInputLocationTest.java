package sootup.java.bytecode.inputlocation;

import static org.junit.Assert.*;

import java.nio.file.Path;
import java.nio.file.Paths;
import java.util.Collection;
import java.util.Optional;
import sootup.core.IdentifierFactory;
import sootup.core.frontend.AbstractClassSource;
import sootup.core.frontend.ClassProvider;
import sootup.core.inputlocation.AnalysisInputLocation;
import sootup.core.types.ClassType;
import sootup.java.bytecode.frontend.AsmJavaClassProvider;
import sootup.java.core.JavaIdentifierFactory;
import sootup.java.core.JavaProject;
import sootup.java.core.JavaSootClass;
import sootup.java.core.language.JavaLanguage;
import sootup.java.core.views.JavaView;

/*-
 * #%L
 * Soot
 * %%
 * Copyright (C) 07.06.2018 Manuel Benz
 * %%
 * This program is free software: you can redistribute it and/or modify
 * it under the terms of the GNU Lesser General Public License as
 * published by the Free Software Foundation, either version 2.1 of the
 * License, or (at your option) any later version.
 *
 * This program is distributed in the hope that it will be useful,
 * but WITHOUT ANY WARRANTY; without even the implied warranty of
 * MERCHANTABILITY or FITNESS FOR A PARTICULAR PURPOSE.  See the
 * GNU General Lesser Public License for more details.
 *
 * You should have received a copy of the GNU General Lesser Public
 * License along with this program.  If not, see
 * <http://www.gnu.org/licenses/lgpl-2.1.html>.
 * #L%
 */

/**
 * @author Manuel Benz created on 07.06.18
 * @author Kaustubh Kelkar updated on 16.04.2020
 */
public abstract class AnalysisInputLocationTest {

  final Path war = Paths.get("../shared-test-resources/java-warApp/dummyWarApp.war");
  final Path jar = Paths.get("../shared-test-resources/java-miniapps/MiniApp.jar");
  final Path mrj = Paths.get("../shared-test-resources/multi-release-jar/mrjar.jar");
  final Path mmrj = Paths.get("../shared-test-resources/multi-release-jar-modular/mrjar.jar");
  final Path apk = Paths.get("../shared-test-resources/apk/SimpleApk.apk");

  private ClassProvider<JavaSootClass> classProvider;

  protected IdentifierFactory getIdentifierFactory() {
    return JavaIdentifierFactory.getInstance();
  }

  protected void testClassReceival(
      AnalysisInputLocation<JavaSootClass> ns, ClassType sig, int minClassesFound) {

    final JavaProject project =
        JavaProject.builder(new JavaLanguage(8)).addInputLocation(ns).build();
<<<<<<< HEAD
    final JavaView view = project.createOnDemandView();
    classProvider = new AsmJavaClassProvider(view);
=======
    final JavaView view = project.createView();
>>>>>>> 66040d21

    final Optional<? extends AbstractClassSource<JavaSootClass>> clazzOpt =
        ns.getClassSource(sig, view);
    assertTrue(clazzOpt.isPresent());
    assertEquals(sig, clazzOpt.get().getClassType());

    final Collection<? extends AbstractClassSource<?>> classSources = ns.getClassSources(view);

    assertTrue(classSources.size() >= minClassesFound);
  }
}<|MERGE_RESOLUTION|>--- conflicted
+++ resolved
@@ -63,12 +63,8 @@
 
     final JavaProject project =
         JavaProject.builder(new JavaLanguage(8)).addInputLocation(ns).build();
-<<<<<<< HEAD
-    final JavaView view = project.createOnDemandView();
+    final JavaView view = project.createView();
     classProvider = new AsmJavaClassProvider(view);
-=======
-    final JavaView view = project.createView();
->>>>>>> 66040d21
 
     final Optional<? extends AbstractClassSource<JavaSootClass>> clazzOpt =
         ns.getClassSource(sig, view);
