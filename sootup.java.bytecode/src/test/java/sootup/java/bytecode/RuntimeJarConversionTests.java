--- conflicted
+++ resolved
@@ -1,10 +1,7 @@
 package sootup.java.bytecode;
 
-<<<<<<< HEAD
 import java.nio.file.Paths;
 import java.util.Collections;
-=======
->>>>>>> 8169e2d7
 import org.junit.Test;
 import sootup.core.cache.provider.FullCacheProvider;
 import sootup.core.inputlocation.AnalysisInputLocation;
@@ -19,15 +16,7 @@
 public class RuntimeJarConversionTests {
 
   private static void execute(String methodSignature1) {
-<<<<<<< HEAD
-    AnalysisInputLocation<JavaSootClass> inputLocation =
-        PathBasedAnalysisInputLocation.create(
-            Paths.get(System.getProperty("java.home") + "/lib/rt.jar"), null);
-=======
-    AnalysisInputLocation<JavaSootClass> inputLocation = new DefaultRTJarAnalysisInputLocation();
-    JavaProject project =
-        JavaProject.builder(new JavaLanguage(8)).addInputLocation(inputLocation).build();
->>>>>>> 8169e2d7
+    AnalysisInputLocation<JavaSootClass> inputLocation =  new DefaultRTJarAnalysisInputLocation();
 
     final MethodSignature methodSignature =
         JavaIdentifierFactory.getInstance().parseMethodSignature(methodSignature1);
