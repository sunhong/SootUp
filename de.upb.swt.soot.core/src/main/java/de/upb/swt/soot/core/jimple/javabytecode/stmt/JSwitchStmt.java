--- conflicted
+++ resolved
@@ -46,12 +46,7 @@
   private JSwitchStmt(
       boolean isTableSwitch, @Nonnull StmtPositionInfo positionInfo, @Nonnull Immediate key) {
     super(positionInfo);
-<<<<<<< HEAD
-    this.isTableSwitch = isTableSwitch;
     this.key = key;
-=======
-    this.keyBox = keyBox;
->>>>>>> 64426b41
   }
 
   public JSwitchStmt(
