--- conflicted
+++ resolved
@@ -129,13 +129,8 @@
     return idx;
   }
 
-<<<<<<< HEAD
   private void removeNode(@Nonnull Stmt node) {
-    final int nodeIdx = existsNodeOrThrow(node);
-=======
-  public void removeNode(@Nonnull Stmt node) {
     final int nodeIdx = getNodeIdx(node);
->>>>>>> 2f5cdd8b
     stmtToIdx.remove(node);
 
     // cleanup edges
