package de.upb.swt.soot.core.model;

/*-
 * #%L
 * Soot - a J*va Optimization Framework
 * %%
 * Copyright (C) 1997-2020 Raja Vallee-Rai, Linghui Luo, Jan Martin Persch and others
 * %%
 * This program is free software: you can redistribute it and/or modify
 * it under the terms of the GNU Lesser General Public License as
 * published by the Free Software Foundation, either version 2.1 of the
 * License, or (at your option) any later version.
 *
 * This program is distributed in the hope that it will be useful,
 * but WITHOUT ANY WARRANTY; without even the implied warranty of
 * MERCHANTABILITY or FITNESS FOR A PARTICULAR PURPOSE.  See the
 * GNU General Lesser Public License for more details.
 *
 * You should have received a copy of the GNU General Lesser Public
 * License along with this program.  If not, see
 * <http://www.gnu.org/licenses/lgpl-2.1.html>.
 * #L%
 */

import com.google.common.base.Suppliers;
import com.google.common.collect.ImmutableList;
import de.upb.swt.soot.core.frontend.MethodSource;
import de.upb.swt.soot.core.frontend.OverridingMethodSource;
import de.upb.swt.soot.core.frontend.ResolveException;
import de.upb.swt.soot.core.signatures.MethodSignature;
import de.upb.swt.soot.core.signatures.MethodSubSignature;
import de.upb.swt.soot.core.types.ClassType;
import de.upb.swt.soot.core.types.Type;
import de.upb.swt.soot.core.util.Copyable;
import de.upb.swt.soot.core.util.ImmutableUtils;
import de.upb.swt.soot.core.util.printer.StmtPrinter;
import java.util.*;
import java.util.Collections;
import java.util.Iterator;
import java.util.List;
import java.util.function.Function;
import java.util.function.Supplier;
import javax.annotation.Nonnull;
import javax.annotation.Nullable;

/**
 * Soot's counterpart of the source language's method concept. Soot representation of a Java method.
 * Can be declared to belong to a SootClass. Does not contain the actual code, which belongs to a
 * Body. The getBody() method points to the currently-active body.
 *
 * @author Linghui Luo
 * @author Jan Martin Persch
 */
public class SootMethod extends SootClassMember<MethodSignature> implements Method, Copyable {

  /**
   * An array of parameter types taken by this <code>SootMethod</code> object, in declaration order.
   */
  @Nonnull protected final ImmutableList<Type> parameterTypes;

  /** Declared exceptions thrown by this methodRef. Created upon demand. */
  @Nonnull protected final ImmutableList<ClassType> exceptions;

  /** Tells this methodRef how to find out where its body lives. */
  @Nonnull protected final MethodSource methodSource;

  /** Constructs a SootMethod object with the given attributes. */
  public SootMethod(
      @Nonnull MethodSource source,
      @Nonnull MethodSignature methodSignature,
      @Nonnull Iterable<Modifier> modifiers,
      @Nonnull Iterable<ClassType> thrownExceptions) {
    super(methodSignature, modifiers);

<<<<<<< HEAD
    methodSource = source;
    parameterTypes = ImmutableUtils.immutableListOf(methodSignature.getParameterSignatures());
    exceptions = ImmutableUtils.immutableListOf(thrownExceptions);
=======
    this.methodSource = source;
    this.parameterTypes = ImmutableUtils.immutableListOf(methodSignature.getParameterTypes());
    this.exceptions = ImmutableUtils.immutableListOf(thrownExceptions);
>>>>>>> 1dfc6afc
  }

  @Nullable
  private Body lazyBodyInitializer() {
    if (!isConcrete()) return null;

    Body body;
    try {
<<<<<<< HEAD
      body = methodSource.resolveBody();

      if (body != null) {
        body.setMethod(this);
      }
=======
      body = this.methodSource.resolveBody();
>>>>>>> 1dfc6afc
    } catch (ResolveException e) {
      body = null;

      // TODO: [JMP] Exception handling
      e.printStackTrace();
    }

    return body;
  }

  @Nonnull
  @Override
  public MethodSubSignature getSubSignature() {
    return (MethodSubSignature) super.getSubSignature();
  }

  /** Returns true if this method is not abstract or native, i.e. this method can have a body. */
  public boolean isConcrete() {
    return !isAbstract() && !isNative();
  }

  public Type getReturnTypeSignature() {
    return getSignature().getType();
  }

  /** Returns the number of parameters taken by this method. */
  public int getParameterCount() {
    return parameterTypes.size();
  }

  /** Gets the type of the <i>n</i>th parameter of this method. */
  public Type getParameterType(int n) {
    return parameterTypes.get(n);
  }

  /** Returns a read-only list of the parameter types of this methodRef. */
  public List<Type> getParameterTypes() {
    return parameterTypes;
  }

  private final @Nonnull Supplier<Body> lazyBody = Suppliers.memoize(this::lazyBodyInitializer);

  /** Retrieves the active body for this methodRef. */
  @Nullable
  public Body getBody() {
    return lazyBody.get(); // TODO: [JMP] Refactor to return `.getAsOptional()`
  }

  /** Returns true if this method has an active body. */
  public boolean hasBody() {
    return getBody() != null;
  }

  @Nonnull
  public List<ClassType> getExceptionSignatures() {
    return exceptions;
  }

  /** Convenience method returning true if this method is abstract. */
  public boolean isAbstract() {
    return Modifier.isAbstract(getModifiers());
  }

  /** Convenience method returning true if this method is native. */
  public boolean isNative() {
    return Modifier.isNative(getModifiers());
  }

  /** Convenience method returning true if this method is synchronized. */
  public boolean isSynchronized() {
    return Modifier.isSynchronized(getModifiers());
  }

  /** @return yes if this is the main method */
  public boolean isMain() {
    return isPublic()
        && isStatic()
        && getSubSignature().toString().equals("void main(java.lang.String[])");
<<<<<<< HEAD
  }

  /**
   * @return yes, if this function is a constructor. Please not that &lt;clinit&gt; methods are not
   *     treated as constructors in this methodRef.
   */
  public boolean isConstructor() {
    return getSignature().getName().equals(CONSTRUCTOR_NAME);
  }

  /** @return yes, if this function is a static initializer. */
  public boolean isStaticInitializer() {
    return getSignature().getName().equals(STATIC_INITIALIZER_NAME);
=======
>>>>>>> 1dfc6afc
  }

  /** We rely on the JDK class recognition to decide if a method is JDK method. */
  public boolean isBuiltInMethod() {
    return getSignature().getDeclClassType().isBuiltInClass();
  }

  /**
   * Returns the declaration of this method, as used at the top of textual body representations
   * (before the {}'s containing the code for representation.)
   */
<<<<<<< HEAD
  public String getDeclaration() {
    StringBuilder builder = new StringBuilder();

    // modifiers
    StringTokenizer st = new StringTokenizer(Modifier.toString(getModifiers()));
    if (st.hasMoreTokens()) {
      builder.append(st.nextToken());
    }
=======
  public void toString(StmtPrinter printer) {
>>>>>>> 1dfc6afc

    // print modifiers
    final Set<Modifier> modifiers = getModifiers();
    printer.modifier(Modifier.toString(modifiers));
    if (modifiers.size() != 0) {
      printer.literal(" ");
    }

<<<<<<< HEAD
    if (builder.length() != 0) {
      builder.append(" ");
    }

    // return type + name

    builder.append(getSubSignature().toString());

    // Print exceptions
    Iterator<JavaClassType> exceptionIt = getExceptionSignatures().iterator();

=======
    // print returnType + name + ( parameterList )
    final MethodSubSignature subSignature = getSubSignature();
    subSignature.toString(printer);

    // Print exceptions
    Iterator<ClassType> exceptionIt = getExceptionSignatures().iterator();
>>>>>>> 1dfc6afc
    if (exceptionIt.hasNext()) {
      printer.literal(" throws ");
      printer.typeSignature(exceptionIt.next());

      while (exceptionIt.hasNext()) {
        printer.literal(", ");
        printer.typeSignature(exceptionIt.next());
      }
    }

    printer.newline();
  }

  /**
   * Creates a new SootMethod based on a new {@link OverridingMethodSource}. This is useful to
   * change selected parts of a {@link SootMethod} without recreating a {@link MethodSource}
   * completely. {@link OverridingMethodSource} allows for replacing the body of a method.
   */
  @Nonnull
  public SootMethod withOverridingMethodSource(
      Function<OverridingMethodSource, OverridingMethodSource> overrider) {
    return new SootMethod(
        overrider.apply(new OverridingMethodSource(methodSource)),
        getSignature(),
        getModifiers(),
        exceptions);
  }

  @Nonnull
  public SootMethod withSource(MethodSource source) {
    return new SootMethod(source, getSignature(), getModifiers(), exceptions);
  }

  @Nonnull
  public SootMethod withModifiers(Iterable<Modifier> modifiers) {
    return new SootMethod(methodSource, getSignature(), modifiers, getExceptionSignatures());
  }

  @Nonnull
  public SootMethod withThrownExceptions(Iterable<ClassType> thrownExceptions) {
    return new SootMethod(methodSource, getSignature(), getModifiers(), thrownExceptions);
  }

  @Nonnull
  public SootMethod withBody(@Nonnull Body body) {
    return new SootMethod(
        new OverridingMethodSource(methodSource).withBody(body),
        getSignature(),
        getModifiers(),
        exceptions);
  }

  /**
   * Creates a builder for {@link SootMethod}s.
   *
   * @return A {@link SootMethodBuilder}.
   */
  @Nonnull
  public static MethodSourceStep builder() {
    return new SootMethodBuilder();
  }

  public interface MethodSourceStep {
    @Nonnull
    SignatureStep withSource(@Nonnull MethodSource value);
  }

  public interface SignatureStep {
    @Nonnull
    ModifierStep withSignature(@Nonnull MethodSignature value);
  }

  public interface ModifierStep {
    @Nonnull
    ThrownExceptionsStep withModifier(@Nonnull Iterable<Modifier> modifier);

    @Nonnull
    default ThrownExceptionsStep withModifiers(@Nonnull Modifier first, @Nonnull Modifier... rest) {
      return withModifier(EnumSet.of(first, rest));
    }
  }

  public interface ThrownExceptionsStep {
    @Nonnull
    BuildStep withThrownExceptions(@Nonnull Iterable<ClassType> value);

    @Nonnull
    SootMethod build();
  }

  public interface BuildStep {
    @Nonnull
    SootMethod build();
  }

  /**
   * Defines a {@link SootMethod} builder that provides a fluent API.
   *
   * @author Jan Martin Persch
   */
  public static class SootMethodBuilder
      implements MethodSourceStep, SignatureStep, ModifierStep, ThrownExceptionsStep, BuildStep {

    @Nullable private MethodSource source;
    @Nullable private Iterable<Modifier> modifiers;
    @Nullable private MethodSignature methodSignature;
    @Nonnull private Iterable<ClassType> thrownExceptions = Collections.emptyList();

    @Nonnull
<<<<<<< HEAD
    protected MethodSource getSource() {
      return ensureValue(_source, "source");
=======
    protected Iterable<Modifier> getModifiers() {
      return modifiers;
>>>>>>> 1dfc6afc
    }

    @Nonnull
<<<<<<< HEAD
    public MethodSignatureStep withSource(@Nonnull MethodSource value) {
      _source = value;

      return this;
=======
    protected MethodSource getSource() {
      return source;
>>>>>>> 1dfc6afc
    }

    @Nonnull
    protected MethodSignature getSignature() {
<<<<<<< HEAD
      return ensureValue(_methodSignature, "signature");
=======
      return methodSignature;
>>>>>>> 1dfc6afc
    }

    @Nonnull
<<<<<<< HEAD
    public ModifiersStep withSignature(@Nonnull MethodSignature value) {
      _methodSignature = value;

      return this;
=======
    protected Iterable<ClassType> getThrownExceptions() {
      return thrownExceptions;
>>>>>>> 1dfc6afc
    }

    @Override
    @Nonnull
<<<<<<< HEAD
    protected Iterable<Modifier> getModifiers() {
      return ensureValue(_modifiers, "modifiers");
=======
    public SignatureStep withSource(@Nonnull MethodSource source) {
      this.source = source;
      return this;
>>>>>>> 1dfc6afc
    }

    @Override
    @Nonnull
<<<<<<< HEAD
    public ThrownExceptionsStep withModifiers(@Nonnull Iterable<Modifier> value) {
      _modifiers = value;

=======
    public ModifierStep withSignature(@Nonnull MethodSignature methodSignature) {
      this.methodSignature = methodSignature;
>>>>>>> 1dfc6afc
      return this;
    }

    @Override
    @Nonnull
<<<<<<< HEAD
    protected Iterable<JavaClassType> getThrownExceptions() {
      return ensureValue(_thrownExceptions, "thrownExceptions");
=======
    public ThrownExceptionsStep withModifier(@Nonnull Iterable<Modifier> modifiers) {
      this.modifiers = modifiers;
      return this;
>>>>>>> 1dfc6afc
    }

    @Override
    @Nonnull
<<<<<<< HEAD
    public Builder withThrownExceptions(@Nonnull Iterable<JavaClassType> value) {
      _thrownExceptions = value;

=======
    public BuildStep withThrownExceptions(@Nonnull Iterable<ClassType> thrownExceptions) {
      this.thrownExceptions = thrownExceptions;
>>>>>>> 1dfc6afc
      return this;
    }

    @Override
    @Nonnull
<<<<<<< HEAD
    protected SootMethod make() {
=======
    public SootMethod build() {
>>>>>>> 1dfc6afc
      return new SootMethod(getSource(), getSignature(), getModifiers(), getThrownExceptions());
    }
  }
}<|MERGE_RESOLUTION|>--- conflicted
+++ resolved
@@ -72,15 +72,9 @@
       @Nonnull Iterable<ClassType> thrownExceptions) {
     super(methodSignature, modifiers);
 
-<<<<<<< HEAD
-    methodSource = source;
-    parameterTypes = ImmutableUtils.immutableListOf(methodSignature.getParameterSignatures());
-    exceptions = ImmutableUtils.immutableListOf(thrownExceptions);
-=======
     this.methodSource = source;
     this.parameterTypes = ImmutableUtils.immutableListOf(methodSignature.getParameterTypes());
     this.exceptions = ImmutableUtils.immutableListOf(thrownExceptions);
->>>>>>> 1dfc6afc
   }
 
   @Nullable
@@ -89,15 +83,7 @@
 
     Body body;
     try {
-<<<<<<< HEAD
-      body = methodSource.resolveBody();
-
-      if (body != null) {
-        body.setMethod(this);
-      }
-=======
       body = this.methodSource.resolveBody();
->>>>>>> 1dfc6afc
     } catch (ResolveException e) {
       body = null;
 
@@ -120,7 +106,7 @@
   }
 
   public Type getReturnTypeSignature() {
-    return getSignature().getType();
+    return this.getSignature().getType();
   }
 
   /** Returns the number of parameters taken by this method. */
@@ -138,17 +124,17 @@
     return parameterTypes;
   }
 
-  private final @Nonnull Supplier<Body> lazyBody = Suppliers.memoize(this::lazyBodyInitializer);
+  private final @Nonnull Supplier<Body> _lazyBody = Suppliers.memoize(this::lazyBodyInitializer);
 
   /** Retrieves the active body for this methodRef. */
   @Nullable
   public Body getBody() {
-    return lazyBody.get(); // TODO: [JMP] Refactor to return `.getAsOptional()`
+    return this._lazyBody.get(); // TODO: [JMP] Refactor to return `.getAsOptional()`
   }
 
   /** Returns true if this method has an active body. */
   public boolean hasBody() {
-    return getBody() != null;
+    return this.getBody() != null;
   }
 
   @Nonnull
@@ -158,17 +144,17 @@
 
   /** Convenience method returning true if this method is abstract. */
   public boolean isAbstract() {
-    return Modifier.isAbstract(getModifiers());
+    return Modifier.isAbstract(this.getModifiers());
   }
 
   /** Convenience method returning true if this method is native. */
   public boolean isNative() {
-    return Modifier.isNative(getModifiers());
+    return Modifier.isNative(this.getModifiers());
   }
 
   /** Convenience method returning true if this method is synchronized. */
   public boolean isSynchronized() {
-    return Modifier.isSynchronized(getModifiers());
+    return Modifier.isSynchronized(this.getModifiers());
   }
 
   /** @return yes if this is the main method */
@@ -176,22 +162,6 @@
     return isPublic()
         && isStatic()
         && getSubSignature().toString().equals("void main(java.lang.String[])");
-<<<<<<< HEAD
-  }
-
-  /**
-   * @return yes, if this function is a constructor. Please not that &lt;clinit&gt; methods are not
-   *     treated as constructors in this methodRef.
-   */
-  public boolean isConstructor() {
-    return getSignature().getName().equals(CONSTRUCTOR_NAME);
-  }
-
-  /** @return yes, if this function is a static initializer. */
-  public boolean isStaticInitializer() {
-    return getSignature().getName().equals(STATIC_INITIALIZER_NAME);
-=======
->>>>>>> 1dfc6afc
   }
 
   /** We rely on the JDK class recognition to decide if a method is JDK method. */
@@ -203,18 +173,7 @@
    * Returns the declaration of this method, as used at the top of textual body representations
    * (before the {}'s containing the code for representation.)
    */
-<<<<<<< HEAD
-  public String getDeclaration() {
-    StringBuilder builder = new StringBuilder();
-
-    // modifiers
-    StringTokenizer st = new StringTokenizer(Modifier.toString(getModifiers()));
-    if (st.hasMoreTokens()) {
-      builder.append(st.nextToken());
-    }
-=======
   public void toString(StmtPrinter printer) {
->>>>>>> 1dfc6afc
 
     // print modifiers
     final Set<Modifier> modifiers = getModifiers();
@@ -223,26 +182,12 @@
       printer.literal(" ");
     }
 
-<<<<<<< HEAD
-    if (builder.length() != 0) {
-      builder.append(" ");
-    }
-
-    // return type + name
-
-    builder.append(getSubSignature().toString());
-
-    // Print exceptions
-    Iterator<JavaClassType> exceptionIt = getExceptionSignatures().iterator();
-
-=======
     // print returnType + name + ( parameterList )
     final MethodSubSignature subSignature = getSubSignature();
     subSignature.toString(printer);
 
     // Print exceptions
     Iterator<ClassType> exceptionIt = getExceptionSignatures().iterator();
->>>>>>> 1dfc6afc
     if (exceptionIt.hasNext()) {
       printer.literal(" throws ");
       printer.typeSignature(exceptionIt.next());
@@ -352,105 +297,56 @@
     @Nonnull private Iterable<ClassType> thrownExceptions = Collections.emptyList();
 
     @Nonnull
-<<<<<<< HEAD
-    protected MethodSource getSource() {
-      return ensureValue(_source, "source");
-=======
     protected Iterable<Modifier> getModifiers() {
       return modifiers;
->>>>>>> 1dfc6afc
-    }
-
-    @Nonnull
-<<<<<<< HEAD
-    public MethodSignatureStep withSource(@Nonnull MethodSource value) {
-      _source = value;
-
-      return this;
-=======
+    }
+
+    @Nonnull
     protected MethodSource getSource() {
       return source;
->>>>>>> 1dfc6afc
     }
 
     @Nonnull
     protected MethodSignature getSignature() {
-<<<<<<< HEAD
-      return ensureValue(_methodSignature, "signature");
-=======
       return methodSignature;
->>>>>>> 1dfc6afc
-    }
-
-    @Nonnull
-<<<<<<< HEAD
-    public ModifiersStep withSignature(@Nonnull MethodSignature value) {
-      _methodSignature = value;
-
-      return this;
-=======
+    }
+
+    @Nonnull
     protected Iterable<ClassType> getThrownExceptions() {
       return thrownExceptions;
->>>>>>> 1dfc6afc
-    }
-
-    @Override
-    @Nonnull
-<<<<<<< HEAD
-    protected Iterable<Modifier> getModifiers() {
-      return ensureValue(_modifiers, "modifiers");
-=======
+    }
+
+    @Override
+    @Nonnull
     public SignatureStep withSource(@Nonnull MethodSource source) {
       this.source = source;
       return this;
->>>>>>> 1dfc6afc
-    }
-
-    @Override
-    @Nonnull
-<<<<<<< HEAD
-    public ThrownExceptionsStep withModifiers(@Nonnull Iterable<Modifier> value) {
-      _modifiers = value;
-
-=======
+    }
+
+    @Override
+    @Nonnull
     public ModifierStep withSignature(@Nonnull MethodSignature methodSignature) {
       this.methodSignature = methodSignature;
->>>>>>> 1dfc6afc
       return this;
     }
 
     @Override
     @Nonnull
-<<<<<<< HEAD
-    protected Iterable<JavaClassType> getThrownExceptions() {
-      return ensureValue(_thrownExceptions, "thrownExceptions");
-=======
     public ThrownExceptionsStep withModifier(@Nonnull Iterable<Modifier> modifiers) {
       this.modifiers = modifiers;
       return this;
->>>>>>> 1dfc6afc
-    }
-
-    @Override
-    @Nonnull
-<<<<<<< HEAD
-    public Builder withThrownExceptions(@Nonnull Iterable<JavaClassType> value) {
-      _thrownExceptions = value;
-
-=======
+    }
+
+    @Override
+    @Nonnull
     public BuildStep withThrownExceptions(@Nonnull Iterable<ClassType> thrownExceptions) {
       this.thrownExceptions = thrownExceptions;
->>>>>>> 1dfc6afc
       return this;
     }
 
     @Override
     @Nonnull
-<<<<<<< HEAD
-    protected SootMethod make() {
-=======
     public SootMethod build() {
->>>>>>> 1dfc6afc
       return new SootMethod(getSource(), getSignature(), getModifiers(), getThrownExceptions());
     }
   }
