--- conflicted
+++ resolved
@@ -1,5 +1,4 @@
 package de.upb.swt.soot.core.model;
-
 /*-
  * #%L
  * Soot - a J*va Optimization Framework
@@ -48,6 +47,15 @@
   }
 
   @Nonnull
+  private String getOriginalStyleDeclaration() {
+    if (this.getModifiers().isEmpty()) {
+      return this.getSignature().getSubSignature().toString();
+    } else {
+      return Modifier.toString(this.getModifiers()) + ' ' + this.getSignature().getSubSignature();
+    }
+  }
+
+  @Nonnull
   @Override
   public FieldSubSignature getSubSignature() {
     return (FieldSubSignature) super.getSubSignature();
@@ -55,11 +63,7 @@
 
   @Nonnull
   public String getDeclaration() {
-    if (this.getModifiers().isEmpty()) {
-      return this.getSignature().getSubSignature().toString();
-    } else {
-      return Modifier.toString(this.getModifiers()) + ' ' + this.getSignature().getSubSignature();
-    }
+    return getOriginalStyleDeclaration();
   }
 
   @Nonnull
@@ -107,29 +111,11 @@
    *
    * @author Jan Martin Persch
    */
-<<<<<<< HEAD
-  protected static class SootFieldBuilder extends SootClassMemberBuilder<FieldSignature, SootField>
-      implements Builder.SignatureStep, Builder.ModifiersStep, Builder {
-
-    /** Creates a new instance of the {@link SootMethod.SootMethodBuilder} class. */
-    SootFieldBuilder() {
-      super(SootField.class);
-    }
-
-    @Nullable private FieldSignature _signature;
-
-    /**
-     * Gets the field sub-signature.
-     *
-     * @return The value to get.
-     */
-=======
   public static class SootFieldBuilder implements SignatureStep, ModifierStep, BuildStep {
 
     private FieldSignature signature;
     private Iterable<Modifier> modifiers;
 
->>>>>>> 81a83ca9
     @Nonnull
     protected FieldSignature getSignature() {
       return signature;
