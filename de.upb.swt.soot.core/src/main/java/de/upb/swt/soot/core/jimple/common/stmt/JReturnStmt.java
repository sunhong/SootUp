/* Soot - a J*va Optimization Framework
 * Copyright (C) 1999 Patrick Lam
 *
 * This library is free software; you can redistribute it and/or
 * modify it under the terms of the GNU Lesser General Public
 * License as published by the Free Software Foundation; either
 * version 2.1 of the License, or (at your option) any later version.
 *
 * This library is distributed in the hope that it will be useful,
 * but WITHOUT ANY WARRANTY; without even the implied warranty of
 * MERCHANTABILITY or FITNESS FOR A PARTICULAR PURPOSE.  See the GNU
 * Lesser General Public License for more details.
 *
 * You should have received a copy of the GNU Lesser General Public
 * License along with this library; if not, write to the
 * Free Software Foundation, Inc., 59 Temple Place - Suite 330,
 * Boston, MA 02111-1307, USA.
 */

/*
 * Modified by the Sable Research Group and others 1997-1999.
 * See the 'credits' file distributed with Soot for the complete list of
 * contributors.  (Soot is distributed at http://www.sable.mcgill.ca/soot)
 */

package de.upb.swt.soot.core.jimple.common.stmt;

import de.upb.swt.soot.core.jimple.Jimple;
<<<<<<< HEAD
import de.upb.swt.soot.core.jimple.basic.Immediate;
import de.upb.swt.soot.core.jimple.basic.JimpleComparator;
import de.upb.swt.soot.core.jimple.basic.StmtPositionInfo;
=======
import de.upb.swt.soot.core.jimple.basic.*;
>>>>>>> 392b6e2a
import de.upb.swt.soot.core.jimple.visitor.StmtVisitor;
import de.upb.swt.soot.core.jimple.visitor.Visitor;
import de.upb.swt.soot.core.util.Copyable;
import de.upb.swt.soot.core.util.printer.StmtPrinter;
import javax.annotation.Nonnull;

/** A statement that ends the method, returning a value. */
public final class JReturnStmt extends AbstractOpStmt implements Copyable {

  public JReturnStmt(@Nonnull Immediate returnValue, @Nonnull StmtPositionInfo positionInfo) {
    super(returnValue, positionInfo);
  }

  @Override
  public String toString() {
    return Jimple.RETURN + " " + op.toString();
  }

  @Override
  public void toString(@Nonnull StmtPrinter up) {
    up.literal(Jimple.RETURN);
    up.literal(" ");
    op.toString(up);
  }

  @Override
  public void accept(@Nonnull Visitor sw) {
    ((StmtVisitor) sw).caseReturnStmt(this);
  }

  @Override
  public boolean fallsThrough() {
    return false;
  }

  @Override
  public boolean branches() {
    return false;
  }

  @Override
  public boolean equivTo(@Nonnull Object o, @Nonnull JimpleComparator comparator) {
    return comparator.caseReturnStmt(this, o);
  }

  @Nonnull
  public JReturnStmt withReturnValue(@Nonnull Immediate returnValue) {
    return new JReturnStmt(returnValue, getPositionInfo());
  }

  @Nonnull
  public JReturnStmt withPositionInfo(@Nonnull StmtPositionInfo positionInfo) {
<<<<<<< HEAD
    return new JReturnStmt((Immediate) getOp(), positionInfo);
=======
    return new JReturnStmt(getOp(), positionInfo);
>>>>>>> 392b6e2a
  }
}<|MERGE_RESOLUTION|>--- conflicted
+++ resolved
@@ -26,13 +26,7 @@
 package de.upb.swt.soot.core.jimple.common.stmt;
 
 import de.upb.swt.soot.core.jimple.Jimple;
-<<<<<<< HEAD
-import de.upb.swt.soot.core.jimple.basic.Immediate;
-import de.upb.swt.soot.core.jimple.basic.JimpleComparator;
-import de.upb.swt.soot.core.jimple.basic.StmtPositionInfo;
-=======
 import de.upb.swt.soot.core.jimple.basic.*;
->>>>>>> 392b6e2a
 import de.upb.swt.soot.core.jimple.visitor.StmtVisitor;
 import de.upb.swt.soot.core.jimple.visitor.Visitor;
 import de.upb.swt.soot.core.util.Copyable;
@@ -42,13 +36,17 @@
 /** A statement that ends the method, returning a value. */
 public final class JReturnStmt extends AbstractOpStmt implements Copyable {
 
-  public JReturnStmt(@Nonnull Immediate returnValue, @Nonnull StmtPositionInfo positionInfo) {
-    super(returnValue, positionInfo);
+  public JReturnStmt(Value returnValue, StmtPositionInfo positionInfo) {
+    this(Jimple.newImmediateBox(returnValue), positionInfo);
+  }
+
+  protected JReturnStmt(ValueBox returnValueBox, StmtPositionInfo positionInfo) {
+    super(returnValueBox, positionInfo);
   }
 
   @Override
   public String toString() {
-    return Jimple.RETURN + " " + op.toString();
+    return Jimple.RETURN + " " + opBox.getValue().toString();
   }
 
   @Override
@@ -78,6 +76,10 @@
     return comparator.caseReturnStmt(this, o);
   }
 
+  public JReturnStmt withOp(Value op) {
+    return new JReturnStmt(op, getPositionInfo());
+  }
+
   @Nonnull
   public JReturnStmt withReturnValue(@Nonnull Immediate returnValue) {
     return new JReturnStmt(returnValue, getPositionInfo());
@@ -85,10 +87,6 @@
 
   @Nonnull
   public JReturnStmt withPositionInfo(@Nonnull StmtPositionInfo positionInfo) {
-<<<<<<< HEAD
-    return new JReturnStmt((Immediate) getOp(), positionInfo);
-=======
     return new JReturnStmt(getOp(), positionInfo);
->>>>>>> 392b6e2a
   }
 }