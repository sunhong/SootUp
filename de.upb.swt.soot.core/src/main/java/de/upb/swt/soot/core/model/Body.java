package de.upb.swt.soot.core.model;
/*-
 * #%L
 * Soot - a J*va Optimization Framework
 * %%
 * Copyright (C) 1997 - 1999 Raja Vallee-Rai
 * %%
 * This program is free software: you can redistribute it and/or modify
 * it under the terms of the GNU Lesser General Public License as
 * published by the Free Software Foundation, either version 2.1 of the
 * License, or (at your option) any later version.
 *
 * This program is distributed in the hope that it will be useful,
 * but WITHOUT ANY WARRANTY; without even the implied warranty of
 * MERCHANTABILITY or FITNESS FOR A PARTICULAR PURPOSE.  See the
 * GNU General Lesser Public License for more details.
 *
 * You should have received a copy of the GNU General Lesser Public
 * License along with this program.  If not, see
 * <http://www.gnu.org/licenses/lgpl-2.1.html>.
 * #L%
 */

import de.upb.swt.soot.core.graph.ImmutableStmtGraph;
import de.upb.swt.soot.core.graph.MutableStmtGraph;
import de.upb.swt.soot.core.graph.StmtGraph;
import de.upb.swt.soot.core.jimple.basic.*;
import de.upb.swt.soot.core.jimple.common.ref.JParameterRef;
import de.upb.swt.soot.core.jimple.common.ref.JThisRef;
import de.upb.swt.soot.core.jimple.common.stmt.*;
import de.upb.swt.soot.core.jimple.javabytecode.stmt.JSwitchStmt;
import de.upb.swt.soot.core.signatures.MethodSignature;
import de.upb.swt.soot.core.signatures.MethodSubSignature;
import de.upb.swt.soot.core.signatures.PackageName;
import de.upb.swt.soot.core.types.ClassType;
import de.upb.swt.soot.core.types.Type;
import de.upb.swt.soot.core.types.VoidType;
import de.upb.swt.soot.core.util.Copyable;
import de.upb.swt.soot.core.util.EscapedWriter;
import de.upb.swt.soot.core.util.ImmutableUtils;
import de.upb.swt.soot.core.util.printer.Printer;
import de.upb.swt.soot.core.validation.*;
import java.io.PrintWriter;
import java.io.StringWriter;
import java.util.*;
import javax.annotation.Nonnull;
import javax.annotation.Nullable;

/**
 * Class that models the Jimple body (code attribute) of a method.
 *
 * @author Linghui Luo
 */
public class Body implements Copyable {

<<<<<<< HEAD
  // TODO. add javadoc why we need this empty body.
  public static final Body EMPTY_BODY =
      new Body(
          new MethodSignature(
              new ClassType() {
                @Override
                public boolean isBuiltInClass() {
                  return false;
                }

                @Override
                public String getFullyQualifiedName() {
                  return "Empty Body";
                }

                @Override
                public String getClassName() {
                  return "Not Defined";
                }

                @Override
                public PackageName getPackageName() {
                  return new PackageName("Not Defined");
                }
              },
              new MethodSubSignature("body", Collections.emptyList(), VoidType.getInstance())),
          Collections.emptySet(),
          Collections.emptyList(),
          new MutableStmtGraph(),
          NoPositionInformation.getInstance());

=======
>>>>>>> b3901421
  /** The locals for this Body. */
  private final Set<Local> locals;

  /** The stmts for this Body. */
  @Nonnull private final ImmutableStmtGraph cfg;

  /** The Position Information in the Source for this Body. */
  @Nonnull private final Position position;

  /** The MethodSignature associated with this Body. */
  @Nonnull private final MethodSignature methodSignature;

  /** An array containing some validators in order to validate the JimpleBody */
  @Nonnull
  private static final List<BodyValidator> validators =
      ImmutableUtils.immutableList(
          new LocalsValidator(),
          new TrapsValidator(),
          new StmtBoxesValidator(),
          new UsesValidator(),
          new ValueBoxesValidator(),
          new CheckInitValidator(),
          new CheckTypesValidator(),
          new CheckVoidLocalesValidator(),
          new CheckEscapingValidator());

  /**
   * Creates an body which is not associated to any method.
   *
   * @param locals please use {@link LocalGenerator} to generate local for a body.
   */
  private Body(
      @Nonnull MethodSignature methodSignature,
      @Nonnull Set<Local> locals,
<<<<<<< HEAD
      @Nonnull List<Trap> traps,
=======
>>>>>>> b3901421
      @Nonnull StmtGraph stmtGraph,
      @Nonnull Position position) {
    this.methodSignature = methodSignature;
    this.locals = Collections.unmodifiableSet(locals);
<<<<<<< HEAD
    this.traps = Collections.unmodifiableList(traps);
    this.cfg = ImmutableStmtGraph.copyOf(stmtGraph);
    this.position = position;
    // TODO: Make this method private.
=======
    this.cfg = ImmutableStmtGraph.copyOf(stmtGraph);
    this.position = position;
>>>>>>> b3901421
    // FIXME: [JMP] Virtual method call in constructor
    checkInit();
  }

<<<<<<< HEAD
  @Nonnull
  public static Body getEmptyBody() {
    return EMPTY_BODY;
  }

=======
>>>>>>> b3901421
  /**
   * Returns the MethodSignature associated with this Body.
   *
   * @return the method that owns this body.
   */
  public MethodSignature getMethodSignature() {
    return methodSignature;
  }

  /** Returns the number of locals declared in this body. */
  public int getLocalCount() {
    return locals.size();
  }

  private void runValidation(BodyValidator validator) {
    final List<ValidationException> exceptionList = new ArrayList<>();
    validator.validate(this, exceptionList);
    if (!exceptionList.isEmpty()) {
      throw exceptionList.get(0);
    }
  }

  /** Verifies that a ValueBox is not used in more than one place. */
  public void validateValueBoxes() {
    runValidation(new ValueBoxesValidator());
  }

  /** Verifies that each Local of getUsesAndDefs() is in this body's locals Chain. */
  public void validateLocals() {
    runValidation(new LocalsValidator());
  }

  /** Verifies that the begin, end and handler units of each trap are in this body. */
  public void validateTraps() {
    runValidation(new TrapsValidator());
  }

  /** Verifies that the StmtBoxes of this Body all point to a Stmt contained within this body. */
  public void validateStmtBoxes() {
    runValidation(new StmtBoxesValidator());
  }

  /** Verifies that each use in this Body has a def. */
  public void validateUses() {
    runValidation(new UsesValidator());
  }

  /** Returns a backed chain of the locals declared in this Body. */
  public Set<Local> getLocals() {
    return locals;
  }

  /** Returns an unmodifiable view of the traps found in this Body. */
  @Nonnull
  public List<Trap> getTraps() {
<<<<<<< HEAD
    return traps;
=======
    return cfg.getTraps();
>>>>>>> b3901421
  }

  /** Return unit containing the \@this-assignment * */
  public Stmt getThisStmt() {
    for (Stmt u : getStmts()) {
      if (u instanceof JIdentityStmt && ((JIdentityStmt) u).getRightOp() instanceof JThisRef) {
        return u;
      }
    }

    throw new RuntimeException("couldn't find this-assignment!" + " in " + getMethodSignature());
  }

  /** Return LHS of the first identity stmt assigning from \@this. */
  public Local getThisLocal() {
    return (Local) (((JIdentityStmt) getThisStmt()).getLeftOp());
  }

  /** Return LHS of the first identity stmt assigning from \@parameter i. */
  public Local getParameterLocal(int i) {
    for (Stmt s : getStmts()) {
      if (s instanceof JIdentityStmt && ((JIdentityStmt) s).getRightOp() instanceof JParameterRef) {
        JIdentityStmt is = (JIdentityStmt) s;
        JParameterRef pr = (JParameterRef) is.getRightOp();
        if (pr.getIndex() == i) {
          return (Local) is.getLeftOp();
        }
      }
    }

    throw new RuntimeException("couldn't find JParameterRef" + i + "! in " + getMethodSignature());
  }

  /**
   * Get all the LHS of the identity statements assigning from parameter references.
   *
   * @return a list of size as per <code>getMethod().getParameterCount()</code> with all elements
   *     ordered as per the parameter index.
   * @throws RuntimeException if a JParameterRef is missing
   */
  @Nonnull
  public Collection<Local> getParameterLocals() {
    final List<Local> retVal = new ArrayList<>();
    // TODO: [ms] performance: don't iterate over all stmt -> lazy vs freedom/error tolerance -> use
    // fixed index positions at the beginning?
    for (Stmt u : cfg.nodes()) {
      if (u instanceof JIdentityStmt) {
        JIdentityStmt is = (JIdentityStmt) u;
        if (is.getRightOp() instanceof JParameterRef) {
          JParameterRef pr = (JParameterRef) is.getRightOp();
          retVal.add(pr.getIndex(), (Local) is.getLeftOp());
        }
      }
    }
    return Collections.unmodifiableCollection(retVal);
  }

  /**
   * Returns the result of iterating through all Stmts in this body. All Stmts thus found are
   * returned. Branching Stmts and statements which use PhiExpr will have Stmts; a Stmt contains a
   * Stmt that is either a target of a branch or is being used as a pointer to the end of a CFG
   * block.
   *
   * <p>This method was typically used for pointer patching, e.g. when the unit chain is cloned.
   *
   * @return A collection of all the Stmts
   */
  @Nonnull
  public Collection<Stmt> getTargetStmtsInBody() {
    List<Stmt> stmtList = new ArrayList<>();
    for (Stmt stmt : cfg.nodes()) {
      if (stmt instanceof BranchingStmt) {
        if (stmt instanceof JIfStmt) {
          stmtList.add(((JIfStmt) stmt).getTarget(this));
        } else if (stmt instanceof JGotoStmt) {
          stmtList.add(((JGotoStmt) stmt).getTarget(this));
        } else if (stmt instanceof JSwitchStmt) {
<<<<<<< HEAD
          getBranchTargetsOf((BranchingStmt) stmt).forEach(stmtList::add);
=======
          stmtList.addAll(getBranchTargetsOf((BranchingStmt) stmt));
>>>>>>> b3901421
        }
      }
    }

    for (Trap item : getTraps()) {
      stmtList.addAll(item.getStmts());
    }
    return Collections.unmodifiableCollection(stmtList);
  }

  /**
   * returns the control flow graph that represents this body into a linear List of statements.
   *
   * @return the statements in this Body
   */
  @Nonnull
  public List<Stmt> getStmts() {
    final ArrayList<Stmt> stmts = new ArrayList<>(cfg.nodes().size());
    for (Stmt stmt : cfg) {
      stmts.add(stmt);
    }
    return stmts;
  }

  public ImmutableStmtGraph getStmtGraph() {
    return cfg;
  }

  private void checkInit() {
    runValidation(new CheckInitValidator());
  }

  /** {@inheritDoc} */
  @Override
  public String toString() {
    StringWriter writer = new StringWriter();
    try (PrintWriter writerOut = new PrintWriter(new EscapedWriter(writer))) {
      new Printer().printTo(this, writerOut);
    }
    return writer.toString();
  }

  @Nonnull
  public Position getPosition() {
    return position;
  }

  /** returns a List of Branch targets of Branching Stmts */
  @Nonnull
  public List<Stmt> getBranchTargetsOf(@Nonnull BranchingStmt fromStmt) {
    return cfg.successors(fromStmt);
  }

  public boolean isStmtBranchTarget(@Nonnull Stmt targetStmt) {
    final List<Stmt> predecessors = cfg.predecessors(targetStmt);
    if (predecessors.size() > 1) {
      return true;
    }

    final Iterator<Stmt> iterator = predecessors.iterator();
    if (iterator.hasNext()) {
      Stmt pred = iterator.next();
      if (pred.branches()) {
        if (pred instanceof JIfStmt) {
          return ((JIfStmt) pred).getTarget(this) == targetStmt;
        }
        return true;
      }
    }

    return false;
  }

  public void validateIdentityStatements() {
    runValidation(new IdentityStatementsValidator());
  }

  /** Returns the first non-identity stmt in this body. */
  @Nonnull
  public Stmt getFirstNonIdentityStmt() {
    Iterator<Stmt> it = getStmts().iterator();
    Stmt o = null;
    while (it.hasNext()) {
      if (!((o = it.next()) instanceof JIdentityStmt)) {
        break;
      }
    }
    if (o == null) {
      throw new RuntimeException("no non-id statements!");
    }
    return o;
  }

  /**
   * Returns the results of iterating through all Stmts in this Body and querying them for Values
   * defined. All of the Values found are then returned as a List.
   *
   * @return a List of all the Values for Values defined by this Body's Stmts.
   */
  public Collection<Value> getUses() {
    ArrayList<Value> useList = new ArrayList<>();

    for (Stmt stmt : cfg.nodes()) {
      useList.addAll(stmt.getUses());
    }
    return useList;
  }

  /**
   * Returns the results of iterating through all Stmts in this Body and querying them for Values
   * defined. All of the Values found are then returned as a List.
   *
   * @return a List of all the Values for Values defined by this Body's Stmts.
   */
  public Collection<Value> getDefs() {
    ArrayList<Value> defList = new ArrayList<>();

    for (Stmt stmt : cfg.nodes()) {
      defList.addAll(stmt.getDefs());
    }
    return defList;
  }

  @Nonnull
  public Body withLocals(@Nonnull Set<Local> locals) {
<<<<<<< HEAD
    return new Body(getMethodSignature(), locals, getTraps(), getStmtGraph(), getPosition());
  }

  @Nonnull
  public Body withTraps(@Nonnull List<Trap> traps) {
    return new Body(getMethodSignature(), getLocals(), traps, getStmtGraph(), getPosition());
  }

  @Nonnull
  public Body withStmts(@Nonnull StmtGraph stmtGraph) {
    return new Body(getMethodSignature(), getLocals(), getTraps(), stmtGraph, getPosition());
  }

  @Nonnull
  public Body withPosition(@Nonnull Position position) {
    return new Body(getMethodSignature(), getLocals(), getTraps(), getStmtGraph(), position);
=======
    return new Body(getMethodSignature(), locals, getStmtGraph(), getPosition());
>>>>>>> b3901421
  }

  public static BodyBuilder builder() {
    return new BodyBuilder();
  }

  public static BodyBuilder builder(Body body) {
    return new BodyBuilder(body);
  }

  /**
<<<<<<< HEAD
   * helps to create a Body in a fluent way.
   *
   * <pre>
   * <code>
   * Stmt stmt1 = ... ;
   * Stmt stmt2 = ... ;
   * Body.BodyBuilder builder = Body.builder();
   * builder.addStmt(stmt1).addStmt(stmt2);
   * builder.addFlow(stmt1,stmt2);
=======
   * The BodyBuilder helps to create a new Body in a fluent way (see Builder Pattern)
   *
   * <pre>
   * <code>
   * Stmt stmt1, stmt2, stmt3;
   * ...
   * Body.BodyBuilder builder = Body.builder();
   * builder.setMethodSignature( ... );
   * builder.setStartingStmt(stmt1);
   * builder.addFlow(stmt1,stmt2);
   * builder.addFlow(stmt2,stmt3);
>>>>>>> b3901421
   * ...
   * Body body = builder.build();
   *
   * </code>
   * </pre>
   */
  public static class BodyBuilder {
    @Nonnull private Set<Local> locals = new HashSet<>();
    @Nonnull private final LocalGenerator localGen = new LocalGenerator(locals);

    @Nullable private Position position = null;

<<<<<<< HEAD
    @Nullable private MutableStmtGraph cfg;

    @Nullable private Stmt lastAddedStmt = null;
=======
    @Nonnull private final MutableStmtGraph cfg;
>>>>>>> b3901421
    @Nullable private MethodSignature methodSig = null;

    BodyBuilder() {
      cfg = new MutableStmtGraph();
    }

    BodyBuilder(@Nonnull Body body) {
<<<<<<< HEAD
      this(body, MutableStmtGraph.copyOf(body.getStmtGraph()));
    }

    BodyBuilder(@Nonnull Body body, @Nonnull MutableStmtGraph graphContainer) {
=======
>>>>>>> b3901421
      setMethodSignature(body.getMethodSignature());
      setLocals(body.getLocals());
      setPosition(body.getPosition());
<<<<<<< HEAD
      cfg = graphContainer;
    }

    @Nonnull
    public BodyBuilder setFirstStmt(@Nullable Stmt firstStmt) {
      this.cfg.setEntryPoint(firstStmt);
=======
      cfg = new MutableStmtGraph(body.getStmtGraph());
      setTraps(body.getTraps());
    }

    @Nonnull
    public StmtGraph getStmtGraph() {
      return cfg.unmodifiableStmtGraph();
    }

    @Nonnull
    public BodyBuilder setStartingStmt(@Nonnull Stmt startingStmt) {
      cfg.setStartingStmt(startingStmt);
>>>>>>> b3901421
      return this;
    }

    @Nonnull
    public BodyBuilder setLocals(@Nonnull Set<Local> locals) {
      this.locals = locals;
      return this;
    }

    @Nonnull
    public BodyBuilder addLocal(@Nonnull String name, Type type) {
      locals.add(localGen.generateLocal(type));
      return this;
    }

    @Nonnull
    public BodyBuilder addLocal(@Nonnull Local local) {
      locals.add(local);
      return this;
    }

    @Nonnull
    public BodyBuilder setTraps(@Nonnull List<Trap> traps) {
<<<<<<< HEAD
      this.traps = traps;
      return this;
    }

    public BodyBuilder addStmts(Collection<Stmt> stmts) {
      addStmts(stmts, false);
      return this;
    }

    /** @param autoLinkStmts if this is true, a flow is added from the previously inserted stmt */
    @Nonnull
    public BodyBuilder addStmts(@Nonnull Collection<Stmt> stmts, boolean autoLinkStmts) {
      for (Stmt s : stmts) addStmt(s, autoLinkStmts);
      return this;
    }

    @Nonnull
    public BodyBuilder addStmt(@Nonnull Stmt stmt) {
      return addStmt(stmt, false);
    }

    /**
     * @param linkLastStmt if this is true, a flow is added if the previously inserted Stmt falls
     *     through i.e. does not branch, return or throw
     */
    @Nonnull
    public BodyBuilder addStmt(@Nonnull Stmt stmt, boolean linkLastStmt) {
      cfg.addNode(stmt);
      if (lastAddedStmt != null) {
        if (linkLastStmt && lastAddedStmt.fallsThrough()) {
          addFlow(lastAddedStmt, stmt);
        }
      } else {
        // automatically set first statement
        cfg.setEntryPoint(stmt);
      }
      lastAddedStmt = stmt;
      return this;
    }

    @Nonnull
    public BodyBuilder removeStmt(@Nonnull Stmt stmt) {
      cfg.removeNode(stmt);
=======
      cfg.setTraps(traps);
>>>>>>> b3901421
      return this;
    }

    @Nonnull
    public BodyBuilder addFlow(@Nonnull Stmt fromStmt, @Nonnull Stmt toStmt) {
      cfg.putEdge(fromStmt, toStmt);
      return this;
    }

    @Nonnull
    public BodyBuilder removeFlow(@Nonnull Stmt fromStmt, @Nonnull Stmt toStmt) {
      cfg.removeEdge(fromStmt, toStmt);
      return this;
    }

    @Nonnull
    public BodyBuilder setPosition(@Nonnull Position position) {
      this.position = position;
      return this;
    }

    public BodyBuilder setMethodSignature(MethodSignature methodSig) {
      this.methodSig = methodSig;
      return this;
    }

    @Nonnull
    public Body build() {

<<<<<<< HEAD
      // validate statements
      for (Stmt stmt : cfg.nodes()) {

        final List<Stmt> successors = cfg.successors(stmt);
        final int successorCount = successors.size();
        if (stmt instanceof BranchingStmt) {

          for (Stmt target : successors) {
            if (target == stmt) {
              throw new RuntimeException(stmt + ": a Stmt cannot branch to itself.");
            }
          }

          if (stmt instanceof JSwitchStmt) {
            if (successorCount != ((JSwitchStmt) stmt).getValueCount()) {
              throw new RuntimeException(
                  stmt
                      + ": size of outgoing flows (i.e. "
                      + successorCount
                      + ") does not match the amount of switch statements case labels (i.e. "
                      + ((JSwitchStmt) stmt).getValueCount()
                      + ").");
            }
          } else if (stmt instanceof JIfStmt) {
            if (successorCount != 2) {
              throw new IllegalStateException(
                  stmt + ": must have '2' outgoing flow but has '" + successorCount + "'.");
            } else {

              // TODO: [ms] please fix order of targets of ifstmts in frontends i.e. Asmmethodsource
              final List<Stmt> edges = new ArrayList<>(cfg.successors(stmt));
              Stmt currentNextNode = edges.get(0);
              final Iterator<Stmt> iterator = cfg.nodes().iterator();
              //noinspection StatementWithEmptyBody
              while (iterator.hasNext() && iterator.next() != stmt) {}

              // switch edge order if the order is wrong i.e. the first edge is not the following
              // stmt in the node list
              if (iterator.hasNext() && iterator.next() != currentNextNode) {
                edges.set(0, edges.get(1));
                edges.set(1, currentNextNode);
              }
            }
          } else if (stmt instanceof JGotoStmt) {
            if (successorCount != 1) {
              throw new RuntimeException(
                  stmt + ": Goto must have '1' outgoing flow but has '" + successorCount + "'.");
            }
          }

        } else if (stmt instanceof JReturnStmt
            || stmt instanceof JReturnVoidStmt
            || stmt instanceof JThrowStmt) {
          if (successorCount != 0) {
            throw new RuntimeException(
                stmt + ": must have '0' outgoing flow but has '" + successorCount + "'.");
          }
        } else {
          if (successorCount != 1) {
            throw new RuntimeException(
                stmt + ": must have '1' outgoing flow but has '" + successorCount + "'.");
          }
        }
      }

      if (methodSig == null) {
        throw new RuntimeException("There is no MethodSignature set.");
      }

      return new Body(methodSig, locals, traps, cfg, position);
=======
      if (methodSig == null) {
        throw new RuntimeException("There is no MethodSignature set.");
      }

      if (position == null) {
        setPosition(NoPositionInformation.getInstance());
      }

      final Stmt startingStmt = cfg.getStartingStmt();
      final Set<Stmt> nodes = cfg.nodes();
      if (nodes.size() > 0 && !nodes.contains(startingStmt)) {
        throw new RuntimeException(
            methodSig
                + ": The given startingStmt '"
                + startingStmt
                + "' does not exist in the StmtGraph.");
      }

      // validate statements
      cfg.validateStmtConnectionsInGraph();

      return new Body(methodSig, locals, cfg, position);
>>>>>>> b3901421
    }
  }
}<|MERGE_RESOLUTION|>--- conflicted
+++ resolved
@@ -30,11 +30,7 @@
 import de.upb.swt.soot.core.jimple.common.stmt.*;
 import de.upb.swt.soot.core.jimple.javabytecode.stmt.JSwitchStmt;
 import de.upb.swt.soot.core.signatures.MethodSignature;
-import de.upb.swt.soot.core.signatures.MethodSubSignature;
-import de.upb.swt.soot.core.signatures.PackageName;
-import de.upb.swt.soot.core.types.ClassType;
 import de.upb.swt.soot.core.types.Type;
-import de.upb.swt.soot.core.types.VoidType;
 import de.upb.swt.soot.core.util.Copyable;
 import de.upb.swt.soot.core.util.EscapedWriter;
 import de.upb.swt.soot.core.util.ImmutableUtils;
@@ -53,40 +49,6 @@
  */
 public class Body implements Copyable {
 
-<<<<<<< HEAD
-  // TODO. add javadoc why we need this empty body.
-  public static final Body EMPTY_BODY =
-      new Body(
-          new MethodSignature(
-              new ClassType() {
-                @Override
-                public boolean isBuiltInClass() {
-                  return false;
-                }
-
-                @Override
-                public String getFullyQualifiedName() {
-                  return "Empty Body";
-                }
-
-                @Override
-                public String getClassName() {
-                  return "Not Defined";
-                }
-
-                @Override
-                public PackageName getPackageName() {
-                  return new PackageName("Not Defined");
-                }
-              },
-              new MethodSubSignature("body", Collections.emptyList(), VoidType.getInstance())),
-          Collections.emptySet(),
-          Collections.emptyList(),
-          new MutableStmtGraph(),
-          NoPositionInformation.getInstance());
-
-=======
->>>>>>> b3901421
   /** The locals for this Body. */
   private final Set<Local> locals;
 
@@ -121,35 +83,16 @@
   private Body(
       @Nonnull MethodSignature methodSignature,
       @Nonnull Set<Local> locals,
-<<<<<<< HEAD
-      @Nonnull List<Trap> traps,
-=======
->>>>>>> b3901421
       @Nonnull StmtGraph stmtGraph,
       @Nonnull Position position) {
     this.methodSignature = methodSignature;
     this.locals = Collections.unmodifiableSet(locals);
-<<<<<<< HEAD
-    this.traps = Collections.unmodifiableList(traps);
     this.cfg = ImmutableStmtGraph.copyOf(stmtGraph);
     this.position = position;
-    // TODO: Make this method private.
-=======
-    this.cfg = ImmutableStmtGraph.copyOf(stmtGraph);
-    this.position = position;
->>>>>>> b3901421
     // FIXME: [JMP] Virtual method call in constructor
     checkInit();
   }
 
-<<<<<<< HEAD
-  @Nonnull
-  public static Body getEmptyBody() {
-    return EMPTY_BODY;
-  }
-
-=======
->>>>>>> b3901421
   /**
    * Returns the MethodSignature associated with this Body.
    *
@@ -205,11 +148,7 @@
   /** Returns an unmodifiable view of the traps found in this Body. */
   @Nonnull
   public List<Trap> getTraps() {
-<<<<<<< HEAD
-    return traps;
-=======
     return cfg.getTraps();
->>>>>>> b3901421
   }
 
   /** Return unit containing the \@this-assignment * */
@@ -287,11 +226,7 @@
         } else if (stmt instanceof JGotoStmt) {
           stmtList.add(((JGotoStmt) stmt).getTarget(this));
         } else if (stmt instanceof JSwitchStmt) {
-<<<<<<< HEAD
-          getBranchTargetsOf((BranchingStmt) stmt).forEach(stmtList::add);
-=======
           stmtList.addAll(getBranchTargetsOf((BranchingStmt) stmt));
->>>>>>> b3901421
         }
       }
     }
@@ -417,26 +352,7 @@
 
   @Nonnull
   public Body withLocals(@Nonnull Set<Local> locals) {
-<<<<<<< HEAD
-    return new Body(getMethodSignature(), locals, getTraps(), getStmtGraph(), getPosition());
-  }
-
-  @Nonnull
-  public Body withTraps(@Nonnull List<Trap> traps) {
-    return new Body(getMethodSignature(), getLocals(), traps, getStmtGraph(), getPosition());
-  }
-
-  @Nonnull
-  public Body withStmts(@Nonnull StmtGraph stmtGraph) {
-    return new Body(getMethodSignature(), getLocals(), getTraps(), stmtGraph, getPosition());
-  }
-
-  @Nonnull
-  public Body withPosition(@Nonnull Position position) {
-    return new Body(getMethodSignature(), getLocals(), getTraps(), getStmtGraph(), position);
-=======
     return new Body(getMethodSignature(), locals, getStmtGraph(), getPosition());
->>>>>>> b3901421
   }
 
   public static BodyBuilder builder() {
@@ -448,17 +364,6 @@
   }
 
   /**
-<<<<<<< HEAD
-   * helps to create a Body in a fluent way.
-   *
-   * <pre>
-   * <code>
-   * Stmt stmt1 = ... ;
-   * Stmt stmt2 = ... ;
-   * Body.BodyBuilder builder = Body.builder();
-   * builder.addStmt(stmt1).addStmt(stmt2);
-   * builder.addFlow(stmt1,stmt2);
-=======
    * The BodyBuilder helps to create a new Body in a fluent way (see Builder Pattern)
    *
    * <pre>
@@ -470,7 +375,6 @@
    * builder.setStartingStmt(stmt1);
    * builder.addFlow(stmt1,stmt2);
    * builder.addFlow(stmt2,stmt3);
->>>>>>> b3901421
    * ...
    * Body body = builder.build();
    *
@@ -483,13 +387,7 @@
 
     @Nullable private Position position = null;
 
-<<<<<<< HEAD
-    @Nullable private MutableStmtGraph cfg;
-
-    @Nullable private Stmt lastAddedStmt = null;
-=======
     @Nonnull private final MutableStmtGraph cfg;
->>>>>>> b3901421
     @Nullable private MethodSignature methodSig = null;
 
     BodyBuilder() {
@@ -497,24 +395,9 @@
     }
 
     BodyBuilder(@Nonnull Body body) {
-<<<<<<< HEAD
-      this(body, MutableStmtGraph.copyOf(body.getStmtGraph()));
-    }
-
-    BodyBuilder(@Nonnull Body body, @Nonnull MutableStmtGraph graphContainer) {
-=======
->>>>>>> b3901421
       setMethodSignature(body.getMethodSignature());
       setLocals(body.getLocals());
       setPosition(body.getPosition());
-<<<<<<< HEAD
-      cfg = graphContainer;
-    }
-
-    @Nonnull
-    public BodyBuilder setFirstStmt(@Nullable Stmt firstStmt) {
-      this.cfg.setEntryPoint(firstStmt);
-=======
       cfg = new MutableStmtGraph(body.getStmtGraph());
       setTraps(body.getTraps());
     }
@@ -527,7 +410,6 @@
     @Nonnull
     public BodyBuilder setStartingStmt(@Nonnull Stmt startingStmt) {
       cfg.setStartingStmt(startingStmt);
->>>>>>> b3901421
       return this;
     }
 
@@ -551,53 +433,7 @@
 
     @Nonnull
     public BodyBuilder setTraps(@Nonnull List<Trap> traps) {
-<<<<<<< HEAD
-      this.traps = traps;
-      return this;
-    }
-
-    public BodyBuilder addStmts(Collection<Stmt> stmts) {
-      addStmts(stmts, false);
-      return this;
-    }
-
-    /** @param autoLinkStmts if this is true, a flow is added from the previously inserted stmt */
-    @Nonnull
-    public BodyBuilder addStmts(@Nonnull Collection<Stmt> stmts, boolean autoLinkStmts) {
-      for (Stmt s : stmts) addStmt(s, autoLinkStmts);
-      return this;
-    }
-
-    @Nonnull
-    public BodyBuilder addStmt(@Nonnull Stmt stmt) {
-      return addStmt(stmt, false);
-    }
-
-    /**
-     * @param linkLastStmt if this is true, a flow is added if the previously inserted Stmt falls
-     *     through i.e. does not branch, return or throw
-     */
-    @Nonnull
-    public BodyBuilder addStmt(@Nonnull Stmt stmt, boolean linkLastStmt) {
-      cfg.addNode(stmt);
-      if (lastAddedStmt != null) {
-        if (linkLastStmt && lastAddedStmt.fallsThrough()) {
-          addFlow(lastAddedStmt, stmt);
-        }
-      } else {
-        // automatically set first statement
-        cfg.setEntryPoint(stmt);
-      }
-      lastAddedStmt = stmt;
-      return this;
-    }
-
-    @Nonnull
-    public BodyBuilder removeStmt(@Nonnull Stmt stmt) {
-      cfg.removeNode(stmt);
-=======
       cfg.setTraps(traps);
->>>>>>> b3901421
       return this;
     }
 
@@ -627,78 +463,6 @@
     @Nonnull
     public Body build() {
 
-<<<<<<< HEAD
-      // validate statements
-      for (Stmt stmt : cfg.nodes()) {
-
-        final List<Stmt> successors = cfg.successors(stmt);
-        final int successorCount = successors.size();
-        if (stmt instanceof BranchingStmt) {
-
-          for (Stmt target : successors) {
-            if (target == stmt) {
-              throw new RuntimeException(stmt + ": a Stmt cannot branch to itself.");
-            }
-          }
-
-          if (stmt instanceof JSwitchStmt) {
-            if (successorCount != ((JSwitchStmt) stmt).getValueCount()) {
-              throw new RuntimeException(
-                  stmt
-                      + ": size of outgoing flows (i.e. "
-                      + successorCount
-                      + ") does not match the amount of switch statements case labels (i.e. "
-                      + ((JSwitchStmt) stmt).getValueCount()
-                      + ").");
-            }
-          } else if (stmt instanceof JIfStmt) {
-            if (successorCount != 2) {
-              throw new IllegalStateException(
-                  stmt + ": must have '2' outgoing flow but has '" + successorCount + "'.");
-            } else {
-
-              // TODO: [ms] please fix order of targets of ifstmts in frontends i.e. Asmmethodsource
-              final List<Stmt> edges = new ArrayList<>(cfg.successors(stmt));
-              Stmt currentNextNode = edges.get(0);
-              final Iterator<Stmt> iterator = cfg.nodes().iterator();
-              //noinspection StatementWithEmptyBody
-              while (iterator.hasNext() && iterator.next() != stmt) {}
-
-              // switch edge order if the order is wrong i.e. the first edge is not the following
-              // stmt in the node list
-              if (iterator.hasNext() && iterator.next() != currentNextNode) {
-                edges.set(0, edges.get(1));
-                edges.set(1, currentNextNode);
-              }
-            }
-          } else if (stmt instanceof JGotoStmt) {
-            if (successorCount != 1) {
-              throw new RuntimeException(
-                  stmt + ": Goto must have '1' outgoing flow but has '" + successorCount + "'.");
-            }
-          }
-
-        } else if (stmt instanceof JReturnStmt
-            || stmt instanceof JReturnVoidStmt
-            || stmt instanceof JThrowStmt) {
-          if (successorCount != 0) {
-            throw new RuntimeException(
-                stmt + ": must have '0' outgoing flow but has '" + successorCount + "'.");
-          }
-        } else {
-          if (successorCount != 1) {
-            throw new RuntimeException(
-                stmt + ": must have '1' outgoing flow but has '" + successorCount + "'.");
-          }
-        }
-      }
-
-      if (methodSig == null) {
-        throw new RuntimeException("There is no MethodSignature set.");
-      }
-
-      return new Body(methodSig, locals, traps, cfg, position);
-=======
       if (methodSig == null) {
         throw new RuntimeException("There is no MethodSignature set.");
       }
@@ -721,7 +485,6 @@
       cfg.validateStmtConnectionsInGraph();
 
       return new Body(methodSig, locals, cfg, position);
->>>>>>> b3901421
     }
   }
 }