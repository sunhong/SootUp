--- conflicted
+++ resolved
@@ -22,19 +22,13 @@
  */
 
 import com.google.common.graph.*;
-<<<<<<< HEAD
-=======
 import de.upb.swt.soot.core.graph.StmtGraph;
->>>>>>> 392b6e2a
 import de.upb.swt.soot.core.jimple.basic.*;
 import de.upb.swt.soot.core.jimple.common.ref.JParameterRef;
 import de.upb.swt.soot.core.jimple.common.ref.JThisRef;
 import de.upb.swt.soot.core.jimple.common.stmt.*;
 import de.upb.swt.soot.core.jimple.javabytecode.stmt.JSwitchStmt;
-<<<<<<< HEAD
-=======
 import de.upb.swt.soot.core.signatures.MethodSignature;
->>>>>>> 392b6e2a
 import de.upb.swt.soot.core.types.Type;
 import de.upb.swt.soot.core.util.Copyable;
 import de.upb.swt.soot.core.util.EscapedWriter;
@@ -70,7 +64,6 @@
 
   /** The stmts for this Body. */
   @Nonnull private final ImmutableGraph<Stmt> cfg;
-<<<<<<< HEAD
 
   /** Record the ordered branching edges for each branching statement. */
   @Nonnull private Map<Stmt, List<Stmt>> branches;
@@ -78,24 +71,11 @@
   /** The first Stmt in this Body. */
   @Nonnull private final Stmt firstStmt;
 
-=======
-
-  /** Record the ordered branching edges for each branching statement. */
-  @Nonnull private Map<Stmt, List<Stmt>> branches;
-
-  /** The first Stmt in this Body. */
-  @Nonnull private final Stmt firstStmt;
-
->>>>>>> 392b6e2a
   /** The Position Information in the Source for this Body. */
   @Nonnull private final Position position;
 
   /** The method associated with this Body. */
-<<<<<<< HEAD
-  @Nullable private volatile SootMethod method;
-=======
   @Nonnull private MethodSignature methodSignature;
->>>>>>> 392b6e2a
 
   /** An array containing some validators in order to validate the JimpleBody */
   @Nonnull
@@ -103,9 +83,9 @@
       ImmutableUtils.immutableList(
           new LocalsValidator(),
           new TrapsValidator(),
-          new StmtsValidator(),
+          new StmtBoxesValidator(),
           new UsesValidator(),
-          new ValuesValidator(),
+          new ValueBoxesValidator(),
           new CheckInitValidator(),
           new CheckTypesValidator(),
           new CheckVoidLocalesValidator(),
@@ -125,16 +105,10 @@
       @Nonnull Map<Stmt, List<Stmt>> branches,
       @Nonnull Stmt startingStmt,
       @Nonnull Position position) {
-<<<<<<< HEAD
-    this.locals = Collections.unmodifiableSet(locals);
-    this.traps = Collections.unmodifiableList(traps);
-    // TODO: [ms] second constructor?
-=======
     this.methodSignature = methodSignature;
     this.locals = Collections.unmodifiableSet(locals);
     this.traps = Collections.unmodifiableList(traps);
     // TODO: [ms] (im)mutability via second constructor?
->>>>>>> 392b6e2a
     this.cfg =
         stmtGraph instanceof ImmutableGraph
             ? (ImmutableGraph<Stmt>) stmtGraph
@@ -147,11 +121,8 @@
     checkInit();
   }
 
-<<<<<<< HEAD
-=======
   // TODO: migrate tests to use BodyBuilder
   @Deprecated
->>>>>>> 392b6e2a
   public Body(
       @Nonnull Set<Local> locals,
       @Nonnull List<Trap> traps,
@@ -159,14 +130,9 @@
       @Nonnull Map<Stmt, List<Stmt>> branches,
       @Nonnull Position position) {
 
-<<<<<<< HEAD
-    // FIXME: [ms] dirty debugging hack !!!!!!
-    this(
-=======
     // FIXME: [ms] remove this dirty test hack !!!!!!
     this(
         null, // will be removed anyways
->>>>>>> 392b6e2a
         locals,
         traps,
         stmtGraph,
@@ -181,40 +147,12 @@
   }
 
   /**
-<<<<<<< HEAD
-   * Returns the method associated with this Body.
-   *
-   * @return the method that owns this body.
-   */
-  // FIXME: [ms] refactor to MethodSignature
-  public SootMethod getMethod() {
-    if (method == null) {
-      throw new IllegalStateException(
-          "The associated method of this body instance has not been not set yet.");
-    }
-    return method;
-  }
-
-  /**
-   * Sets the method associated with this Body.
-   *
-   * @param method that should be associated with this body.
-   */
-  // FIXME: [ms] refactor to MethodSignature
-  synchronized void setMethod(@Nullable SootMethod method) {
-    if (this.method != null) {
-      throw new IllegalStateException(
-          "The declaring class of this SootMethod has already been set.");
-    }
-    this.method = method;
-=======
    * Returns the MethodSignature associated with this Body.
    *
    * @return the method that owns this body.
    */
   public MethodSignature getMethodSignature() {
     return methodSignature;
->>>>>>> 392b6e2a
   }
 
   /** Returns the number of locals declared in this body. */
@@ -230,9 +168,9 @@
     }
   }
 
-  /** Verifies that a Value is not used in more than one place. */
-  public void validateValues() {
-    runValidation(new ValuesValidator());
+  /** Verifies that a ValueBox is not used in more than one place. */
+  public void validateValueBoxes() {
+    runValidation(new ValueBoxesValidator());
   }
 
   /** Verifies that each Local of getUsesAndDefs() is in this body's locals Chain. */
@@ -245,9 +183,9 @@
     runValidation(new TrapsValidator());
   }
 
-  /** Verifies that the Stmts of this Body all point to a Stmt contained within this body. */
-  public void validateStmts() {
-    runValidation(new StmtsValidator());
+  /** Verifies that the StmtBoxes of this Body all point to a Stmt contained within this body. */
+  public void validateStmtBoxes() {
+    runValidation(new StmtBoxesValidator());
   }
 
   /** Verifies that each use in this Body has a def. */
@@ -292,7 +230,7 @@
       if (s instanceof JIdentityStmt && ((JIdentityStmt) s).getRightOp() instanceof JParameterRef) {
         JIdentityStmt is = (JIdentityStmt) s;
         JParameterRef pr = (JParameterRef) is.getRightOp();
-        if (pr.getNum() == i) {
+        if (pr.getIndex() == i) {
           return (Local) is.getLeftOp();
         }
       }
@@ -310,12 +248,7 @@
    */
   @Nonnull
   public Collection<Local> getParameterLocals() {
-<<<<<<< HEAD
-    final int numParams = getMethod().getParameterCount();
-    final List<Local> retVal = new ArrayList<>(numParams);
-=======
     final List<Local> retVal = new ArrayList<>();
->>>>>>> 392b6e2a
     // TODO: [ms] performance: don't iterate over all stmt -> lazy vs freedom/error tolerance -> use
     // fixed index positions at the beginning?
     for (Stmt u : cfg.nodes()) {
@@ -323,7 +256,7 @@
         JIdentityStmt is = (JIdentityStmt) u;
         if (is.getRightOp() instanceof JParameterRef) {
           JParameterRef pr = (JParameterRef) is.getRightOp();
-          retVal.add(pr.getNum(), (Local) is.getLeftOp());
+          retVal.add(pr.getIndex(), (Local) is.getLeftOp());
         }
       }
     }
@@ -341,26 +274,14 @@
    * @return A collection of all the Stmts
    */
   @Nonnull
-<<<<<<< HEAD
-  public Collection<Stmt> getTargetStmtsOfBranches() {
-    List<Stmt> stmtList = new ArrayList<>();
-    for (Iterator<Stmt> iterator = cfg.nodes().iterator(); iterator.hasNext(); ) {
-=======
   public Collection<Stmt> getTargetStmtsInBody() {
     List<Stmt> stmtList = new ArrayList<>();
     Iterator<Stmt> iterator = cfg.nodes().iterator();
     while (iterator.hasNext()) {
->>>>>>> 392b6e2a
       Stmt stmt = iterator.next();
 
       if (stmt instanceof BranchingStmt) {
         final List<Stmt> branchTargetsOf = getBranchTargetsOf(stmt);
-<<<<<<< HEAD
-        // filter if "fallsThrough"-stmt from targets of branching stmts
-        for (int i = stmt.fallsThrough() ? 1 : 0; i < branchTargetsOf.size(); i++) {
-          Stmt target = branchTargetsOf.get(i);
-          stmtList.add(target);
-=======
 
         if (stmt instanceof JIfStmt) {
           stmtList.add(branchTargetsOf.get(1));
@@ -368,7 +289,6 @@
           stmtList.add(branchTargetsOf.get(0));
         } else if (stmt instanceof JSwitchStmt) {
           stmtList.addAll(branchTargetsOf);
->>>>>>> 392b6e2a
         }
       }
     }
@@ -416,19 +336,6 @@
   /** returns a List of Branch targets of Branching Stmts */
   @Nonnull
   public List<Stmt> getBranchTargetsOf(@Nonnull Stmt fromStmt) {
-<<<<<<< HEAD
-    return branches.get(fromStmt);
-  }
-
-  public boolean isStmtBranchTarget(@Nonnull Stmt targetStmt) {
-    // FIXME: just because the stmt has just one ingoing flow it does not mean its not a branch
-    // target
-    return cfg.predecessors(targetStmt).size() > 1
-        || cfg.predecessors(targetStmt).stream()
-            .findAny()
-            .filter(prev -> prev instanceof BranchingStmt)
-            .isPresent();
-=======
     return branches.getOrDefault(fromStmt, Collections.emptyList());
   }
 
@@ -455,7 +362,6 @@
     }
 
     return false;
->>>>>>> 392b6e2a
   }
 
   public void validateIdentityStatements() {
@@ -547,24 +453,12 @@
     @Nonnull private List<Trap> traps = new ArrayList<>();
     @Nonnull private Position position;
 
-<<<<<<< HEAD
-    @Nonnull private final MutableGraph<Stmt> mutableGraph;
-=======
     @Nullable private MutableGraph<Stmt> cfg;
->>>>>>> 392b6e2a
 
     @Nonnull private final Map<Stmt, List<Stmt>> branches = new HashMap<>();
 
     @Nullable private Stmt lastAddedStmt = null;
     @Nullable private Stmt firstStmt = null;
-<<<<<<< HEAD
-
-    BodyBuilder() {
-      mutableGraph = GraphBuilder.directed().nodeOrder(ElementOrder.insertion()).build();
-    }
-
-    public BodyBuilder(@Nonnull Body body) {
-=======
     @Nullable private MethodSignature methodSig = null;
 
     BodyBuilder() {
@@ -577,17 +471,11 @@
 
     BodyBuilder(@Nonnull Body body, @Nonnull MutableGraph<Stmt> graphContainer) {
       setMethodSignature(body.getMethodSignature());
->>>>>>> 392b6e2a
       setLocals(body.getLocals());
       setTraps(body.getTraps());
       setPosition(body.getPosition());
       setFirstStmt(body.getFirstStmt());
-<<<<<<< HEAD
-      mutableGraph =
-          GraphBuilder.from(body.getStmtGraph()).build(); // fixme: getStmtGraph() is always null
-=======
       cfg = graphContainer;
->>>>>>> 392b6e2a
     }
 
     @Nonnull
@@ -604,9 +492,6 @@
 
     @Nonnull
     public BodyBuilder addLocal(@Nonnull String name, Type type) {
-<<<<<<< HEAD
-      this.locals.add(localGen.generateLocal(type));
-=======
       locals.add(localGen.generateLocal(type));
       return this;
     }
@@ -614,7 +499,6 @@
     @Nonnull
     public BodyBuilder addLocal(@Nonnull Local local) {
       locals.add(local);
->>>>>>> 392b6e2a
       return this;
     }
 
@@ -631,11 +515,7 @@
 
     @Nonnull
     public BodyBuilder addStmt(@Nonnull Stmt stmt, boolean linkLastStmt) {
-<<<<<<< HEAD
-      mutableGraph.addNode(stmt);
-=======
       cfg.addNode(stmt);
->>>>>>> 392b6e2a
       if (lastAddedStmt != null) {
         if (linkLastStmt && lastAddedStmt.fallsThrough()) {
           addFlow(lastAddedStmt, stmt);
@@ -647,38 +527,10 @@
       lastAddedStmt = stmt;
       return this;
     }
-<<<<<<< HEAD
-    /** replace the oldStmt with newStmt in stmtGraph and branches */
-    @Nonnull
-    public BodyBuilder mergeStmt(@Nonnull Stmt oldStmt, @Nonnull Stmt newStmt) {
-      final Set<Stmt> predecessors = mutableGraph.predecessors(oldStmt);
-      final Set<Stmt> successors = mutableGraph.successors(oldStmt);
-      mutableGraph.addNode(newStmt);
-      predecessors.forEach(predecessor -> mutableGraph.putEdge(predecessor, newStmt));
-      successors.forEach(successor -> mutableGraph.putEdge(newStmt, successor));
-      if (branches.containsKey(oldStmt)) {
-        List<Stmt> value = branches.get(oldStmt);
-        branches.remove(oldStmt);
-        branches.put(newStmt, value);
-      }
-      for (List<Stmt> value : branches.values()) {
-        if (value.remove(oldStmt)) {
-          value.add(newStmt);
-        }
-      }
-      removeStmt(oldStmt);
-      return this;
-    }
-
-    @Nonnull
-    public BodyBuilder removeStmt(@Nonnull Stmt stmt) {
-      mutableGraph.removeNode(stmt);
-=======
 
     @Nonnull
     public BodyBuilder removeStmt(@Nonnull Stmt stmt) {
       cfg.removeNode(stmt);
->>>>>>> 392b6e2a
       branches.remove(stmt);
       branches.values().forEach(fromStmt -> fromStmt.remove(stmt));
       return this;
@@ -686,38 +538,18 @@
 
     @Nonnull
     public BodyBuilder addFlow(@Nonnull Stmt fromStmt, @Nonnull Stmt toStmt) {
-<<<<<<< HEAD
-      if (fromStmt instanceof BranchingStmt) {
-
-        if (branches.containsKey(fromStmt)) {
-          branches.get(fromStmt).add(toStmt);
-        } else {
-          List<Stmt> targets = new ArrayList<>();
-          targets.add(toStmt);
-          branches.put(fromStmt, targets);
-        }
-        // List<Stmt> edges = branches.computeIfAbsent(fromStmt, stmt -> new ArrayList());
-        // edges.add(toStmt);
-      }
-      mutableGraph.putEdge(fromStmt, toStmt);
-=======
 
       if (fromStmt instanceof BranchingStmt) {
         List<Stmt> edges = branches.computeIfAbsent(fromStmt, stmt -> new ArrayList());
         edges.add(toStmt);
       }
       cfg.putEdge(fromStmt, toStmt);
->>>>>>> 392b6e2a
       return this;
     }
 
     @Nonnull
     public BodyBuilder removeFlow(@Nonnull Stmt fromStmt, @Nonnull Stmt toStmt) {
-<<<<<<< HEAD
-      mutableGraph.removeEdge(fromStmt, toStmt);
-=======
       cfg.removeEdge(fromStmt, toStmt);
->>>>>>> 392b6e2a
       branches.get(fromStmt).remove(toStmt);
       return this;
     }
@@ -728,59 +560,13 @@
       return this;
     }
 
-<<<<<<< HEAD
-    public List<Stmt> getSuccessors(@Nonnull Stmt stmt) {
-      Set<Stmt> stmtSet = this.mutableGraph.successors(stmt);
-      ArrayList<Stmt> stmts = new ArrayList<>();
-      stmts.addAll(stmtSet);
-      return stmts;
-    }
-
-    public List<Stmt> getPredecessors(@Nonnull Stmt stmt) {
-      Set<Stmt> stmtSet = this.mutableGraph.predecessors(stmt);
-      ArrayList<Stmt> stmts = new ArrayList<>();
-      stmts.addAll(stmtSet);
-      return stmts;
-    }
-
-    public Stmt getFirstStmt() {
-      return this.firstStmt;
-=======
     public BodyBuilder setMethodSignature(MethodSignature methodSig) {
       this.methodSig = methodSig;
       return this;
->>>>>>> 392b6e2a
     }
 
     @Nonnull
     public Body build() {
-<<<<<<< HEAD
-      // validate branch stmts
-      for (Map.Entry<Stmt, List<Stmt>> branchItem : branches.entrySet()) {
-        final Stmt stmt = branchItem.getKey();
-        final int outgoingCount = branchItem.getValue().size();
-        if (stmt instanceof JSwitchStmt && outgoingCount != ((JSwitchStmt) stmt).getValueCount()) {
-          throw new IllegalArgumentException(
-              stmt
-                  + ": size of outgoing flows (i.e. "
-                  + outgoingCount
-                  + ") does not match the amount of switch statements case labels (i.e. "
-                  + ((JSwitchStmt) stmt).getValueCount()
-                  + ").");
-        }
-        if (stmt instanceof JIfStmt && outgoingCount != 2) {
-          throw new IllegalArgumentException(
-              stmt + ": size of outgoing flows must be 2 but the size is " + outgoingCount + ".");
-        }
-        if (stmt instanceof JGotoStmt && outgoingCount != 1) {
-          throw new IllegalArgumentException(
-              stmt + ": GotoS has more than '1' (i.e. '" + outgoingCount + "') outgoing flows.");
-        }
-      }
-
-      return new Body(
-          locals, traps, ImmutableGraph.copyOf(mutableGraph), branches, firstStmt, position);
-=======
 
       // validate statements
       for (Stmt stmt : cfg.nodes()) {
@@ -908,7 +694,6 @@
       */
 
       return body;
->>>>>>> 392b6e2a
     }
   }
 }