package de.upb.swt.soot.core.jimple.basic;

import de.upb.swt.soot.core.jimple.Jimple;
import de.upb.swt.soot.core.types.PrimitiveType;
import de.upb.swt.soot.core.types.ReferenceType;
import de.upb.swt.soot.core.types.Type;
import de.upb.swt.soot.core.types.UnknownType;
import de.upb.swt.soot.core.types.VoidType;
import java.util.HashMap;
import java.util.Map;
import java.util.Set;
import javax.annotation.Nonnull;
import javax.annotation.Nullable;

/*-
 * #%L
 * Soot - a J*va Optimization Framework
 * %%
 * Copyright (C) 2004 Jennifer Lhotak
 * %%
 * This program is free software: you can redistribute it and/or modify
 * it under the terms of the GNU Lesser General Public License as
 * published by the Free Software Foundation, either version 2.1 of the
 * License, or (at your option) any later version.
 *
 * This program is distributed in the hope that it will be useful,
 * but WITHOUT ANY WARRANTY; without even the implied warranty of
 * MERCHANTABILITY or FITNESS FOR A PARTICULAR PURPOSE.  See the
 * GNU General Lesser Public License for more details.
 *
 * You should have received a copy of the GNU General Lesser Public
 * License along with this program.  If not, see
 * <http://www.gnu.org/licenses/lgpl-2.1.html>.
 * #L%
 */

/**
 * Generates locals for Body.
 *
 * @author Linghui Luo
 * @author Markus Schmidt
 */
public class LocalGenerator {
  private final Set<Local> locals;
  @Nullable private Local thisLocal;
  private final Map<Integer, Local> paraLocals = new HashMap<>();

  /**
   * Creates Locals {@link Local} with a standard naming scheme. If a Set of Locals is provided, the
   * LocalGenerator checks whether the name is already taken.
   */
<<<<<<< HEAD
  // TODO: [ms] make it private - access it via BodyBuilder
=======
  // TODO: [ms] make it private and access it via BodyBuilder?
>>>>>>> 392b6e2a
  public LocalGenerator(@Nonnull Set<Local> existingLocals) {
    locals = existingLocals;
  }

  /** generate this local with given type */
  public Local generateThisLocal(@Nonnull Type type) {
    if (this.thisLocal == null) {
      this.thisLocal = generateField(type);
    }
    return this.thisLocal;
  }

  /** generates a new {@link Local} given the type for field. */
  public Local generateField(@Nonnull Type type) {
    return generate(type, true);
  }

  /** generates a new {@link Local} given the type for local. */
  public Local generateLocal(@Nonnull Type type) {
    return generate(type, false);
  }

  public Local generateParameterLocal(@Nonnull Type type, int index) {
    if (!this.paraLocals.containsKey(index)) {
      Local paraLocal = generate(type, false);
      this.paraLocals.put(index, paraLocal);
    }
    return this.paraLocals.get(index);
  }

  private Local generate(@Nonnull Type type, boolean isField) {

    StringBuilder name = new StringBuilder(7);
    name.append("$");
    String localName;
    // determine locals name
    //noinspection SuspiciousMethodCalls
    do {
      // non-field Locals traditionally begin with "$"
      name.setLength(isField ? 0 : 1);

      if (type.equals(PrimitiveType.getInt())) {
        appendNextIntName(name);
      } else if (type.equals(PrimitiveType.getByte())) {
        appendNextByteName(name);
      } else if (type.equals(PrimitiveType.getShort())) {
        appendNextShortName(name);
      } else if (type.equals(PrimitiveType.getBoolean())) {
        appendNextBooleanName(name);
      } else if (type.equals(VoidType.getInstance())) {
        appendNextVoidName(name);
      } else if (type.equals(PrimitiveType.getChar())) {
        appendNextCharName(name);
      } else if (type.equals(PrimitiveType.getDouble())) {
        appendNextDoubleName(name);
      } else if (type.equals(PrimitiveType.getFloat())) {
        appendNextFloatName(name);
      } else if (type.equals(PrimitiveType.getLong())) {
        appendNextLongName(name);
      } else if (type instanceof ReferenceType) {
        appendNextRefLikeTypeName(name);
      } else if (type.equals(UnknownType.getInstance())) {
        appendNextUnknownTypeName(name);
      } else {
        throw new RuntimeException("Unhandled Type of Local variable to Generate");
      }

      localName = name.toString();
    } while (locals.contains(localName));

    return createLocal(localName, type);
  }

  private int tempInt = 0;
  private int tempVoid = 0;
  private int tempBoolean = 0;
  private int tempLong = 0;
  private int tempDouble = 0;
  private int tempFloat = 0;
  private int tempRefLikeType = 0;
  private int tempByte = 0;
  private int tempShort = 0;
  private int tempChar = 0;
  private int tempUnknownType = 0;

  private void appendNextIntName(StringBuilder name) {
    name.append("i").append(tempInt++);
  }

  private void appendNextCharName(StringBuilder name) {
    name.append("c").append(tempChar++);
  }

  private void appendNextVoidName(StringBuilder name) {
    name.append("v").append(tempVoid++);
  }

  private void appendNextByteName(StringBuilder name) {
    name.append("b").append(tempByte++);
  }

  private void appendNextShortName(StringBuilder name) {
    name.append("s").append(tempShort++);
  }

  private void appendNextBooleanName(StringBuilder name) {
    name.append("z").append(tempBoolean++);
  }

  private void appendNextDoubleName(StringBuilder name) {
    name.append("d").append(tempDouble++);
  }

  private void appendNextFloatName(StringBuilder name) {
    name.append("f").append(tempFloat++);
  }

  private void appendNextLongName(StringBuilder name) {
    name.append("l").append(tempLong++);
  }

  private void appendNextRefLikeTypeName(StringBuilder name) {
    name.append("r").append(tempRefLikeType++);
  }

  private void appendNextUnknownTypeName(StringBuilder name) {
    name.append("u").append(tempUnknownType++);
  }

  private Local createLocal(String name, Type sootType) {
    Local sootLocal = Jimple.newLocal(name, sootType);
    locals.add(sootLocal);
    return sootLocal;
  }

  /** Return all locals created for the body referenced in this LocalGenrator. */
  public Set<Local> getLocals() {
    return this.locals;
  }

  public Local getThisLocal() {
    return this.thisLocal;
  }

  public Local getParameterLocal(int i) {
    return this.paraLocals.get(i);
  }
}<|MERGE_RESOLUTION|>--- conflicted
+++ resolved
@@ -49,11 +49,7 @@
    * Creates Locals {@link Local} with a standard naming scheme. If a Set of Locals is provided, the
    * LocalGenerator checks whether the name is already taken.
    */
-<<<<<<< HEAD
-  // TODO: [ms] make it private - access it via BodyBuilder
-=======
   // TODO: [ms] make it private and access it via BodyBuilder?
->>>>>>> 392b6e2a
   public LocalGenerator(@Nonnull Set<Local> existingLocals) {
     locals = existingLocals;
   }
