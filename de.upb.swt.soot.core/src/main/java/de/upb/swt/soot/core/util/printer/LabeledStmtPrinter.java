--- conflicted
+++ resolved
@@ -1,11 +1,7 @@
 package de.upb.swt.soot.core.util.printer;
 
-<<<<<<< HEAD
 import de.upb.swt.soot.core.jimple.Jimple;
-import de.upb.swt.soot.core.jimple.basic.StmtBox;
-=======
 import de.upb.swt.soot.core.jimple.basic.Trap;
->>>>>>> 2dc3224c
 import de.upb.swt.soot.core.jimple.common.ref.IdentityRef;
 import de.upb.swt.soot.core.jimple.common.stmt.Stmt;
 import de.upb.swt.soot.core.model.Body;
@@ -58,15 +54,9 @@
       handleIndent();
       setIndent(indentStep / 2);
 
-<<<<<<< HEAD
-      String label = labels.get(u);
-      if (label == null || "<unnamed>".equals(label)) {
-        output.append("[?= ").append(Jimple.escape(u.toString())).append(']');
-=======
       String label = labels.get(stmt);
       if (label == null) {
-        output.append("[?= ").append(stmt).append(']');
->>>>>>> 2dc3224c
+        output.append("[?= ").append(Jimple.escape(stmt.toString();)).append(']');
       } else {
         output.append(Jimple.escape(label));
       }
@@ -80,13 +70,9 @@
         handleIndent();
         setIndent(indentStep / 2);
 
-        output.append('(').append(ref).append(')');
+        output.append('(').append(Jimple.escape(ref)).append(')');
       } else {
-<<<<<<< HEAD
         output.append(Jimple.escape(ref));
-=======
-        output.append(stmt);
->>>>>>> 2dc3224c
       }
     }
   }
