package de.upb.swt.soot.core.util.printer;

import de.upb.swt.soot.core.jimple.Jimple;
import de.upb.swt.soot.core.jimple.basic.StmtBox;
import de.upb.swt.soot.core.jimple.common.ref.IdentityRef;
import de.upb.swt.soot.core.jimple.common.stmt.Stmt;
import de.upb.swt.soot.core.model.Body;
import de.upb.swt.soot.core.model.SootField;
import de.upb.swt.soot.core.model.SootMethod;
import de.upb.swt.soot.core.signatures.FieldSignature;
import de.upb.swt.soot.core.signatures.FieldSubSignature;
import de.upb.swt.soot.core.signatures.MethodSignature;
import de.upb.swt.soot.core.types.Type;
import java.util.*;

public abstract class LabeledStmtPrinter extends AbstractStmtPrinter {
  /** branch targets * */
  protected Map<Stmt, String> labels;
  /** for stmt references in Phi nodes * */
  protected Map<Stmt, String> references;

  public LabeledStmtPrinter() {}

  public LabeledStmtPrinter(Body b) {
    createLabelMaps(b);
  }

  public Map<Stmt, String> getLabels() {
    return labels;
  }

  public Map<Stmt, String> getReferences() {
    return references;
  }

  @Override
  public abstract void literal(String s);

  @Override
  public abstract void method(SootMethod m);

  @Override
  public abstract void field(SootField f);

  @Override
  public abstract void identityRef(IdentityRef r);

  @Override
  public void stmtRef(Stmt u, boolean branchTarget) {

    // normal case, ie labels
    if (branchTarget) {

      setIndent(-indentStep / 2);
      handleIndent();
      setIndent(indentStep / 2);

      String label = labels.get(u);
      if (label == null || "<unnamed>".equals(label)) {
<<<<<<< HEAD
        label = "[?= " + Jimple.escape(u.toString()) + "]";
=======
        output.append("[?= ").append(u).append(']');
      } else {
        output.append(label);
>>>>>>> 6d4f296b
      }

    }
    // TODO: [ms] still necessary? (-> shimple is not supported anymore)
    // refs to control flow predecessors (for Shimple)
    else {
      String ref = references.get(u);

      if (startOfLine) {
<<<<<<< HEAD
        String newIndent = "(" + Jimple.escape(ref) + ")" + indent.substring(ref.length() + 2);

        setIndent(newIndent);
=======
        setIndent(-indentStep / 2);
>>>>>>> 6d4f296b
        handleIndent();
        setIndent(indentStep / 2);

        output.append('(').append(ref).append(')');
      } else {
        output.append(Jimple.escape(ref));
      }
    }
  }

  public void createLabelMaps(Body body) {
    Collection<Stmt> stmts = body.getStmts();

    labels = new HashMap<>(stmts.size() * 2 + 1, 0.7f);
    references = new HashMap<>(stmts.size() * 2 + 1, 0.7f);

    // Create statement name table
    Set<Stmt> labelStmts = new HashSet<>();
    Set<Stmt> refStmts = new HashSet<>();

    // Build labelStmts and refStmts
    for (StmtBox box : body.getAllStmtBoxes()) {
      Stmt stmt = box.getStmt();

      if (box.isBranchTarget()) {
        labelStmts.add(stmt);
      } else {
        refStmts.add(stmt);
      }
    }

    // left side zero padding for all labels
    // this simplifies debugging the jimple code in simple editors, as it
    // avoids the situation where a label is the prefix of another label
    final int maxDigits = 1 + (int) Math.log10(labelStmts.size());
    final String formatString = "label%0" + maxDigits + "d";

    int labelCount = 0;
    int refCount = 0;

    // Traverse the stmts and assign a label if necessary
    for (Stmt s : stmts) {
      if (labelStmts.contains(s)) {
        labels.put(s, String.format(formatString, ++labelCount));
      }

      if (refStmts.contains(s)) {
        references.put(s, Integer.toString(refCount++));
      }
    }
  }

  @Override
  public void methodSignature(MethodSignature methodSig) {
    if (useImports) {
      output.append('<');
      typeSignature(methodSig.getDeclClassType());
      output.append(": ");
      typeSignature(methodSig.getType());
      output.append(' ').append(methodSig.getName()).append('(');

      final List<Type> parameterTypes = methodSig.getSubSignature().getParameterTypes();
      for (Type parameterType : parameterTypes) {
        typeSignature(parameterType);
        output.append(',');
      }
      if (parameterTypes.size() > 0) {
        output.setLength(output.length() - 1);
      }
      output.append(")>");
    } else {
      output.append(methodSig.toString());
    }
  }

  @Override
  public void fieldSignature(FieldSignature fieldSig) {
    if (useImports) {
      output.append('<');
      typeSignature(fieldSig.getDeclClassType());
      output.append(": ");
      final FieldSubSignature subSignature = fieldSig.getSubSignature();
      typeSignature(subSignature.getType());
      output.append(' ').append(subSignature.getName()).append('>');
    } else {
      output.append(fieldSig.toString());
    }
  }
}<|MERGE_RESOLUTION|>--- conflicted
+++ resolved
@@ -57,13 +57,9 @@
 
       String label = labels.get(u);
       if (label == null || "<unnamed>".equals(label)) {
-<<<<<<< HEAD
-        label = "[?= " + Jimple.escape(u.toString()) + "]";
-=======
-        output.append("[?= ").append(u).append(']');
+        output.append("[?= ").append(Jimple.escape(u.toString())).append(']');
       } else {
-        output.append(label);
->>>>>>> 6d4f296b
+        output.append(Jimple.escape(label));
       }
 
     }
@@ -73,13 +69,7 @@
       String ref = references.get(u);
 
       if (startOfLine) {
-<<<<<<< HEAD
-        String newIndent = "(" + Jimple.escape(ref) + ")" + indent.substring(ref.length() + 2);
-
-        setIndent(newIndent);
-=======
         setIndent(-indentStep / 2);
->>>>>>> 6d4f296b
         handleIndent();
         setIndent(indentStep / 2);
 
