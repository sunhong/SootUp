package de.upb.swt.soot.core.views;

/*-
 * #%L
 * Soot - a J*va Optimization Framework
 * %%
 * Copyright (C) 2018-2020 Linghui Luo, Christian Brüggemann and others
 * %%
 * This program is free software: you can redistribute it and/or modify
 * it under the terms of the GNU Lesser General Public License as
 * published by the Free Software Foundation, either version 2.1 of the
 * License, or (at your option) any later version.
 *
 * This program is distributed in the hope that it will be useful,
 * but WITHOUT ANY WARRANTY; without even the implied warranty of
 * MERCHANTABILITY or FITNESS FOR A PARTICULAR PURPOSE.  See the
 * GNU General Lesser Public License for more details.
 *
 * You should have received a copy of the GNU General Lesser Public
 * License along with this program.  If not, see
 * <http://www.gnu.org/licenses/lgpl-2.1.html>.
 * #L%
 */

import de.upb.swt.soot.core.IdentifierFactory;
import de.upb.swt.soot.core.Project;
import de.upb.swt.soot.core.Scope;
import de.upb.swt.soot.core.model.SootClass;
import de.upb.swt.soot.core.model.SootField;
import de.upb.swt.soot.core.model.SootMethod;
import de.upb.swt.soot.core.signatures.FieldSignature;
import de.upb.swt.soot.core.signatures.MethodSignature;
<<<<<<< HEAD
import de.upb.swt.soot.core.types.ClassType;
=======
import de.upb.swt.soot.core.typerhierachy.TypeHierarchy;
import de.upb.swt.soot.core.typerhierachy.ViewTypeHierarchy;
>>>>>>> a41048af
import java.util.HashMap;
import java.util.Map;
import java.util.Optional;
import javax.annotation.Nonnull;
import javax.annotation.Nullable;

/**
 * Abstract class for view.
 *
 * @author Linghui Luo
 */
public abstract class AbstractView<T extends SootClass<?>> implements View<T> {

  @Nonnull private final Project<T, ? extends View<T>> project;

  @Nonnull private final Map<ModuleDataKey<?>, Object> moduleData = new HashMap<>();

  @Nullable private TypeHierarchy typeHierarchy;

  @Override
  @Nonnull
  public TypeHierarchy getTypeHierarchy() {
    if (this.typeHierarchy == null) {
      typeHierarchy = new ViewTypeHierarchy(this);
    }
    return typeHierarchy;
  }

  public AbstractView(@Nonnull Project<?, ? extends View<?>> project) {
    this.project = (Project<T, ? extends View<T>>) project;
    this.typeHierarchy = new ViewTypeHierarchy(this);
  }

  @Override
  @Nonnull
  public IdentifierFactory getIdentifierFactory() {
    return this.getProject().getIdentifierFactory();
  }

  @Override
  @Nonnull
  public Optional<Scope> getScope() {
    // TODO implement scope
    throw new UnsupportedOperationException("not implemented yet");
  }

  /**
   * resolve and check for accessibility of the class from a given package * TODO: incorporate
   * AccessUtil @Nonnull public synchronized Optional<T> getClass( @Nonnull PackageName
   * entryPackage, @Nonnull ClassType type) { Optional<T> aClass = getClass(type); if
   * (aClass.isPresent() && AccessUtil.isAccessible(entryPackage, aClass.get()) ) { return
   * Optional.empty(); } return aClass; }
   */
  @Override
  @Nonnull
  public Optional<? extends SootMethod> getMethod(@Nonnull MethodSignature signature) {
    final Optional<T> aClass = getClass(signature.getDeclClassType());
    if (!aClass.isPresent()) {
      return Optional.empty();
    }
    return aClass.get().getMethod(signature.getSubSignature());
  }

  @Override
  @Nonnull
  public Optional<? extends SootField> getField(@Nonnull FieldSignature signature) {

    ClassType itSig = signature.getDeclClassType();

    while (true) {
      final Optional<T> scOpt = getClass(itSig);
      if (!scOpt.isPresent()) {
        break;
      }
      T sc = scOpt.get();

      final Optional<? extends SootField> field = sc.getField(signature.getSubSignature());
      if (field.isPresent()) {
        return field;
      }

      final Optional<? extends ClassType> superclassType = sc.getSuperclass();
      if (!superclassType.isPresent()) {
        break;
      }
      itSig = superclassType.get();
    }

    return Optional.empty();
  }

  @SuppressWarnings("unchecked") // Safe because we only put T in putModuleData
  @Override
  @Nullable
  public <K> K getModuleData(@Nonnull ModuleDataKey<K> key) {
    return (K) moduleData.get(key);
  }

  @Override
  public <K> void putModuleData(@Nonnull ModuleDataKey<K> key, @Nonnull K value) {
    moduleData.put(key, value);
  }

  @Override
  @Nonnull
  public Project<? extends T, ? extends View<T>> getProject() {
    return project;
  }
}<|MERGE_RESOLUTION|>--- conflicted
+++ resolved
@@ -30,12 +30,8 @@
 import de.upb.swt.soot.core.model.SootMethod;
 import de.upb.swt.soot.core.signatures.FieldSignature;
 import de.upb.swt.soot.core.signatures.MethodSignature;
-<<<<<<< HEAD
-import de.upb.swt.soot.core.types.ClassType;
-=======
 import de.upb.swt.soot.core.typerhierachy.TypeHierarchy;
 import de.upb.swt.soot.core.typerhierachy.ViewTypeHierarchy;
->>>>>>> a41048af
 import java.util.HashMap;
 import java.util.Map;
 import java.util.Optional;
@@ -102,29 +98,11 @@
   @Override
   @Nonnull
   public Optional<? extends SootField> getField(@Nonnull FieldSignature signature) {
-
-    ClassType itSig = signature.getDeclClassType();
-
-    while (true) {
-      final Optional<T> scOpt = getClass(itSig);
-      if (!scOpt.isPresent()) {
-        break;
-      }
-      T sc = scOpt.get();
-
-      final Optional<? extends SootField> field = sc.getField(signature.getSubSignature());
-      if (field.isPresent()) {
-        return field;
-      }
-
-      final Optional<? extends ClassType> superclassType = sc.getSuperclass();
-      if (!superclassType.isPresent()) {
-        break;
-      }
-      itSig = superclassType.get();
+    final Optional<T> aClass = getClass(signature.getDeclClassType());
+    if (!aClass.isPresent()) {
+      return Optional.empty();
     }
-
-    return Optional.empty();
+    return aClass.get().getField(signature.getSubSignature());
   }
 
   @SuppressWarnings("unchecked") // Safe because we only put T in putModuleData
