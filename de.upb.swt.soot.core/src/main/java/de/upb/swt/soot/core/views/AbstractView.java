--- conflicted
+++ resolved
@@ -65,9 +65,6 @@
   }
 
   @Nonnull
-<<<<<<< HEAD
-  public Project<T, ? extends View<T>> getProject() {
-=======
   public Optional<? extends SootMethod> getMethod(@Nonnull MethodSignature signature) {
     final Optional<T> aClass = getClass(signature.getDeclClassType());
     if (!aClass.isPresent()) {
@@ -86,8 +83,7 @@
   }
 
   @Nonnull
-  public Project<? extends View<T>, T> getProject() {
->>>>>>> 567d4346
+  public Project<T, ? extends View<T>> getProject() {
     return project;
   }
 
