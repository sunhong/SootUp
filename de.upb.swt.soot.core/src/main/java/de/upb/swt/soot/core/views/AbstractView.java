package de.upb.swt.soot.core.views;

/*-
 * #%L
 * Soot - a J*va Optimization Framework
 * %%
 * Copyright (C) 2018-2020 Linghui Luo, Christian Brüggemann and others
 * %%
 * This program is free software: you can redistribute it and/or modify
 * it under the terms of the GNU Lesser General Public License as
 * published by the Free Software Foundation, either version 2.1 of the
 * License, or (at your option) any later version.
 *
 * This program is distributed in the hope that it will be useful,
 * but WITHOUT ANY WARRANTY; without even the implied warranty of
 * MERCHANTABILITY or FITNESS FOR A PARTICULAR PURPOSE.  See the
 * GNU General Lesser Public License for more details.
 *
 * You should have received a copy of the GNU General Lesser Public
 * License along with this program.  If not, see
 * <http://www.gnu.org/licenses/lgpl-2.1.html>.
 * #L%
 */

import de.upb.swt.soot.core.IdentifierFactory;
import de.upb.swt.soot.core.Project;
import de.upb.swt.soot.core.Scope;
import de.upb.swt.soot.core.model.SootClass;
import de.upb.swt.soot.core.model.SootField;
import de.upb.swt.soot.core.model.SootMethod;
import de.upb.swt.soot.core.signatures.FieldSignature;
import de.upb.swt.soot.core.signatures.MethodSignature;
import de.upb.swt.soot.core.typehierarchy.TypeHierarchy;
import de.upb.swt.soot.core.typehierarchy.ViewTypeHierarchy;
import java.util.HashMap;
import java.util.Map;
import java.util.Optional;
import javax.annotation.Nonnull;
import javax.annotation.Nullable;

/**
 * Abstract class for view.
 *
 * @author Linghui Luo
 */
public abstract class AbstractView<T extends SootClass<?>> implements View<T> {

  @Nonnull private final Project<T, ? extends View<T>> project;

  @Nonnull private final Map<ModuleDataKey<?>, Object> moduleData = new HashMap<>();

<<<<<<< HEAD
  public AbstractView(@Nonnull Project<T, ? extends View<T>> project) {
    this.project = project;
=======
  @Nullable private TypeHierarchy typeHierarchy;

  @Override
  @Nonnull
  public TypeHierarchy getTypeHierarchy() {
    if (this.typeHierarchy == null) {
      typeHierarchy = new ViewTypeHierarchy(this);
    }
    return typeHierarchy;
  }

  public AbstractView(@Nonnull Project<?, ? extends View<?>> project) {
    this.project = (Project<T, ? extends View<T>>) project;
    this.typeHierarchy = new ViewTypeHierarchy(this);
>>>>>>> 5d1f5b5e
  }

  @Override
  @Nonnull
  public IdentifierFactory getIdentifierFactory() {
    return this.getProject().getIdentifierFactory();
  }

  @Override
  @Nonnull
  public Optional<Scope> getScope() {
    // TODO implement scope
    throw new UnsupportedOperationException("not implemented yet");
  }

  /**
   * resolve and check for accessibility of the class from a given package * TODO: incorporate
   * AccessUtil @Nonnull public synchronized Optional<T> getClass( @Nonnull PackageName
   * entryPackage, @Nonnull ClassType type) { Optional<T> aClass = getClass(type); if
   * (aClass.isPresent() && AccessUtil.isAccessible(entryPackage, aClass.get()) ) { return
   * Optional.empty(); } return aClass; }
   */
  @Nonnull
  public Optional<? extends SootMethod> getMethod(@Nonnull MethodSignature signature) {
    final Optional<T> aClass = getClass(signature.getDeclClassType());
    if (!aClass.isPresent()) {
      return Optional.empty();
    }
    return aClass.get().getMethod(signature.getSubSignature());
  }

  @Nonnull
  public Optional<? extends SootField> getField(@Nonnull FieldSignature signature) {
    final Optional<T> aClass = getClass(signature.getDeclClassType());
    if (!aClass.isPresent()) {
      return Optional.empty();
    }
    return aClass.get().getField(signature.getSubSignature());
  }

  @SuppressWarnings("unchecked") // Safe because we only put T in putModuleData
  @Override
  @Nullable
  public <K> K getModuleData(@Nonnull ModuleDataKey<K> key) {
    return (K) moduleData.get(key);
  }

  @Override
  public <K> void putModuleData(@Nonnull ModuleDataKey<K> key, @Nonnull K value) {
    moduleData.put(key, value);
  }

  @Override
  @Nonnull
  public Project<? extends T, ? extends View<T>> getProject() {
    return project;
  }
}<|MERGE_RESOLUTION|>--- conflicted
+++ resolved
@@ -49,10 +49,6 @@
 
   @Nonnull private final Map<ModuleDataKey<?>, Object> moduleData = new HashMap<>();
 
-<<<<<<< HEAD
-  public AbstractView(@Nonnull Project<T, ? extends View<T>> project) {
-    this.project = project;
-=======
   @Nullable private TypeHierarchy typeHierarchy;
 
   @Override
@@ -67,7 +63,6 @@
   public AbstractView(@Nonnull Project<?, ? extends View<?>> project) {
     this.project = (Project<T, ? extends View<T>>) project;
     this.typeHierarchy = new ViewTypeHierarchy(this);
->>>>>>> 5d1f5b5e
   }
 
   @Override
