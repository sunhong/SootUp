--- conflicted
+++ resolved
@@ -24,6 +24,7 @@
 
 import de.upb.swt.soot.core.jimple.Jimple;
 import de.upb.swt.soot.core.jimple.basic.JimpleComparator;
+import de.upb.swt.soot.core.jimple.basic.Local;
 import de.upb.swt.soot.core.jimple.basic.Value;
 import de.upb.swt.soot.core.jimple.visitor.ExprVisitor;
 import de.upb.swt.soot.core.signatures.MethodSignature;
@@ -35,7 +36,7 @@
 /** An expression that invokes a special method (e.g. private methods). */
 public final class JSpecialInvokeExpr extends AbstractInstanceInvokeExpr implements Copyable {
 
-  public JSpecialInvokeExpr(Value base, MethodSignature method, List<? extends Value> args) {
+  public JSpecialInvokeExpr(Local base, MethodSignature method, List<? extends Value> args) {
     super(Jimple.newLocalBox(base), method, ValueBoxUtils.toValueBoxes(args));
   }
 
@@ -80,33 +81,19 @@
 
   @Override
   @Nonnull
-<<<<<<< HEAD
-  public JSpecialInvokeExpr withBase(Value base) {
-=======
   public JSpecialInvokeExpr withBase(@Nonnull Local base) {
->>>>>>> 3307116c
     return new JSpecialInvokeExpr(base, getMethodSignature(), getArgs());
   }
 
   @Override
   @Nonnull
-<<<<<<< HEAD
-  public JSpecialInvokeExpr withMethodSignature(MethodSignature methodSignature) {
-    return new JSpecialInvokeExpr(getBase(), methodSignature, getArgs());
-=======
   public JSpecialInvokeExpr withMethodSignature(@Nonnull MethodSignature methodSignature) {
     return new JSpecialInvokeExpr((Local) getBase(), methodSignature, getArgs());
->>>>>>> 3307116c
   }
 
   @Override
   @Nonnull
-<<<<<<< HEAD
-  public JSpecialInvokeExpr withArgs(List<? extends Value> args) {
-    return new JSpecialInvokeExpr(getBase(), getMethodSignature(), args);
-=======
   public JSpecialInvokeExpr withArgs(@Nonnull List<? extends Value> args) {
     return new JSpecialInvokeExpr((Local) getBase(), getMethodSignature(), args);
->>>>>>> 3307116c
   }
 }