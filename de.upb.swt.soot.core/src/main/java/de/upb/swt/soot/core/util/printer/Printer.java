/*-
 * #%L
 * Soot - a J*va Optimization Framework
 * %%
 * Copyright (C) 2003 Ondrej Lhotak
 * %%
 * This program is free software: you can redistribute it and/or modify
 * it under the terms of the GNU Lesser General Public License as
 * published by the Free Software Foundation, either version 2.1 of the
 * License, or (at your option) any later version.
 *
 * This program is distributed in the hope that it will be useful,
 * but WITHOUT ANY WARRANTY; without even the implied warranty of
 * MERCHANTABILITY or FITNESS FOR A PARTICULAR PURPOSE.  See the
 * GNU General Lesser Public License for more details.
 *
 * You should have received a copy of the GNU General Lesser Public
 * License along with this program.  If not, see
 * <http://www.gnu.org/licenses/lgpl-2.1.html>.
 * #L%
 */
package de.upb.swt.soot.core.util.printer;

import com.google.common.graph.Graph;
import de.upb.swt.soot.core.jimple.basic.Local;
import de.upb.swt.soot.core.jimple.basic.Trap;
import de.upb.swt.soot.core.jimple.common.stmt.Stmt;
import de.upb.swt.soot.core.model.Body;
import de.upb.swt.soot.core.model.Field;
import de.upb.swt.soot.core.model.Method;
import de.upb.swt.soot.core.model.Modifier;
import de.upb.swt.soot.core.model.SootClass;
import de.upb.swt.soot.core.model.SootField;
import de.upb.swt.soot.core.model.SootMethod;
import de.upb.swt.soot.core.signatures.FieldSignature;
import de.upb.swt.soot.core.signatures.MethodSignature;
import de.upb.swt.soot.core.signatures.PackageName;
import de.upb.swt.soot.core.types.ClassType;
import de.upb.swt.soot.core.types.Type;
import java.io.PrintWriter;
import java.util.*;

/**
 * Prints out a class and all its methods.
 *
 * <p>modified by Linghui Luo, 11.10.2018
 */

// TODO: [ms] clean up or implement sth with addJimpleLn,getJimpleLnNum,addJimpleLnTags etc. check
// old soot for intention

public class Printer {

  /**
   * Options to control.. UseAbbreviations: print a breif overview of the given SootClass|SootMethod
   * OmitLocalsDeclaration: don't print Local declarations at the beginning of each method
   * AddJimpleLn: unsupported yet UseImports: Enable Java like imports to improve readability by
   * shortening the Signatures LegacyMode: Print Jimple like it was printed in old Soot (<= Version
   * 4)
   */
  public enum Option {
    UseAbbreviations,
    OmitLocalsDeclaration,
    AddJimpleLn,
    UseImports,
    LegacyMode
  }

  private final Set<Option> options = EnumSet.noneOf(Option.class);
  private static int jimpleLnNum = 0; // actual line number

  public Printer(Option... options) {
    this.options.addAll(Arrays.asList(options));
  }

  private boolean useAbbreviations() {
    return options.contains(Option.UseAbbreviations);
  }

  private boolean addJimpleLn() {
    return options.contains(Option.AddJimpleLn);
  }

  public void setOption(Option opt) {
    options.add(opt);
  }

  public void clearOption(Option opt) {
    options.remove(opt);
  }

  public int getJimpleLnNum() {
    return jimpleLnNum;
  }

  public void setJimpleLnNum(int newVal) {
    jimpleLnNum = newVal;
  }

  public void incJimpleLnNum() {
    jimpleLnNum++;
  }

  private LabeledStmtPrinter determinePrinter(Body body) {
    if (useAbbreviations()) {
      return new BriefStmtPrinter(body);
    } else if (options.contains(Option.LegacyMode)) {
      return new LegacyJimplePrinter(body);
    } else {
      return new NormalStmtPrinter(body);
    }
  }

  public void printTo(SootClass cl, PrintWriter out) {

    LabeledStmtPrinter printer = determinePrinter(Body.getNoBody());
    printer.enableImports(options.contains(Option.UseImports));

    // add jimple line number tags
    setJimpleLnNum(1);

    // Print class name + modifiers
    {
      EnumSet<Modifier> modifiers = EnumSet.copyOf(cl.getModifiers());
      // remove unwanted modifier combinations
      if (cl.isInterface() && Modifier.isAbstract(modifiers)) {
        modifiers.remove(Modifier.ABSTRACT);
      }
      if (modifiers.size() != 0) {
        printer.modifier(Modifier.toString(modifiers));
        printer.literal(" ");
      }
      if (!Modifier.isInterface(modifiers) && !Modifier.isAnnotation(modifiers)) {
        printer.literal("class ");
      }

      printer.typeSignature(cl.getType());
    }

    // Print extension
    {
      Optional<ClassType> superclassSignature = cl.getSuperclass();

      superclassSignature.ifPresent(
          javaClassSignature -> {
            printer.literal(" extends ");
            printer.typeSignature(javaClassSignature);
          });
    }

    // Print interfaces
    {
      Iterator<ClassType> interfaceIt = cl.getInterfaces().iterator();

      if (interfaceIt.hasNext()) {

        printer.literal(" implements ");
        printer.typeSignature(interfaceIt.next());

        while (interfaceIt.hasNext()) {
          printer.literal(", ");
          printer.typeSignature(interfaceIt.next());
        }
      }
    }

    printer.newline();
    incJimpleLnNum();
    printer.literal("{");
    incJimpleLnNum();

    // Print fields
    {
      Iterator<? extends Field> fieldIt = cl.getFields().iterator();

      if (fieldIt.hasNext()) {
        printer.incIndent();
        while (fieldIt.hasNext()) {
          SootField f = (SootField) fieldIt.next();
          printer.newline();
          printer.handleIndent();
          printer.literal(f.getDeclaration());
          printer.literal(";");
          printer.newline();
          if (addJimpleLn()) {
            setJimpleLnNum(addJimpleLnTags(getJimpleLnNum(), f.getSignature()));
          }
        }

        printer.decIndent();
      }
    }

    // Print methods
    printMethods(cl, printer, out);
    printer.literal("}");

    printer.newline();
    incJimpleLnNum();

    // if enabled: print the list of imports and append class contents
    if (options.contains(Option.UseImports)) {
      Map<String, PackageName> entries = printer.getImports();
      // remove current class itself from imports
      entries.remove(cl.getType().getClassName());

      for (Map.Entry<String, PackageName> item : entries.entrySet()) {
        out.println("import " + item.getValue() + "." + item.getKey() + ";");
      }
      out.println();
    }

    out.println(printer.toString());
  }

  private void printMethods(SootClass cl, LabeledStmtPrinter printer, PrintWriter out) {
    Iterator<? extends Method> methodIt = cl.getMethods().iterator();
    if (methodIt.hasNext()) {
      printer.incIndent();
      printer.newline();
      incJimpleLnNum();

      while (methodIt.hasNext()) {
        SootMethod method = (SootMethod) methodIt.next();

        if (method.hasBody()) {
          Body body = method.getBody();
<<<<<<< HEAD
=======
          // print method's full signature information
          method.toString(printer);

>>>>>>> 392b6e2a
          printTo(body, printer, out);

        } else {
          printer.handleIndent();
          method.toString(printer);
          printer.literal(";");
          incJimpleLnNum();
        }

        if (methodIt.hasNext()) {
          printer.newline();
          incJimpleLnNum();
        }
      }
      printer.decIndent();
    }
  }

  /**
   * Prints out the method corresponding to body Body, (declaration and body), in the textual format
   * corresponding to the IR used to encode body body.
   */
  public void printTo(Body body, PrintWriter out) {
    LabeledStmtPrinter printer = determinePrinter(body);
    printer.enableImports(options.contains(Option.UseImports));
    printTo(body, printer, out);
    out.print(printer);
  }

  /**
   * Prints out the method corresponding to b Body, (declaration and body), in the textual format
   * corresponding to the IR used to encode b body.
   *
   * @param printer the StmtPrinter that determines how to print the statements
   */
  private void printTo(Body b, LabeledStmtPrinter printer, PrintWriter out) {

    if (addJimpleLn()) {
      setJimpleLnNum(addJimpleLnTags(getJimpleLnNum(), b.getMethodSignature()));
    }

    printer.handleIndent();
    printer.literal("{");
    printer.newline();
    incJimpleLnNum();

    printer.incIndent();

    if (!options.contains(Option.OmitLocalsDeclaration)) {
      printLocalsInBody(b, printer);
    }
    printStatementsInBody(b, printer);

    printer.decIndent();

    printer.handleIndent();
    printer.literal("}");
    incJimpleLnNum();
    printer.newline();
  }

  /** Prints the given <code>JimpleBody</code> to the specified <code>PrintWriter</code>. */
  private void printStatementsInBody(Body body, LabeledStmtPrinter printer) {
    printer.initializeSootMethod(body);

    // TODO cleanup
    // AbstractStmtGraph unitGraph = new BriefStmtGraph(body);
    Graph<Stmt> stmtGraph = body.getStmtGraph();
    // Collection<Stmt> units = body.getStmts();
    Stmt previousStmt;

    // TODO: [ms] fix traverse strategy:
    // Traverser.forGraph(stmtGraph).depthFirstPreOrder(body.getFirstStmt());
<<<<<<< HEAD
    final Iterable<Stmt> stmtIterator = stmtGraph.nodes();
    for (Stmt currentStmt : stmtIterator) {
=======
    for (Stmt currentStmt : stmtGraph.nodes()) {
>>>>>>> 392b6e2a
      previousStmt = currentStmt;

      // Print appropriate header.
      {
        // Put an empty line if:
        // a) the previous stmt was a branch node
        // b) the current stmt is a join node
        // c) the previous stmt does not have stmt as a successor
        // d) if the current stmt has a label on it

        final boolean currentStmtHasLabel = printer.getLabels().get(currentStmt) != null;
        // TODO [ms]
        if (true /*currentStmt != units.iterator().next()*/) {
          if (stmtGraph.successors(previousStmt).size() != 1
              || stmtGraph.predecessors(currentStmt).size() != 1
              || currentStmtHasLabel) {
            printer.newline();
          } else {
            // Or if the previous node does not have body statement as a successor.

            final Iterator<Stmt> succIterator = stmtGraph.successors(previousStmt).iterator();
            if (succIterator.hasNext() && succIterator.next() != currentStmt) {
              printer.newline();
            }
          }
        }

        if (currentStmtHasLabel) {
          printer.stmtRef(currentStmt, true);
          printer.literal(":");
          printer.newline();
        }

        if (printer.getReferences().containsKey(currentStmt)) {
          printer.stmtRef(currentStmt, false);
        }
      }

      printer.stmt(currentStmt);
    }

    // Print out exceptions
    {
      Iterator<Trap> trapIt = body.getTraps().iterator();

      if (trapIt.hasNext()) {
        printer.newline();
        incJimpleLnNum();
      }

      while (trapIt.hasNext()) {
        Trap trap = trapIt.next();

        printer.noIndent();
        printer.literal(" catch ");
        printer.typeSignature(trap.getExceptionType());
        printer.literal(" from ");
        printer.literal(printer.getLabels().get(trap.getBeginStmt()));
        printer.literal(" to ");
        printer.literal(printer.getLabels().get(trap.getEndStmt()));
        printer.literal(" with ");
        printer.literal(printer.getLabels().get(trap.getHandlerStmt()));
        printer.literal(";");
        printer.newline();
        incJimpleLnNum();
      }
    }
  }

  private int addJimpleLnTags(int lnNum, MethodSignature meth) {
    lnNum++;
    return lnNum;
  }

  private int addJimpleLnTags(int lnNum, FieldSignature f) {
    lnNum++;
    return lnNum;
  }

  /** Prints the given <code>JimpleBody</code> to the specified <code>PrintWriter</code>. */
  private void printLocalsInBody(Body body, StmtPrinter up) {
    // Print out local variables
    {
      Map<Type, List<Local>> typeToLocals = new LinkedHashMap<>(body.getLocalCount() * 2 + 1, 0.7f);

      // Collect locals
      {
        for (Local local : body.getLocals()) {
          List<Local> localList;

          Type t = local.getType();

          if (typeToLocals.containsKey(t)) {
            localList = typeToLocals.get(t);
          } else {
            localList = new ArrayList<>();
            typeToLocals.put(t, localList);
          }

          localList.add(local);
        }
      }

      // Print locals
      {
        for (Type type : typeToLocals.keySet()) {
          List<Local> localList = new ArrayList<>(typeToLocals.get(type));
          up.typeSignature(type);
          up.literal(" ");

          final int len = localList.size();
          if (len > 0) {
            up.local(localList.get(0));
            for (int i = 1; i < len; i++) {
              up.literal(", ");
              up.local(localList.get(i));
            }
          }

          up.literal(";");
          up.newline();
        }
      }

      if (!typeToLocals.isEmpty()) {
        up.newline();
      }
    }
  }
}<|MERGE_RESOLUTION|>--- conflicted
+++ resolved
@@ -225,12 +225,9 @@
 
         if (method.hasBody()) {
           Body body = method.getBody();
-<<<<<<< HEAD
-=======
           // print method's full signature information
           method.toString(printer);
 
->>>>>>> 392b6e2a
           printTo(body, printer, out);
 
         } else {
@@ -304,12 +301,7 @@
 
     // TODO: [ms] fix traverse strategy:
     // Traverser.forGraph(stmtGraph).depthFirstPreOrder(body.getFirstStmt());
-<<<<<<< HEAD
-    final Iterable<Stmt> stmtIterator = stmtGraph.nodes();
-    for (Stmt currentStmt : stmtIterator) {
-=======
     for (Stmt currentStmt : stmtGraph.nodes()) {
->>>>>>> 392b6e2a
       previousStmt = currentStmt;
 
       // Print appropriate header.
