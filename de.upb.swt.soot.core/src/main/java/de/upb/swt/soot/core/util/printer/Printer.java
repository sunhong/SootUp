--- conflicted
+++ resolved
@@ -50,10 +50,6 @@
 
 public class Printer {
 
-<<<<<<< HEAD
-  // TODO: [ms] enhancement: add an option to print a class with all its inherited methods (and
-  // fields)
-=======
   /**
    * Options to control.. UseAbbreviations: print a breif overview of the given SootClass|SootMethod
    * OmitLocalsDeclaration: don't print Local declarations at the beginning of each method
@@ -61,7 +57,7 @@
    * shortening the Signatures LegacyMode: Print Jimple like it was printed in old Soot (<= Version
    * 4)
    */
->>>>>>> 6d4f296b
+  // TODO: [ms] enhancement: add option to print a class with all inherited members
   public enum Option {
     UseAbbreviations,
     OmitLocalsDeclaration,
