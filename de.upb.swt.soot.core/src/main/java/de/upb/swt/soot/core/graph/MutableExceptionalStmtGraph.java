--- conflicted
+++ resolved
@@ -111,7 +111,7 @@
   public List<Trap> getDestTraps(@Nonnull Stmt stmt) {
     Integer idx = getNodeIdx(stmt);
     List<Trap> traps = exceptionalDestinationTraps.get(idx);
-    return Collections.unmodifiableList(traps);
+    return traps;
   }
 
   @Override
@@ -136,7 +136,7 @@
   }
 
   /**
-   * Replaced stmt.
+   * Replaced stmt is never a handlerStmt of a Trap.
    *
    * @param oldStmt a stmt which is already in the StmtGraph
    * @param newStmt a new stmt which will replace the old stmt
@@ -175,56 +175,6 @@
   }
 
   /**
-   * Add a stmt into StmtGraph before a given stmt that is already in StmtGraph
-   *
-   * @param node a stmt which should be inserted into StmtGraph, it should be not an instance or
-   *     JSwitchStmt or JIfStmt
-   * @param succNode a stmt that's already in the stmtGraph, it should be not an instance of
-   *     JIdentityStmt TODO: the inserted node is an instance of PhiStmt, for other stmts maybe some
-   *     properties should be added
-   */
-  public void insertNode(@Nonnull Stmt node, @Nonnull Stmt succNode) {
-    super.insertNode(node, succNode);
-    List<Trap> traps = new ArrayList<>(getTraps());
-    boolean hasNewTraps = false;
-    if (exceptionalSuccessors(succNode).isEmpty()) {
-      exceptionalPreds.add(new ArrayList<>());
-      exceptionalSuccs.add(new ArrayList<>());
-      exceptionalDestinationTraps.add(new ArrayList<>());
-      for (Trap trap : traps) {
-        if (succNode == trap.getEndStmt()) {
-          Trap newTrap =
-              new Trap(trap.getExceptionType(), trap.getBeginStmt(), node, trap.getHandlerStmt());
-          traps.remove(trap);
-          traps.add(newTrap);
-          hasNewTraps = true;
-        }
-      }
-    } else {
-      List<Stmt> exSuccs = exceptionalSuccessors(succNode);
-      exceptionalPreds.add(new ArrayList<>());
-      exceptionalSuccs.add(new ArrayList<>(exSuccs));
-      exceptionalDestinationTraps.add(new ArrayList<>(getDestTraps(succNode)));
-      for (Stmt exSucc : exSuccs) {
-        int idx = getNodeIdx(exSucc);
-        exceptionalPreds.get(idx).add(node);
-      }
-      for (Trap trap : traps) {
-        if (succNode == trap.getBeginStmt()) {
-          Trap newTrap =
-              new Trap(trap.getExceptionType(), node, trap.getEndStmt(), trap.getHandlerStmt());
-          traps.remove(trap);
-          traps.add(newTrap);
-          hasNewTraps = true;
-        }
-      }
-    }
-    if (hasNewTraps) {
-      setTraps(traps);
-    }
-  }
-
-  /**
    * Build the map for stmt positions in a StmtGraph
    *
    * @param stmtGraph an instance of StmtGraph
@@ -314,50 +264,6 @@
     return destinations;
   }
 
-<<<<<<< HEAD
-  /**
-   * Using the information of body position for each stmt and the information of traps infer the
-   * exceptional successors for a given stmt.
-   *
-   * @param stmt a given stmt
-   * @param posTable a map that maps each stmt to its corresponding position number in the body
-   * @param traps a given list of traps
-   * @return
-   */
-  /*private List<Stmt> inferExceptionalSuccs(
-      Stmt stmt, Map<Stmt, Integer> posTable, List<Trap> traps) {
-    List<Stmt> exceptionalSuccs = new ArrayList<>();
-
-    // 1.step if the stmt in a trap range, then this trap's handlerStmt
-    // is a candidate for exceptional successors of the stmt
-    // 2.step if a trap-candidate includes another trap-candidate completely,
-    // then delete this trap-candidate
-    // the both steps are done in the method <code>inferExceptionalDestinations</code>
-    List<Trap> candidates = inferExceptionalDestinations(stmt, posTable, traps);
-
-    for (Trap trap : candidates) {
-      if (!exceptionalSuccs.contains(trap.getHandlerStmt())) {
-        exceptionalSuccs.add(trap.getHandlerStmt());
-      }
-    }
-    // 3.step detect chained traps, if a handlerStmt(Succ) is trap's beginStmt,
-    // then handlerStmt of this trap is also a successor.
-    Deque<Stmt> queue = new ArrayDeque<>(exceptionalSuccs);
-    while (!queue.isEmpty()) {
-      Stmt first = queue.removeFirst();
-      for (Trap t : traps) {
-        if (first == t.getBeginStmt()) {
-          Stmt handlerStmt = t.getHandlerStmt();
-          if (!exceptionalSuccs.contains(handlerStmt)) {
-            exceptionalSuccs.add(handlerStmt);
-            queue.add(handlerStmt);
-          }
-        }
-      }
-    }
-    return exceptionalSuccs;
-  }*/
-=======
   /** Remove a node from the graph. */
   @Override
   public void removeNode(@Nonnull Stmt node) {
@@ -420,5 +326,4 @@
     predecessors.get(toIdx).add(from);
     successors.get(fromIdx).add(to);
   }
->>>>>>> 906df127
 }