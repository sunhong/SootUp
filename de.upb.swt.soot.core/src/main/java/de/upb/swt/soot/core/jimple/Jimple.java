--- conflicted
+++ resolved
@@ -160,7 +160,6 @@
   public static final String NEW = "new";
   public static final String RETURN = "return";
   public static final String SWITCH = "switch";
-
   public static final String THROW = "throw";
   public static final String THROWS = "throws";
   public static final String NULL = "null";
@@ -568,34 +567,25 @@
     return new JInvokeStmt(op, posInfo);
   }
 
-<<<<<<< HEAD
+  /** Constructs a TableSwitchStmt(Immediate, int, int, List of Unit, Stmt) grammar chunk. */
   public static JSwitchStmt newTableSwitchStmt(
-=======
-  /** Constructs a TableSwitchStmt(Immediate, int, int, List of Unit, Stmt) grammar chunk. */
-  public static JTableSwitchStmt newTableSwitchStmt(
       Value key,
       int lowIndex,
       int highIndex,
       List<? extends Stmt> targets,
       Stmt defaultTarget,
       StmtPositionInfo posInfo) {
-    return new JTableSwitchStmt(key, lowIndex, highIndex, targets, defaultTarget, posInfo);
-  }
-
-  public static JTableSwitchStmt newTableSwitchStmt(
->>>>>>> 1c1aeee6
+    return new JSwitchStmt(key, lowIndex, highIndex, targets, defaultTarget, posInfo);
+  }
+
+  public static JSwitchStmt newTableSwitchStmt(
       Value key,
       int lowIndex,
       int highIndex,
       List<? extends StmtBox> targets,
       StmtBox defaultTarget,
-<<<<<<< HEAD
-      PositionInfo posInfo) {
+      StmtPositionInfo posInfo) {
     return new JSwitchStmt(key, lowIndex, highIndex, targets, defaultTarget, posInfo);
-=======
-      StmtPositionInfo posInfo) {
-    return new JTableSwitchStmt(key, lowIndex, highIndex, targets, defaultTarget, posInfo);
->>>>>>> 1c1aeee6
   }
 
   /**
@@ -606,13 +596,8 @@
       List<IntConstant> lookupValues,
       List<? extends Stmt> targets,
       Stmt defaultTarget,
-<<<<<<< HEAD
-      PositionInfo posInfo) {
+      StmtPositionInfo posInfo) {
     return new JSwitchStmt(key, lookupValues, targets, defaultTarget, posInfo);
-=======
-      StmtPositionInfo posInfo) {
-    return new JLookupSwitchStmt(key, lookupValues, targets, defaultTarget, posInfo);
->>>>>>> 1c1aeee6
   }
 
   public static JSwitchStmt newLookupSwitchStmt(
@@ -620,13 +605,8 @@
       List<IntConstant> lookupValues,
       List<? extends StmtBox> targets,
       StmtBox defaultTarget,
-<<<<<<< HEAD
-      PositionInfo posInfo) {
+      StmtPositionInfo posInfo) {
     return new JSwitchStmt(key, lookupValues, targets, defaultTarget, posInfo);
-=======
-      StmtPositionInfo posInfo) {
-    return new JLookupSwitchStmt(key, lookupValues, targets, defaultTarget, posInfo);
->>>>>>> 1c1aeee6
   }
 
   /** Constructs a Local with the given name and type. */
