--- conflicted
+++ resolved
@@ -31,22 +31,7 @@
         new JavaClassPathAnalysisInputLocation(
             System.getProperty("java.home") + "/lib/rt.jar")); // add rt.jar
 
-<<<<<<< HEAD
     JavaView view = new JavaView(inputLocations);
-=======
-    // Specify the language of the JavaProject. This is especially relevant for Multi-release jars,
-    // where classes are loaded depending on the language level of the analysis
-    JavaLanguage language = new JavaLanguage(8);
-
-    // Create a new JavaProject and view based on the input location
-    JavaProject project =
-        JavaProject.builder(language)
-            .addInputLocation(inputLocation)
-            .addInputLocation(new DefaultRTJarAnalysisInputLocation()) // add rt.jar
-            .build();
-
-    JavaView view = project.createView();
->>>>>>> 8169e2d7
 
     // Get a MethodSignature
     ClassType classTypeA = view.getIdentifierFactory().getClassType("A");
