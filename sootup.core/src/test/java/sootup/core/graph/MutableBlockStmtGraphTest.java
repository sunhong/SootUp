package sootup.core.graph;

import static org.junit.jupiter.api.Assertions.*;

import java.util.*;
import org.junit.jupiter.api.Disabled;
import org.junit.jupiter.api.Tag;
import org.junit.jupiter.api.Test;
import sootup.core.jimple.basic.Local;
import sootup.core.jimple.basic.StmtPositionInfo;
import sootup.core.jimple.basic.Trap;
import sootup.core.jimple.common.constant.BooleanConstant;
import sootup.core.jimple.common.constant.IntConstant;
import sootup.core.jimple.common.expr.JLeExpr;
import sootup.core.jimple.common.expr.JNeExpr;
import sootup.core.jimple.common.ref.JCaughtExceptionRef;
import sootup.core.jimple.common.stmt.*;
import sootup.core.signatures.PackageName;
import sootup.core.types.ClassType;
import sootup.core.types.PrimitiveType;
import sootup.core.types.UnknownType;

@Tag("Java8")
public class MutableBlockStmtGraphTest {

  BranchingStmt firstGoto = new JGotoStmt(StmtPositionInfo.getNoStmtPositionInfo());
  JNopStmt firstNop = new JNopStmt(StmtPositionInfo.getNoStmtPositionInfo());
  JNopStmt secondNop = new JNopStmt(StmtPositionInfo.getNoStmtPositionInfo());
  JNopStmt thirdNop = new JNopStmt(StmtPositionInfo.getNoStmtPositionInfo());

  BranchingStmt ifStmt =
      new JIfStmt(
          new JLeExpr(IntConstant.getInstance(2), IntConstant.getInstance(3)),
          StmtPositionInfo.getNoStmtPositionInfo());

  private ClassType throwableSig =
      new ClassType() {
        @Override
        public boolean isBuiltInClass() {
          return true;
        }

        @Override
        public String getFullyQualifiedName() {
          return getPackageName() + "." + getClassName();
        }

        @Override
        public String getClassName() {
          return "Throwable";
        }

        @Override
        public PackageName getPackageName() {
          return new PackageName("java.lang");
        }
      };

  private ClassType ioExceptionSig =
      new ClassType() {
        @Override
        public boolean isBuiltInClass() {
          return true;
        }

        @Override
        public String getFullyQualifiedName() {
          return getPackageName() + "." + getClassName();
        }

        @Override
        public String getClassName() {
          return "IOException";
        }

        @Override
        public PackageName getPackageName() {
          return new PackageName("java.io");
        }
      };

  Stmt firstHandlerStmt =
      new JIdentityStmt(
          new Local("ex", throwableSig),
          new JCaughtExceptionRef(throwableSig),
          StmtPositionInfo.getNoStmtPositionInfo());
  Stmt secondHandlerStmt =
      new JIdentityStmt(
          new Local("ex2", throwableSig),
          new JCaughtExceptionRef(ioExceptionSig),
          StmtPositionInfo.getNoStmtPositionInfo());

  @Test
  public void addNodeTest() {

    MutableBlockStmtGraph graph = new MutableBlockStmtGraph();
    assertEquals(0, graph.getBlocks().size());
    graph.addNode(firstGoto);
    assertEquals(1, graph.getBlocks().size());

    // test duplicate insertion of the same node
    graph.addNode(firstGoto);
    assertEquals(1, graph.getBlocks().size());
    assertEquals(1, graph.getBlockOf(firstGoto).getStmts().size());

    graph.addNode(secondNop);
    assertEquals(2, graph.getBlocks().size());
    assertEquals(1, graph.getBlockOf(firstGoto).getStmts().size());

    try {
      graph.removeNode(firstGoto);
      fail("should not be reachable due to exception");
    } catch (Exception ignored) {
    }

    graph.removeNode(firstGoto, false);
    assertEquals(1, graph.getBlocks().size());
    assertEquals(1, graph.getBlockOf(secondNop).getStmts().size());

    // removal of not existing
    try {
      graph.removeNode(firstGoto);
      fail("should not be reachable due to exception");
    } catch (Exception ignored) {
    }
    assertEquals(1, graph.getBlocks().size());

    graph.removeNode(secondNop);
    assertEquals(0, graph.getBlocks().size());
  }

  @Test
  public void removeStmtBetweenEdges() {
    MutableBlockStmtGraph graph = new MutableBlockStmtGraph();
    graph.setStartingStmt(firstNop);
    graph.putEdge(firstNop, secondNop);
    graph.putEdge(secondNop, thirdNop);
    assertEquals(3, graph.getBlockOf(firstNop).getStmts().size());

    graph.removeNode(secondNop);
    assertEquals(Arrays.asList(firstNop, thirdNop), graph.getBlockOf(firstNop).getStmts());
  }

  @Test
  public void removeStmtTail() {
    MutableBlockStmtGraph graph = new MutableBlockStmtGraph();
    graph.setStartingStmt(firstNop);
    graph.putEdge(firstNop, secondNop);
    graph.putEdge(secondNop, thirdNop);

    graph.removeNode(thirdNop);
    assertEquals(Arrays.asList(firstNop, secondNop), graph.getBlockOf(firstNop).getStmts());
  }

  @Test
  public void removeStmtHead() {
    assertNotEquals(Arrays.asList(firstNop, secondNop), Arrays.asList(firstNop, thirdNop));

    MutableBlockStmtGraph graph = new MutableBlockStmtGraph();
    graph.setStartingStmt(firstNop);
    graph.putEdge(firstNop, secondNop);
    graph.putEdge(secondNop, thirdNop);

    graph.removeNode(firstNop);
    assertEquals(Arrays.asList(secondNop, thirdNop), graph.getBlockOf(secondNop).getStmts());
  }

  @Test
  public void removeStmtConditionalTail() {
    MutableBlockStmtGraph graph = new MutableBlockStmtGraph();
    graph.setStartingStmt(firstNop);
    graph.putEdge(firstNop, secondNop);
    graph.putEdge(secondNop, ifStmt);

    graph.removeNode(ifStmt, false);
    assertEquals(Arrays.asList(firstNop, secondNop), graph.getBlockOf(firstNop).getStmts());
  }

  @Test
  public void testSetEdges() {
    MutableBlockStmtGraph graph = new MutableBlockStmtGraph();
    graph.setStartingStmt(firstGoto);
    graph.setEdges(firstGoto, Collections.singletonList(ifStmt));
    assertEquals(Arrays.asList(ifStmt), graph.successors(firstGoto));

    graph.setEdges(ifStmt, Arrays.asList(secondNop, thirdNop));
    assertEquals(4, graph.getBlocks().size());

    assertEquals(
        Arrays.asList(firstGoto).toString(), graph.getBlockOf(firstGoto).getStmts().toString());
    assertEquals(
        Collections.singletonList(secondNop).toString(),
        graph.getBlockOf(secondNop).getStmts().toString());
    assertEquals(
        Collections.singletonList(thirdNop).toString(),
        graph.getBlockOf(thirdNop).getStmts().toString());
  }

  @Test
  public void removeStmtConditionalTailBetweenBlocks() {
    MutableBlockStmtGraph graph = new MutableBlockStmtGraph();
    graph.setStartingStmt(firstNop);
    graph.putEdge(firstNop, ifStmt);

    graph.setEdges(ifStmt, Arrays.asList(secondNop, thirdNop));
    assertEquals(3, graph.getBlocks().size());

    graph.removeNode(ifStmt, false);
    assertEquals(
        Collections.singletonList(firstNop).toString(),
        graph.getBlockOf(firstNop).getStmts().toString());
    assertEquals(
        Collections.singletonList(secondNop).toString(),
        graph.getBlockOf(secondNop).getStmts().toString());
    assertEquals(
        Collections.singletonList(thirdNop).toString(),
        graph.getBlockOf(thirdNop).getStmts().toString());
  }

  @Test
  public void modifyStmtToBlockAtTail() {
    MutableBlockStmtGraph graph = new MutableBlockStmtGraph();
    assertEquals(0, graph.getBlocks().size());
    assertEquals(0, graph.getNodes().size());

    graph.addNode(firstNop);
    graph.setStartingStmt(firstNop);
    assertEquals(1, graph.getNodes().size());
    assertEquals(1, graph.getBlocks().size());
    assertEquals(1, graph.getBlockOf(firstNop).getStmts().size());

    graph.putEdge(firstNop, secondNop);
    assertEquals(1, graph.getBlocks().size());
    assertEquals(2, graph.getNodes().size());

    graph.putEdge(secondNop, thirdNop);
    assertEquals(1, graph.getBlocks().size());
    assertEquals(3, graph.getNodes().size());

    // insert branchingstmt at end
    graph.putEdge(thirdNop, ifStmt);
    assertEquals(4, graph.getNodes().size());
    assertEquals(1, graph.getBlocks().size());
    assertEquals(0, graph.getBlockOf(firstNop).getPredecessors().size());
    assertEquals(0, graph.getBlockOf(firstNop).getSuccessors().size());

    // add connection between branchingstmt and first stmt
    graph.putEdge(ifStmt, JIfStmt.FALSE_BRANCH_IDX, firstNop);
    assertEquals(1, graph.getBlocks().size());
    assertEquals(1, graph.getBlockOf(firstNop).getPredecessors().size());
    assertEquals(1, graph.getBlockOf(firstNop).getSuccessors().size());

    // add connection between branchingstmt and second stmt
    graph.putEdge(ifStmt, JIfStmt.TRUE_BRANCH_IDX, secondNop);
    assertEquals(2, graph.getBlocks().size());

    assertEquals(3, graph.getBlockOf(ifStmt).getStmts().size());
    assertEquals(2, graph.getBlockOf(ifStmt).getPredecessors().size());
    assertEquals(2, graph.getBlockOf(ifStmt).getSuccessors().size());

    assertEquals(1, graph.getBlockOf(firstNop).getStmts().size());
    assertEquals(1, graph.getBlockOf(firstNop).getPredecessors().size());
    assertEquals(1, graph.getBlockOf(firstNop).getSuccessors().size());

    // remove non-existing edge
    assertEquals(0, graph.removeEdge(firstNop, ifStmt).size());
    assertEquals(2, graph.getBlocks().size());

    // remove branchingstmt at end -> edge across blocks
    assertEquals(1, graph.removeEdge(ifStmt, firstNop).size());
    assertEquals(2, graph.getBlocks().size());

    assertEquals(4, graph.getNodes().size());
    graph.removeNode(firstNop);
    assertEquals(3, graph.getNodes().size());

    // remove branchingstmt at head
    assertEquals(1, graph.removeEdge(ifStmt, secondNop).size());
    assertEquals(1, graph.getBlocks().size());
    assertEquals(3, graph.getNodes().size());

    graph.removeNode(secondNop);
    assertEquals(2, graph.getNodes().size());
    assertEquals(1, graph.getBlocks().size());
  }

  @Test
  public void removeEdgeMerge() {
    MutableBlockStmtGraph graph = new MutableBlockStmtGraph();

    graph.addNode(firstNop);
    graph.setStartingStmt(firstNop);
    graph.putEdge(firstNop, secondNop);
    graph.putEdge(secondNop, ifStmt);

    assertEquals(1, graph.getBlocks().size());
    // this edge splits the block between the first and second Nop
    graph.putEdge(ifStmt, JIfStmt.TRUE_BRANCH_IDX, secondNop);
    assertEquals(2, graph.getBlocks().size());

    // this edge removal should merge both blocks together again
    graph.removeEdge(ifStmt, secondNop);
    assertEquals(1, graph.getBlocks().size());
  }

  @Test
  public void removeStmtInBetweenBlock() {
    MutableBlockStmtGraph graph = new MutableBlockStmtGraph();
    graph.putEdge(firstNop, secondNop);
    graph.putEdge(secondNop, thirdNop);
    graph.removeNode(secondNop);

    assertEquals(graph.getBlockOf(firstNop).getStmts(), Arrays.asList(firstNop, thirdNop));
  }

  @Test
  public void checkInfoMethods() {
    MutableBlockStmtGraph graph = new MutableBlockStmtGraph();
    graph.putEdge(firstNop, secondNop);
    graph.putEdge(secondNop, thirdNop);

    assertEquals(Arrays.asList(firstNop), graph.predecessors(secondNop));
    assertEquals(Arrays.asList(secondNop), graph.successors(firstNop));
    assertEquals(1, graph.outDegree(firstNop));
    assertEquals(1, graph.inDegree(secondNop));
    assertTrue(graph.hasEdgeConnecting(firstNop, secondNop));
    assertTrue(graph.hasEdgeConnecting(firstNop, secondNop));

    assertFalse(graph.hasEdgeConnecting(secondNop, firstNop));
  }

<<<<<<< HEAD
  @Test
=======
  @Test(expected = IllegalArgumentException.class)
>>>>>>> 917133e9
  public void addBadSuccessorCount() {
    MutableBlockStmtGraph graph = new MutableBlockStmtGraph();

    assertThrows(
        IndexOutOfBoundsException.class,
        () -> {
          graph.putEdge(firstNop, secondNop);
          graph.putEdge(firstGoto, 1, thirdNop);
        });
  }

  public void setBadSuccessorIdx() {
    MutableBlockStmtGraph graph = new MutableBlockStmtGraph();
    graph.putEdge(firstGoto, 1, secondNop);
  }

  @Test
  public void addDuplicateBadSuccessorCount() {
    MutableBlockStmtGraph graph = new MutableBlockStmtGraph();

    assertThrows(
        IllegalArgumentException.class,
        () -> {
          graph.putEdge(firstNop, secondNop);
          graph.putEdge(firstNop, secondNop);
        });
  }

  @Test
  public void addMultipleBranchingEdgesToSameTarget() {
    MutableBlockStmtGraph graph = new MutableBlockStmtGraph();
    graph.putEdge(ifStmt, JIfStmt.FALSE_BRANCH_IDX, secondNop);
    graph.putEdge(ifStmt, JIfStmt.TRUE_BRANCH_IDX, secondNop);
    assertEquals(2, graph.successors(ifStmt).size());
  }

  @Test
  public void addSameSuccessorMultipleTimes() {
    MutableBlockStmtGraph graph = new MutableBlockStmtGraph();
    graph.putEdge(ifStmt, JIfStmt.FALSE_BRANCH_IDX, secondNop);
    graph.putEdge(ifStmt, JIfStmt.TRUE_BRANCH_IDX, secondNop);

    assertEquals(2, graph.getBlocks().size());

    assertEquals(0, graph.outDegree(secondNop));
    assertEquals(2, graph.inDegree(secondNop));
    assertEquals(Arrays.asList(ifStmt, ifStmt), graph.predecessors(secondNop));
    assertEquals(2, graph.outDegree(ifStmt));

    assertEquals(Arrays.asList(secondNop, secondNop), graph.successors(ifStmt));
    assertTrue(graph.hasEdgeConnecting(ifStmt, secondNop));
    assertFalse(graph.hasEdgeConnecting(secondNop, ifStmt));
  }

  @Test
  public void addBlocks() {
    MutableBlockStmtGraph graph = new MutableBlockStmtGraph();
    graph.putEdge(firstNop, ifStmt);
    graph.putEdge(ifStmt, JIfStmt.FALSE_BRANCH_IDX, secondNop);
    graph.putEdge(ifStmt, JIfStmt.TRUE_BRANCH_IDX, thirdNop);

    assertEquals(3, graph.getBlocks().size());
  }

  @Test
  public void addBlockDirectly() {
    MutableBlockStmtGraph graph = new MutableBlockStmtGraph();
    assertEquals(0, graph.getBlocks().size());

    MutableBasicBlock blockA = new MutableBasicBlock();
    blockA.addStmt(firstGoto);
    MutableBasicBlock blockB = new MutableBasicBlock();
    blockB.addStmt(secondNop);
    MutableBasicBlock blockC = new MutableBasicBlock();
    blockC.addStmt(thirdNop);

    graph.addBlock(blockA.getStmts(), Collections.emptyMap());
    assertEquals(1, graph.getBlocks().size());

    graph.addBlock(blockB.getStmts(), Collections.emptyMap());
    assertEquals(2, graph.getBlocks().size());
  }

  @Test
  public void linkDirectlyAddedBlocks() {

    MutableBlockStmtGraph graph = new MutableBlockStmtGraph();
    MutableBasicBlock blockA = new MutableBasicBlock();
    blockA.addStmt(firstNop);
    MutableBasicBlock blockB = new MutableBasicBlock();
    blockB.addStmt(secondNop);
    MutableBasicBlock blockC = new MutableBasicBlock();
    blockC.addStmt(thirdNop);

    graph.addBlock(blockA.getStmts(), Collections.emptyMap());
    graph.addBlock(blockB.getStmts(), Collections.emptyMap());
    graph.addBlock(blockC.getStmts(), Collections.emptyMap());

    graph.putEdge(firstNop, secondNop);
    graph.putEdge(secondNop, thirdNop);

    assertEquals(1, graph.getBlocks().size());
    assertEquals(1, graph.successors(firstNop).size());
    assertEquals(1, graph.successors(secondNop).size());

    assertEquals(1, graph.removeEdge(secondNop, thirdNop).size());
    assertEquals(2, graph.getBlocks().size());
    assertEquals(1, graph.successors(firstNop).size());
    assertEquals(0, graph.successors(secondNop).size());

    assertEquals(0, graph.removeEdge(secondNop, thirdNop).size()); // empty operation
    assertEquals(2, graph.getBlocks().size());
    assertEquals(1, graph.successors(firstNop).size());
    assertEquals(0, graph.successors(secondNop).size());

    assertEquals(0, graph.removeEdge(firstNop, thirdNop).size()); // empty operation
    assertEquals(2, graph.getBlocks().size());
    assertEquals(1, graph.successors(firstNop).size());
    assertEquals(0, graph.successors(secondNop).size());

    assertEquals(1, graph.removeEdge(firstNop, secondNop).size());
    assertEquals(3, graph.getBlocks().size());
  }

  @Test
  public void testRemoveNodeAtBeginning() {
    MutableBlockStmtGraph graph = new MutableBlockStmtGraph();
    graph.putEdge(firstNop, secondNop);
    graph.putEdge(secondNop, thirdNop);
    graph.removeNode(firstNop);
    assertEquals(1, graph.getBlocks().size());
    assertEquals(1, graph.successors(secondNop).size());
    assertEquals(0, graph.successors(thirdNop).size());
    assertEquals(0, graph.predecessors(secondNop).size());
    assertEquals(1, graph.predecessors(thirdNop).size());
  }

  @Test
  public void testRemoveNodeMalcolm /* i.e. in the middle */() {
    MutableBlockStmtGraph graph = new MutableBlockStmtGraph();
    graph.putEdge(firstNop, secondNop);
    graph.putEdge(secondNop, thirdNop);
    graph.removeNode(secondNop);
    assertEquals(1, graph.getBlocks().size());
    assertEquals(1, graph.successors(firstNop).size());
    assertEquals(0, graph.successors(thirdNop).size());
    assertEquals(0, graph.predecessors(firstNop).size());
    assertEquals(1, graph.predecessors(thirdNop).size());
  }

  @Test
  public void testRemoveNodeAtEnd() {
    MutableBlockStmtGraph graph = new MutableBlockStmtGraph();
    graph.putEdge(firstNop, secondNop);
    graph.putEdge(secondNop, thirdNop);
    graph.removeNode(thirdNop);
    assertEquals(1, graph.getBlocks().size());
    assertEquals(1, graph.successors(firstNop).size());
    assertEquals(0, graph.successors(secondNop).size());
    assertEquals(0, graph.predecessors(firstNop).size());
    assertEquals(1, graph.predecessors(secondNop).size());
  }

  @Test
  public void testBlockAddStmt() {
    MutableBlockStmtGraph graph = new MutableBlockStmtGraph();
    MutableBasicBlock block = new MutableBasicBlock();
    block.addStmt(firstNop);
    block.addStmt(secondNop);
  }

  @Test
  public void testBlockAddStmtDuplicateStmtObjectViaGraph() {
    MutableBlockStmtGraph graph = new MutableBlockStmtGraph();
    graph.addNode(firstNop);
    graph.addBlock(Collections.singletonList(firstNop), Collections.emptyMap());
    assertTrue(graph.containsNode(firstNop));
  }

  @Test
  public void testBlockAddStmtInvalidDuplicateStmtObjectViaGraph() {
    // firstnop already has a successor and its impossible to add another edge
    MutableBlockStmtGraph graph = new MutableBlockStmtGraph();

    assertThrows(
        IllegalArgumentException.class,
        () -> {
          graph.putEdge(firstNop, secondNop);
          graph.addBlock(Arrays.asList(firstNop, thirdNop), Collections.emptyMap());
        });
  }

  @Disabled
  public void testBlockAddStmtDuplicateStmtMaybePossibleInTheFutureButNotImplementedThatWayYet() {
    // firstnop already has a successor and its impossible to add another edge
    MutableBlockStmtGraph graph = new MutableBlockStmtGraph();
    graph.putEdge(firstNop, secondNop);
    graph.addBlock(Arrays.asList(firstNop), Collections.emptyMap());
  }

  @Test
  public void testBlockAddStmtInvalidDuplicateStmtObjectViaGraphDirectManiupaltionAfterwards() {
    MutableBlockStmtGraph graph = new MutableBlockStmtGraph();
    MutableBasicBlock block = new MutableBasicBlock();
    graph.addNode(firstNop);
    graph.addBlock(block.getStmts(), Collections.emptyMap());
    block.addStmt(firstNop); // BAD! don't do that!
  }

  @Test
  public void testBlockStmtValidity() {
    // try adding a stmt after branchingstmt -> definitely the last stmt of a block -> must fail
    MutableBasicBlock block = new MutableBasicBlock();
<<<<<<< HEAD

    assertThrows(
        IllegalArgumentException.class,
        () -> {
          block.addStmt(conditionalStmt);
          block.addStmt(firstNop);
        });
=======
    block.addStmt(ifStmt);
    block.addStmt(firstNop);
>>>>>>> 917133e9
  }

  @Test
  public void modifyTrapToCompleteBlock() {
    MutableBlockStmtGraph graph = new MutableBlockStmtGraph();
    graph.putEdge(firstNop, secondNop);
    assertEquals(1, graph.getBlocks().size());
    // graph.addTrap(throwableSig, secondNop, secondNop, firstHandlerStmt);
  }

  @Test
  public void testTrapAggregation() {
    final ClassType exception1 =
        new ClassType() {
          @Override
          public boolean isBuiltInClass() {
            return false;
          }

          @Override
          public String getFullyQualifiedName() {
            return getPackageName() + "." + getClassName();
          }

          @Override
          public String getClassName() {
            return "ball";
          }

          @Override
          public PackageName getPackageName() {
            return new PackageName("some.object");
          }
        };

    final ClassType exception2 =
        new ClassType() {
          @Override
          public boolean isBuiltInClass() {
            return false;
          }

          @Override
          public String getFullyQualifiedName() {
            return getPackageName() + "." + getClassName();
          }

          @Override
          public String getClassName() {
            return "javelin";
          }

          @Override
          public PackageName getPackageName() {
            return new PackageName("some.object");
          }
        };

    Local exc = new Local("ex", UnknownType.getInstance());
    // hint: applied types make no sense in this test!
    Stmt catchStmt1 =
        new JIdentityStmt(
            exc,
            new JCaughtExceptionRef(UnknownType.getInstance()),
            StmtPositionInfo.getNoStmtPositionInfo());
    Stmt catchStmt2 =
        new JIdentityStmt(
            exc,
            new JCaughtExceptionRef(PrimitiveType.getInt()),
            StmtPositionInfo.getNoStmtPositionInfo());
    final JReturnVoidStmt returnStmt =
        new JReturnVoidStmt(StmtPositionInfo.getNoStmtPositionInfo());

    final JGotoStmt stmt1 = new JGotoStmt(StmtPositionInfo.getNoStmtPositionInfo());
    final JGotoStmt stmt2 = new JGotoStmt(StmtPositionInfo.getNoStmtPositionInfo());
    final JGotoStmt stmt3 = new JGotoStmt(StmtPositionInfo.getNoStmtPositionInfo());

    // test same trap merging simple
    MutableBlockStmtGraph graph0 = new MutableBlockStmtGraph();
    graph0.setStartingStmt(stmt1);
    graph0.addNode(stmt1, Collections.singletonMap(exception1, catchStmt1));
    graph0.addNode(stmt2, Collections.singletonMap(exception1, catchStmt1));

    graph0.putEdge(stmt1, 0, stmt2);
    graph0.putEdge(stmt2, 0, returnStmt);

    {
      final List<Trap> traps = graph0.getTraps();
      assertEquals(2, traps.size()); // as @caughtexception gets currently in their way.
      assertEquals(stmt2, traps.get(1).getBeginStmt());
      assertEquals(returnStmt, traps.get(1).getEndStmt());
      assertEquals(catchStmt1, traps.get(1).getHandlerStmt());
    }

    // test merging traps from sequential blocks with the same trap
    MutableBlockStmtGraph graph1 = new MutableBlockStmtGraph();
    graph1.setStartingStmt(stmt1);
    graph1.putEdge(stmt1, JGotoStmt.BRANCH_IDX, stmt2);
    graph1.addNode(stmt2, Collections.singletonMap(exception1, catchStmt1));
    graph1.addNode(stmt3, Collections.singletonMap(exception1, catchStmt1));

    graph1.putEdge(stmt2, JGotoStmt.BRANCH_IDX, returnStmt);
    graph1.putEdge(stmt3, JGotoStmt.BRANCH_IDX, returnStmt);

    // FIXME:: check if this StmtGraph structure is even valid.. at least the part that is necessary
    // for the test or if the order from Blocks/Stmts in Stmt.Iterator needs to be adapted
    /*{
      final List<Trap> traps = graph1.getTraps();
      final Trap containedTrap = new Trap(exception1, stmt2, catchStmt1, catchStmt2);
      assertTrue(traps.contains(containedTrap));
      assertEquals(2, traps.size());
    }*/

    // test "dont merge exceptional successors" keeping trap split as the traphandler differs
    MutableBlockStmtGraph graph2 = new MutableBlockStmtGraph();
    graph2.setStartingStmt(stmt1);
    graph2.addNode(stmt1, Collections.singletonMap(exception1, catchStmt1));
    graph2.addNode(stmt2, Collections.singletonMap(exception1, catchStmt2));

    graph2.putEdge(stmt1, JGotoStmt.BRANCH_IDX, stmt2);
    assertEquals(4, graph2.getBlocks().size());

    graph2.putEdge(stmt2, JGotoStmt.BRANCH_IDX, returnStmt);
    {
      assertEquals(5, graph2.getBlocks().size());
      final List<Trap> traps = graph2.getTraps();
      assertEquals(2, traps.size());
    }

    // dont merge as the exceptiontype is different
    MutableBlockStmtGraph graph3 = new MutableBlockStmtGraph();
    graph3.setStartingStmt(stmt1);
    graph3.addNode(stmt1, Collections.singletonMap(exception2, catchStmt1));
    graph3.addNode(stmt2, Collections.singletonMap(exception1, catchStmt1));
    graph3.addNode(stmt3, Collections.emptyMap());

    graph3.putEdge(stmt1, JGotoStmt.BRANCH_IDX, stmt2);
    graph3.putEdge(stmt2, JGotoStmt.BRANCH_IDX, stmt3);
    graph3.putEdge(stmt3, JGotoStmt.BRANCH_IDX, returnStmt);

    {
      final List<Trap> traps = graph3.getTraps();
      assertEquals(5, graph2.getBlocks().size());
      assertEquals(2, traps.size());
    }

    // mixed 1
    MutableBlockStmtGraph graph4 = new MutableBlockStmtGraph();
    graph4.setStartingStmt(stmt1);
    graph4.addNode(
        stmt1,
        new HashMap<ClassType, Stmt>() {
          {
            put(exception1, catchStmt1);
            put(exception2, catchStmt1);
          }
        });
    graph4.addNode(stmt2, Collections.singletonMap(exception1, catchStmt1));
    graph4.addNode(stmt3, Collections.emptyMap());

    graph4.putEdge(stmt1, JGotoStmt.BRANCH_IDX, stmt2);
    graph4.putEdge(stmt2, JGotoStmt.BRANCH_IDX, stmt3);
    graph4.putEdge(stmt3, JGotoStmt.BRANCH_IDX, returnStmt);

    assertEquals(3, graph4.getTraps().size());

    // mixed 2
    MutableBlockStmtGraph graph5 = new MutableBlockStmtGraph();
    graph5.setStartingStmt(stmt1);
    graph5.addNode(
        stmt1,
        new HashMap<ClassType, Stmt>() {
          {
            put(exception1, catchStmt1);
            put(exception2, catchStmt1);
          }
        });
    graph5.addNode(
        stmt2,
        new HashMap<ClassType, Stmt>() {
          {
            put(exception2, catchStmt1);
            put(exception1, catchStmt2);
          }
        });
    graph5.addNode(
        stmt3,
        new HashMap<ClassType, Stmt>() {
          {
            put(exception2, catchStmt1);
            put(exception1, catchStmt2);
          }
        });

    graph5.putEdge(stmt1, JGotoStmt.BRANCH_IDX, stmt2);
    graph5.putEdge(stmt2, JGotoStmt.BRANCH_IDX, stmt3);
    graph5.putEdge(stmt3, JGotoStmt.BRANCH_IDX, returnStmt);

    {
      final List<Trap> traps = graph5.getTraps();
      assertEquals(6, traps.size());
      assertEquals(6, graph5.getBlocks().size());
    }

    // mixed 3
    MutableBlockStmtGraph graph6 = new MutableBlockStmtGraph();
    graph6.setStartingStmt(stmt1);
    graph6.addNode(
        stmt1,
        new HashMap<ClassType, Stmt>() {
          {
            put(exception1, catchStmt1);
            put(exception2, catchStmt1);
          }
        });
    graph6.addNode(
        stmt2,
        new HashMap<ClassType, Stmt>() {
          {
            put(exception2, catchStmt1);
            put(exception1, catchStmt2);
          }
        });
    graph6.addNode(
        stmt3,
        new HashMap<ClassType, Stmt>() {
          {
            put(exception1, catchStmt2);
          }
        });

    graph6.putEdge(stmt1, JGotoStmt.BRANCH_IDX, stmt2);
    graph6.putEdge(stmt2, JGotoStmt.BRANCH_IDX, stmt3);
    graph6.putEdge(stmt3, JGotoStmt.BRANCH_IDX, returnStmt);
    {
      final List<Trap> traps = graph6.getTraps();
      assertEquals(5, traps.size());
      assertEquals(6, graph6.getBlocks().size());
      assertEquals(
          "[Block [goto], Block [goto], Block [goto]]",
          graph6.exceptionalPredecessorBlocks(graph6.getBlockOf(catchStmt1)).toString());
    }

    graph6.removeBlock(graph6.getBlockOf(stmt2));
    assertEquals(5, graph6.getBlocks().size());
  }

  @Test
  public void copyOfImmutable() {
    /*
    Stmt stmt1 = new JNopStmt(StmtPositionInfo.createNoStmtPositionInfo());
    Stmt stmt2 = new JNopStmt(StmtPositionInfo.createNoStmtPositionInfo());
    MutableStmtGraph graph = new MutableBlockStmtGraph();
    graph.putEdge(stmt1, stmt2);
    graph.setStartingStmt(stmt1);

    final ImmutableStmtGraph immutableGraph = ImmutableStmtGraph.copyOf(graph);

    assertEquals(graph.getStartingStmt(), immutableGraph.getStartingStmt());
    assertEquals(graph.nodes().size(), immutableGraph.nodes().size());
    assertEquals(
        Collections.unmodifiableSet(new LinkedHashSet<>(Arrays.asList(stmt1, stmt2))),
        immutableGraph.nodes());

    assertEquals(graph.nodes().size(), immutableGraph.nodes().size());
    for (Stmt node : graph.nodes()) {
      assertEquals(graph.predecessors(node), immutableGraph.predecessors(node));
      assertEquals(graph.successors(node), immutableGraph.successors(node));
    }

    try {
      immutableGraph.nodes().add(stmt1);
      assertTrue(false);
    } catch (Exception ignore) {
    }

    try {
      immutableGraph.predecessors(stmt1).add(stmt2);
      assertTrue(false);
    } catch (Exception ignore) {
    }

    try {
      immutableGraph.successors(stmt1).add(stmt2);
      assertTrue(false);
    } catch (Exception ignore) {
    }
     */
  }

  @Test
  public void copyOf() {
    JNopStmt stmt1 = new JNopStmt(StmtPositionInfo.getNoStmtPositionInfo());
    JNopStmt stmt2 = new JNopStmt(StmtPositionInfo.getNoStmtPositionInfo());
    MutableStmtGraph graph = new MutableBlockStmtGraph();
    graph.putEdge(stmt1, stmt2);
    graph.setStartingStmt(stmt1);

    final StmtGraph<?> graph2 = new MutableBlockStmtGraph(graph);

    assertEquals(graph.getStartingStmt(), graph2.getStartingStmt());
    assertEquals(graph.getNodes().size(), graph2.getNodes().size());
    assertEquals(
        Collections.unmodifiableSet(new LinkedHashSet<>(Arrays.asList(stmt1, stmt2))),
        graph2.getNodes());

    assertEquals(graph.getNodes().size(), graph2.getNodes().size());
    for (Stmt node : graph.getNodes()) {
      assertEquals(graph.predecessors(node), graph2.predecessors(node));
      assertEquals(graph.successors(node), graph2.successors(node));
    }
  }

  @Test
  public void addNode() {
    Stmt stmt = new JNopStmt(StmtPositionInfo.getNoStmtPositionInfo());
    MutableStmtGraph graph = new MutableBlockStmtGraph();
    graph.addNode(stmt);
    assertEquals(0, graph.inDegree(stmt));
    assertEquals(0, graph.outDegree(stmt));
  }

  @Test
  public void setEdgesSimple() {
    BranchingStmt stmt1 =
        new JIfStmt(
            new JNeExpr(BooleanConstant.getInstance(1), BooleanConstant.getInstance(0)),
            StmtPositionInfo.getNoStmtPositionInfo());
    Stmt stmt2 = new JNopStmt(StmtPositionInfo.getNoStmtPositionInfo());
    Stmt stmt3 = new JNopStmt(StmtPositionInfo.getNoStmtPositionInfo());

    MutableStmtGraph graph = new MutableBlockStmtGraph();
    graph.setEdges(stmt1, Arrays.asList(stmt2, stmt3));

    assertTrue(graph.predecessors(stmt2).contains(stmt1));
    assertTrue(graph.successors(stmt1).contains(stmt2));

    assertTrue(graph.predecessors(stmt3).contains(stmt1));
    assertTrue(graph.successors(stmt1).contains(stmt3));

    // order of stmts
    assertEquals(stmt2, graph.successors(stmt1).get(0));
    assertEquals(stmt3, graph.successors(stmt1).get(1));
  }

  @Test
  public void removeNodeWOEdges() {
    Stmt stmt = new JNopStmt(StmtPositionInfo.getNoStmtPositionInfo());
    MutableStmtGraph graph = new MutableBlockStmtGraph();
    graph.addNode(stmt);
    assertTrue(graph.getNodes().contains(stmt));
    graph.removeNode(stmt);
    assertFalse(graph.getNodes().contains(stmt));
  }

  @Test
  public void removeNodeWOPredecessors() {
    FallsThroughStmt stmt1 = new JNopStmt(StmtPositionInfo.getNoStmtPositionInfo());
    FallsThroughStmt stmt2 = new JNopStmt(StmtPositionInfo.getNoStmtPositionInfo());
    MutableStmtGraph graph = new MutableBlockStmtGraph();
    graph.putEdge(stmt1, stmt2);

    assertTrue(graph.getNodes().contains(stmt1));
    assertEquals(Collections.singletonList(stmt2), graph.successors(stmt1));
    assertEquals(Collections.singletonList(stmt1), graph.predecessors(stmt2));

    graph.removeNode(stmt1);
    assertFalse(graph.getNodes().contains(stmt1));
    assertTrue(graph.predecessors(stmt2).isEmpty());

    try {
      graph.successors(stmt1);
      fail();
    } catch (Exception ignored) {

    }
    assertEquals(Collections.emptyList(), graph.predecessors(stmt2));
  }

  @Test
  public void removeNodeWOSuccessors() {
    FallsThroughStmt stmt1 = new JNopStmt(StmtPositionInfo.getNoStmtPositionInfo());
    FallsThroughStmt stmt2 = new JNopStmt(StmtPositionInfo.getNoStmtPositionInfo());
    MutableStmtGraph graph = new MutableBlockStmtGraph();
    graph.putEdge(stmt1, stmt2);

    assertTrue(graph.getNodes().contains(stmt2));
    assertEquals(Collections.singletonList(stmt2), graph.successors(stmt1));
    assertEquals(Collections.singletonList(stmt1), graph.predecessors(stmt2));

    graph.removeNode(stmt2);
    assertFalse(graph.getNodes().contains(stmt2));
    try {
      graph.predecessors(stmt2);
      fail();
    } catch (Exception ignored) {

    }
    try {
      graph.successors(stmt2);
      fail();
    } catch (Exception ignored) {

    }
    assertEquals(Collections.emptyList(), graph.successors(stmt1));
  }

  @Test
  public void removeEdge() {
    FallsThroughStmt stmt1 = new JNopStmt(StmtPositionInfo.getNoStmtPositionInfo());
    FallsThroughStmt stmt2 = new JNopStmt(StmtPositionInfo.getNoStmtPositionInfo());
    MutableStmtGraph graph = new MutableBlockStmtGraph();
    graph.putEdge(stmt1, stmt2);

    assertEquals(1, graph.successors(stmt1).size());
    assertTrue(graph.hasEdgeConnecting(stmt1, stmt2));

    assertEquals(1, graph.removeEdge(stmt1, stmt2).size());
    assertEquals(0, graph.successors(stmt1).size());
    assertFalse(graph.hasEdgeConnecting(stmt1, stmt2));
  }

  @Test
  public void removeEdgeNonExistingEdge() {
    Stmt stmt1 = new JNopStmt(StmtPositionInfo.getNoStmtPositionInfo());
    Stmt stmt2 = new JNopStmt(StmtPositionInfo.getNoStmtPositionInfo());
    MutableStmtGraph graph = new MutableBlockStmtGraph();

    assertThrows(IllegalArgumentException.class, () -> graph.hasEdgeConnecting(stmt1, stmt2));
  }

  @Test
  public void testNonExistingEdge() {
    Stmt stmt1 = new JNopStmt(StmtPositionInfo.getNoStmtPositionInfo());
    Stmt stmt2 = new JNopStmt(StmtPositionInfo.getNoStmtPositionInfo());
    MutableStmtGraph graph = new MutableBlockStmtGraph();
    graph.addNode(stmt1);
    graph.addNode(stmt2);

    assertFalse(graph.hasEdgeConnecting(stmt1, stmt2));
  }

  @Test
  public void removeImpossibleEdge() {
    Stmt stmt1 = new JNopStmt(StmtPositionInfo.getNoStmtPositionInfo());
    Stmt stmt2 = new JNopStmt(StmtPositionInfo.getNoStmtPositionInfo());
    MutableStmtGraph graph = new MutableBlockStmtGraph();
    // nodes are not in the graph!
    assertEquals(0, graph.removeEdge(stmt1, stmt2).size());
  }

  @Test
  public void putEdge() {
    FallsThroughStmt stmt1 = new JNopStmt(StmtPositionInfo.getNoStmtPositionInfo());
    FallsThroughStmt stmt2 = new JNopStmt(StmtPositionInfo.getNoStmtPositionInfo());
    MutableStmtGraph graph = new MutableBlockStmtGraph();
    // stmt2 is not in the graph!
    graph.putEdge(stmt1, stmt2);
  }

  @Test
  public void simpleInsertion() {

    FallsThroughStmt stmt1 = new JNopStmt(StmtPositionInfo.getNoStmtPositionInfo());
    FallsThroughStmt stmt2 = new JNopStmt(StmtPositionInfo.getNoStmtPositionInfo());
    FallsThroughStmt stmt3 = new JNopStmt(StmtPositionInfo.getNoStmtPositionInfo());

    MutableStmtGraph graph = new MutableBlockStmtGraph();
    graph.putEdge(stmt1, stmt2);
    graph.putEdge(stmt2, stmt3);

    assertEquals(0, graph.inDegree(stmt1));
    assertEquals(1, graph.outDegree(stmt1));
    assertEquals(1, graph.degree(stmt1));

    assertEquals(1, graph.inDegree(stmt2));
    assertEquals(1, graph.outDegree(stmt2));
    assertEquals(2, graph.degree(stmt2));

    assertEquals(1, graph.inDegree(stmt3));
    assertEquals(0, graph.outDegree(stmt3));
    assertEquals(1, graph.degree(stmt3));

    assertTrue(graph.hasEdgeConnecting(stmt1, stmt2));
    assertTrue(graph.hasEdgeConnecting(stmt2, stmt3));

    assertFalse(graph.hasEdgeConnecting(stmt1, stmt1));
    assertFalse(graph.hasEdgeConnecting(stmt2, stmt1));
    assertFalse(graph.hasEdgeConnecting(stmt3, stmt1));
    assertFalse(graph.hasEdgeConnecting(stmt3, stmt2));

    assertEquals(0, graph.predecessors(stmt1).size());
    assertEquals(1, graph.successors(stmt1).size());
    assertTrue(graph.successors(stmt1).contains(stmt2));
  }
}<|MERGE_RESOLUTION|>--- conflicted
+++ resolved
@@ -329,11 +329,7 @@
     assertFalse(graph.hasEdgeConnecting(secondNop, firstNop));
   }
 
-<<<<<<< HEAD
-  @Test
-=======
-  @Test(expected = IllegalArgumentException.class)
->>>>>>> 917133e9
+  @Test
   public void addBadSuccessorCount() {
     MutableBlockStmtGraph graph = new MutableBlockStmtGraph();
 
@@ -547,18 +543,13 @@
   public void testBlockStmtValidity() {
     // try adding a stmt after branchingstmt -> definitely the last stmt of a block -> must fail
     MutableBasicBlock block = new MutableBasicBlock();
-<<<<<<< HEAD
 
     assertThrows(
         IllegalArgumentException.class,
         () -> {
-          block.addStmt(conditionalStmt);
+          block.addStmt(ifStmt);
           block.addStmt(firstNop);
         });
-=======
-    block.addStmt(ifStmt);
-    block.addStmt(firstNop);
->>>>>>> 917133e9
   }
 
   @Test
