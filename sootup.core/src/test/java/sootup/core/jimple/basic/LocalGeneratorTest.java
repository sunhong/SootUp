package sootup.core.jimple.basic;

<<<<<<< HEAD
import static org.junit.jupiter.api.Assertions.assertEquals;

import java.util.HashSet;
import org.junit.jupiter.api.Disabled;
import org.junit.jupiter.api.Test;
=======
import categories.Java8Test;
import java.util.HashSet;
import junit.framework.TestCase;
import org.junit.experimental.categories.Category;
>>>>>>> 917133e9
import sootup.core.signatures.PackageName;
import sootup.core.types.ClassType;
import sootup.core.types.PrimitiveType;

<<<<<<< HEAD
public class LocalGeneratorTest {
=======
@Category(Java8Test.class)
public class LocalGeneratorTest extends TestCase {
>>>>>>> 917133e9

  @Test
  public void testGenerate() {
    final LocalGenerator localGenerator = new LocalGenerator(new HashSet<>());
    final Local i0 = localGenerator.generateLocal(PrimitiveType.IntType.getInstance());
    final Local i1 = localGenerator.generateLocal(PrimitiveType.IntType.getInstance());
    final Local s0 = localGenerator.generateLocal(PrimitiveType.ShortType.getInstance());
    final Local r0 =
        localGenerator.generateLocal(
            new ClassType() {
              @Override
              public boolean isBuiltInClass() {
                return false;
              }

              @Override
              public String getFullyQualifiedName() {
                return "Fruit.Banana";
              }

              @Override
              public String getClassName() {
                return "Banana";
              }

              @Override
              public PackageName getPackageName() {
                return new PackageName("Fruit");
              }
            });

    assertEquals("i0", i0.toString());
    assertEquals("i1", i1.toString());
    assertEquals("s0", s0.toString());
    assertEquals("r0", r0.toString());

    final Local di0 = localGenerator.generateLocal(PrimitiveType.BooleanType.getInstance());
    final Local di1 = localGenerator.generateLocal(PrimitiveType.BooleanType.getInstance());
    final Local ds0 = localGenerator.generateLocal(PrimitiveType.LongType.getInstance());

    assertEquals("z0", di0.toString());
    assertEquals("z1", di1.toString());
    assertEquals("l0", ds0.toString());
  }

<<<<<<< HEAD
  @Disabled
  public void testGenerateFieldCollisionHandling() {
=======
  public void testGenerateLocalCollisionHandling() {
>>>>>>> 917133e9
    final LocalGenerator localGenerator = new LocalGenerator(new HashSet<>());
    final Local i0 = localGenerator.generateLocal(PrimitiveType.IntType.getInstance());

    final LocalGenerator localGenerator2 = new LocalGenerator(localGenerator.getLocals());
    final Local i1 = localGenerator2.generateLocal(PrimitiveType.IntType.getInstance());
    final Local i2 = localGenerator2.generateLocal(PrimitiveType.IntType.getInstance());

    assertEquals("i0", i0.toString());
    assertEquals("i1", i1.toString());
<<<<<<< HEAD
    assertEquals("i2", di2.toString());
  }

  @Disabled
  public void testGenerateLocalCollisionHandling() {
    final LocalGenerator localGenerator = new LocalGenerator(new HashSet<>());
    final Local di0 = localGenerator.generateLocal(PrimitiveType.IntType.getInstance());

    final LocalGenerator localGenerator2 = new LocalGenerator(localGenerator.getLocals());
    final Local di1 = localGenerator2.generateLocal(PrimitiveType.IntType.getInstance());
    final Local i2 = localGenerator2.generateLocal(PrimitiveType.IntType.getInstance());

    assertEquals("i0", di0.toString());
    assertEquals("i1", di1.toString());
=======
>>>>>>> 917133e9
    assertEquals("i2", i2.toString());
    // "old" LocalGenerator
    assertEquals(
        "i3", localGenerator.generateLocal(PrimitiveType.IntType.getInstance()).toString());
    assertEquals(
        "i4", localGenerator.generateLocal(PrimitiveType.IntType.getInstance()).toString());

    // "new" LocalGenerator
    assertEquals(
        "i5", localGenerator2.generateLocal(PrimitiveType.IntType.getInstance()).toString());
    assertEquals(
        "i6", localGenerator2.generateLocal(PrimitiveType.IntType.getInstance()).toString());
    // "old" Localgenerator
    assertEquals(
        "i7", localGenerator.generateLocal(PrimitiveType.IntType.getInstance()).toString());
    // ->no collision but not necessarily a continuous increment by 1 if you intertwine multiple
    // LocalGenerators
  }
}<|MERGE_RESOLUTION|>--- conflicted
+++ resolved
@@ -1,27 +1,17 @@
 package sootup.core.jimple.basic;
 
-<<<<<<< HEAD
 import static org.junit.jupiter.api.Assertions.assertEquals;
 
 import java.util.HashSet;
 import org.junit.jupiter.api.Disabled;
+import org.junit.jupiter.api.Tag;
 import org.junit.jupiter.api.Test;
-=======
-import categories.Java8Test;
-import java.util.HashSet;
-import junit.framework.TestCase;
-import org.junit.experimental.categories.Category;
->>>>>>> 917133e9
 import sootup.core.signatures.PackageName;
 import sootup.core.types.ClassType;
 import sootup.core.types.PrimitiveType;
 
-<<<<<<< HEAD
+@Tag("Java8")
 public class LocalGeneratorTest {
-=======
-@Category(Java8Test.class)
-public class LocalGeneratorTest extends TestCase {
->>>>>>> 917133e9
 
   @Test
   public void testGenerate() {
@@ -67,25 +57,6 @@
     assertEquals("l0", ds0.toString());
   }
 
-<<<<<<< HEAD
-  @Disabled
-  public void testGenerateFieldCollisionHandling() {
-=======
-  public void testGenerateLocalCollisionHandling() {
->>>>>>> 917133e9
-    final LocalGenerator localGenerator = new LocalGenerator(new HashSet<>());
-    final Local i0 = localGenerator.generateLocal(PrimitiveType.IntType.getInstance());
-
-    final LocalGenerator localGenerator2 = new LocalGenerator(localGenerator.getLocals());
-    final Local i1 = localGenerator2.generateLocal(PrimitiveType.IntType.getInstance());
-    final Local i2 = localGenerator2.generateLocal(PrimitiveType.IntType.getInstance());
-
-    assertEquals("i0", i0.toString());
-    assertEquals("i1", i1.toString());
-<<<<<<< HEAD
-    assertEquals("i2", di2.toString());
-  }
-
   @Disabled
   public void testGenerateLocalCollisionHandling() {
     final LocalGenerator localGenerator = new LocalGenerator(new HashSet<>());
@@ -97,8 +68,6 @@
 
     assertEquals("i0", di0.toString());
     assertEquals("i1", di1.toString());
-=======
->>>>>>> 917133e9
     assertEquals("i2", i2.toString());
     // "old" LocalGenerator
     assertEquals(
