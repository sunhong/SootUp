package sootup.core.validation;

/*-
 * #%L
 * Soot - a J*va Optimization Framework
 * %%
 * Copyright (C) 1997-2020 Raja Vallée-Rai, Linghui Luo, Marcus Nachtigall and others
 * %%
 * This program is free software: you can redistribute it and/or modify
 * it under the terms of the GNU Lesser General Public License as
 * published by the Free Software Foundation, either version 2.1 of the
 * License, or (at your option) any later version.
 *
 * This program is distributed in the hope that it will be useful,
 * but WITHOUT ANY WARRANTY; without even the implied warranty of
 * MERCHANTABILITY or FITNESS FOR A PARTICULAR PURPOSE.  See the
 * GNU General Lesser Public License for more details.
 *
 * You should have received a copy of the GNU General Lesser Public
 * License along with this program.  If not, see
 * <http://www.gnu.org/licenses/lgpl-2.1.html>.
 * #L%
 */

import java.util.ArrayList;
import java.util.List;
import javax.annotation.Nonnull;
import sootup.core.model.Body;
import sootup.core.views.View;

public class LocalsValidator implements BodyValidator {

  /**
   * Verifies that each Local of getUses() and getDefs() belongs to this body's locals.
   *
   * @return
   */
  @Override
  public List<ValidationException> validate(@Nonnull Body body, @Nonnull View<?> view) {
<<<<<<< HEAD

    List<ValidationException> exception = new ArrayList<>();

    final Set<Local> locals = body.getLocals();
=======
    // TODO : Write tests
    List<ValidationException> exception = new ArrayList<>();
>>>>>>> bc6f0bcc

    //    final Set<Local> locals = body.getLocals();
    //
    //    body.getUses()
    //        .parallelStream()
    //        .filter(value -> value instanceof Local && !locals.contains(value))
    //        .forEach(
    //            value ->
    //                exception.add(
    //                    new ValidationException(
    //                        value,
    //                        "Local not in chain : " + value + " in " +
    // body.getMethodSignature())));
    //
    //    body.getDefs()
    //        .parallelStream()
    //        .filter(value -> value instanceof Local && !locals.contains(value))
    //        .forEach(
    //            value ->
    //                exception.add(
    //                    new ValidationException(
    //                        value,
    //                        "Local not in chain : " + value + " in " +
    // body.getMethodSignature())));

<<<<<<< HEAD
    body.getDefs()
        .parallelStream()
        .filter(value -> value instanceof Local && !locals.contains(value))
        .forEach(
            value ->
                exception.add(
                    new ValidationException(
                        value,
                        "Local not in chain : " + value + " in " + body.getMethodSignature())));

=======
>>>>>>> bc6f0bcc
    return exception;
  }

  @Override
  public boolean isBasicValidator() {
    return true;
  }
}<|MERGE_RESOLUTION|>--- conflicted
+++ resolved
@@ -37,15 +37,8 @@
    */
   @Override
   public List<ValidationException> validate(@Nonnull Body body, @Nonnull View<?> view) {
-<<<<<<< HEAD
-
-    List<ValidationException> exception = new ArrayList<>();
-
-    final Set<Local> locals = body.getLocals();
-=======
     // TODO : Write tests
     List<ValidationException> exception = new ArrayList<>();
->>>>>>> bc6f0bcc
 
     //    final Set<Local> locals = body.getLocals();
     //
@@ -71,19 +64,6 @@
     //                        "Local not in chain : " + value + " in " +
     // body.getMethodSignature())));
 
-<<<<<<< HEAD
-    body.getDefs()
-        .parallelStream()
-        .filter(value -> value instanceof Local && !locals.contains(value))
-        .forEach(
-            value ->
-                exception.add(
-                    new ValidationException(
-                        value,
-                        "Local not in chain : " + value + " in " + body.getMethodSignature())));
-
-=======
->>>>>>> bc6f0bcc
     return exception;
   }
 
