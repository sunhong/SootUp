--- conflicted
+++ resolved
@@ -25,10 +25,7 @@
 import sootup.core.jimple.basic.Local;
 import sootup.core.jimple.basic.Value;
 import sootup.core.jimple.common.stmt.Stmt;
-<<<<<<< HEAD
-=======
 import sootup.core.model.Body;
->>>>>>> e63dc810
 import sootup.core.model.SootClass;
 import sootup.core.model.SootMethod;
 import sootup.core.signatures.MethodSignature;
@@ -70,9 +67,4 @@
   public ValidationException(MethodSignature methodSignature, String s) {
     super(methodSignature + s);
   }
-
-  public ValidationException(Stmt stmt, String s) {
-    // TODO: auto generated stub
-
-  }
 }