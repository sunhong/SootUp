--- conflicted
+++ resolved
@@ -243,22 +243,10 @@
    * @return the array type
    */
   ArrayType getArrayType(Type baseType, int dim);
-<<<<<<< HEAD
-=======
-
-  /**
-   * Builds class type from path.
-   *
-   * @param file the file
-   * @param rootDirectory root directory in which the file is.
-   * @return the class type
-   */
-  ClassType fromPath(Path rootDirectory, Path file);
 
   boolean isStaticInitializerSubSignature(@Nonnull MethodSubSignature methodSubSignature);
 
   boolean isConstructorSubSignature(@Nonnull MethodSubSignature methodSubSignature);
 
   boolean isMainSubSignature(@Nonnull MethodSubSignature methodSubSignature);
->>>>>>> 8169e2d7
 }