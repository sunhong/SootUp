--- conflicted
+++ resolved
@@ -171,11 +171,7 @@
 
   /**
    * Returns all superclasses of <code>classType</code> up to <code>java.lang.Object</code>, which
-<<<<<<< HEAD
-   * will be the last entry in the list. i.e. its ordered from bottom level to top level.
-=======
    * will be the last entry in the list, or till one of the superclasses is not contained in view.
->>>>>>> f9dfcdfc
    */
   @Nonnull
   default List<ClassType> superClassesOf(@Nonnull ClassType classType) {
@@ -196,43 +192,14 @@
     }
     return superClasses;
   }
-<<<<<<< HEAD
-  /**
-   * Returns all superclasses of <code>classType</code> up to <code>java.lang.Object</code>, which
-   * will be the last entry in the list, or till one of the superclasses is not contained in view.
-   */
-  @Nonnull
-  default List<ClassType> incompleteSuperClassesOf(@Nonnull ClassType classType) {
-    List<ClassType> superClasses = new ArrayList<>();
-    ClassType currentSuperClass = null;
-    try {
-      currentSuperClass = superClassOf(classType);
-      while (currentSuperClass != null) {
-        superClasses.add(currentSuperClass);
-        currentSuperClass = superClassOf(currentSuperClass);
-      }
-    } catch (IllegalArgumentException ex) {
-      logger.warn(
-          "Could not find "
-              + (currentSuperClass != null ? currentSuperClass : classType)
-              + " and stopped there the resolve of superclasses of "
-              + classType);
-    }
-    return superClasses;
-  }
-=======
->>>>>>> f9dfcdfc
 
   Set<ClassType> directlyImplementedInterfacesOf(@Nonnull ClassType type);
 
   boolean isInterface(@Nonnull ClassType type);
 
   Set<ClassType> directlyExtendedInterfacesOf(@Nonnull ClassType type);
-<<<<<<< HEAD
-=======
 
   // checks if a Type is contained int the TypeHierarchy - should return the equivalent to
   // View.getClass(...).isPresent()
   boolean contains(ClassType type);
->>>>>>> f9dfcdfc
 }