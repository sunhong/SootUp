package sootup.core.jimple.basic;

/*-
 * #%L
 * Soot - a J*va Optimization Framework
 * %%
 * Copyright (C) 2004-2020 Jennifer Lhotak, Linghui Luo, Markus Schmidt and others
 * %%
 * This program is free software: you can redistribute it and/or modify
 * it under the terms of the GNU Lesser General Public License as
 * published by the Free Software Foundation, either version 2.1 of the
 * License, or (at your option) any later version.
 *
 * This program is distributed in the hope that it will be useful,
 * but WITHOUT ANY WARRANTY; without even the implied warranty of
 * MERCHANTABILITY or FITNESS FOR A PARTICULAR PURPOSE.  See the
 * GNU General Lesser Public License for more details.
 *
 * You should have received a copy of the GNU General Lesser Public
 * License along with this program.  If not, see
 * <http://www.gnu.org/licenses/lgpl-2.1.html>.
 * #L%
 */

import sootup.core.jimple.Jimple;
import sootup.core.jimple.visitor.AbstractTypeVisitor;
import sootup.core.types.ClassType;
import sootup.core.types.Type;

import javax.annotation.Nonnull;
import javax.annotation.Nullable;
import java.util.HashMap;
import java.util.HashSet;
import java.util.Map;
import java.util.Set;
<<<<<<< HEAD
=======
import javax.annotation.Nonnull;
import javax.annotation.Nullable;
import sootup.core.jimple.Jimple;
import sootup.core.jimple.visitor.AbstractTypeVisitor;
import sootup.core.types.ClassType;
import sootup.core.types.Type;
>>>>>>> 88a04a32

/**
 * Generates locals for Body.
 *
 * @author Linghui Luo
 * @author Markus Schmidt
 */
public class LocalGenerator {
<<<<<<< HEAD
    private final Set<Local> locals;
    @Nullable
    private Local thisLocal;
    private final Map<Integer, Local> parameterLocals = new HashMap<>();
    NamingSwitch ns = new NamingSwitch();
=======
  private final Set<Local> locals;
  @Nullable private Local thisLocal;
  private final Map<Integer, Local> parameterLocals = new HashMap<>();
  NamingSwitch ns = new NamingSwitch();
>>>>>>> 88a04a32

  /**
   * Creates Locals {@link Local} with a standard naming scheme. If a Set of Locals is provided, the
   * LocalGenerator checks whether the name is already taken.
   */
  public LocalGenerator(@Nonnull Set<Local> existingLocals) {
    locals = existingLocals;
  }

<<<<<<< HEAD
    /**
     * generate this local with given type
     */
    public Local generateThisLocal(@Nonnull Type type) {
        if (this.thisLocal == null) {
            this.thisLocal = generateLocal(type);
        }
        return this.thisLocal;
    }

    /**
     * generates a new {@link Local} given the type for local.
     */
    public Local generateLocal(@Nonnull Type type) {
        Local localCandidate;
        // is there a name collision? retry!
        do {
            type.accept(ns);
            StringBuilder name = ns.getResult();
            localCandidate = Jimple.newLocal(name.toString(), type);
            name.setLength(0);
        } while (locals.contains(localCandidate));


        locals.add(localCandidate);
        return localCandidate;
    }

    public Local generateParameterLocal(@Nonnull Type type, int index) {
        if (!this.parameterLocals.containsKey(index)) {
            Local paraLocal = generateLocal(type);
            this.parameterLocals.put(index, paraLocal);
        }
        return this.parameterLocals.get(index);
    }

    private static class NamingSwitch extends AbstractTypeVisitor<StringBuilder> {
        private int tempInt = 0;
        private int tempBoolean = 0;
        private int tempLong = 0;
        private int tempDouble = 0;
        private int tempFloat = 0;
        private int tempRefLikeType = 0;
        private int tempByte = 0;
        private int tempShort = 0;
        private int tempChar = 0;
        private int tempUnknownType = 0;

        private NamingSwitch() {
            this.result = new StringBuilder(7);
        }

        @Override
        public void caseBooleanType() {
            result.append("z").append(tempBoolean++);
        }

        @Override
        public void caseByteType() {
            result.append("b").append(tempByte++);
        }

        @Override
        public void caseCharType() {
            result.append("c").append(tempChar++);
        }

        @Override
        public void caseShortType() {
            result.append("s").append(tempShort++);
        }

        @Override
        public void caseIntType() {
            result.append("i").append(tempInt++);
        }

        @Override
        public void caseLongType() {
            result.append("l").append(tempLong++);
        }

        @Override
        public void caseDoubleType() {
            result.append("d").append(tempDouble++);
        }

        @Override
        public void caseFloatType() {
            result.append("f").append(tempFloat++);
        }

        @Override
        public void caseArrayType() {
            result.append("r").append(tempRefLikeType++);
        }

        @Override
        public void caseClassType(@Nonnull ClassType classType) {
            result.append("r").append(tempRefLikeType++);
        }

        @Override
        public void caseNullType() {
            // could be ClassType (and ArrayType?) which is the same here so..
            result.append("r").append(tempRefLikeType++);
        }

        @Override
        public void caseVoidType() {
            // how does a local with a voidtype make sense..? but obviously there was code/ a letter
            // assigned for it in old soot.. result.append("v").append(tempVoid++);
            defaultCaseType();
        }

        @Override
        public void caseUnknownType() {
            result.append("u").append(tempUnknownType++);
        }

        @Override
        public void defaultCaseType() {
            throw new IllegalStateException("Unhandled Type of Local variable to Generate!");
        }
    }

    /**
     * Return all locals created for the body referenced in this LocalGenrator.
     */
    public Set<Local> getLocals() {
        return this.locals;
    }

    @Nullable
    public Local getThisLocal() {
        return this.thisLocal;
    }

    public Local getParameterLocal(int i) {
        return this.parameterLocals.get(i);
=======
  /** generate this local with given type */
  public Local generateThisLocal(@Nonnull Type type) {
    if (this.thisLocal == null) {
      this.thisLocal = generateLocal(type);
    }
    return this.thisLocal;
  }

  /** generates a new {@link Local} given the type for local. */
  public Local generateLocal(@Nonnull Type type) {
    Local localCandidate;
    // is there a name collision? retry!
    do {
      type.accept(ns);
      StringBuilder name = ns.getResult();
      localCandidate = Jimple.newLocal(name.toString(), type);
      name.setLength(0);
    } while (locals.contains(localCandidate));

    locals.add(localCandidate);
    return localCandidate;
  }

  public Local generateParameterLocal(@Nonnull Type type, int index) {
    if (!this.parameterLocals.containsKey(index)) {
      Local paraLocal = generateLocal(type);
      this.parameterLocals.put(index, paraLocal);
    }
    return this.parameterLocals.get(index);
  }

  private static class NamingSwitch extends AbstractTypeVisitor<StringBuilder> {
    private int tempInt = 0;
    private int tempBoolean = 0;
    private int tempLong = 0;
    private int tempDouble = 0;
    private int tempFloat = 0;
    private int tempRefLikeType = 0;
    private int tempByte = 0;
    private int tempShort = 0;
    private int tempChar = 0;
    private int tempUnknownType = 0;

    private NamingSwitch() {
      this.result = new StringBuilder(7);
    }

    @Override
    public void caseBooleanType() {
      result.append("z").append(tempBoolean++);
    }

    @Override
    public void caseByteType() {
      result.append("b").append(tempByte++);
    }

    @Override
    public void caseCharType() {
      result.append("c").append(tempChar++);
    }

    @Override
    public void caseShortType() {
      result.append("s").append(tempShort++);
>>>>>>> 88a04a32
    }
}<|MERGE_RESOLUTION|>--- conflicted
+++ resolved
@@ -22,26 +22,15 @@
  * #L%
  */
 
-import sootup.core.jimple.Jimple;
-import sootup.core.jimple.visitor.AbstractTypeVisitor;
-import sootup.core.types.ClassType;
-import sootup.core.types.Type;
-
-import javax.annotation.Nonnull;
-import javax.annotation.Nullable;
 import java.util.HashMap;
-import java.util.HashSet;
 import java.util.Map;
 import java.util.Set;
-<<<<<<< HEAD
-=======
 import javax.annotation.Nonnull;
 import javax.annotation.Nullable;
 import sootup.core.jimple.Jimple;
 import sootup.core.jimple.visitor.AbstractTypeVisitor;
 import sootup.core.types.ClassType;
 import sootup.core.types.Type;
->>>>>>> 88a04a32
 
 /**
  * Generates locals for Body.
@@ -50,18 +39,10 @@
  * @author Markus Schmidt
  */
 public class LocalGenerator {
-<<<<<<< HEAD
-    private final Set<Local> locals;
-    @Nullable
-    private Local thisLocal;
-    private final Map<Integer, Local> parameterLocals = new HashMap<>();
-    NamingSwitch ns = new NamingSwitch();
-=======
   private final Set<Local> locals;
   @Nullable private Local thisLocal;
   private final Map<Integer, Local> parameterLocals = new HashMap<>();
   NamingSwitch ns = new NamingSwitch();
->>>>>>> 88a04a32
 
   /**
    * Creates Locals {@link Local} with a standard naming scheme. If a Set of Locals is provided, the
@@ -71,148 +52,6 @@
     locals = existingLocals;
   }
 
-<<<<<<< HEAD
-    /**
-     * generate this local with given type
-     */
-    public Local generateThisLocal(@Nonnull Type type) {
-        if (this.thisLocal == null) {
-            this.thisLocal = generateLocal(type);
-        }
-        return this.thisLocal;
-    }
-
-    /**
-     * generates a new {@link Local} given the type for local.
-     */
-    public Local generateLocal(@Nonnull Type type) {
-        Local localCandidate;
-        // is there a name collision? retry!
-        do {
-            type.accept(ns);
-            StringBuilder name = ns.getResult();
-            localCandidate = Jimple.newLocal(name.toString(), type);
-            name.setLength(0);
-        } while (locals.contains(localCandidate));
-
-
-        locals.add(localCandidate);
-        return localCandidate;
-    }
-
-    public Local generateParameterLocal(@Nonnull Type type, int index) {
-        if (!this.parameterLocals.containsKey(index)) {
-            Local paraLocal = generateLocal(type);
-            this.parameterLocals.put(index, paraLocal);
-        }
-        return this.parameterLocals.get(index);
-    }
-
-    private static class NamingSwitch extends AbstractTypeVisitor<StringBuilder> {
-        private int tempInt = 0;
-        private int tempBoolean = 0;
-        private int tempLong = 0;
-        private int tempDouble = 0;
-        private int tempFloat = 0;
-        private int tempRefLikeType = 0;
-        private int tempByte = 0;
-        private int tempShort = 0;
-        private int tempChar = 0;
-        private int tempUnknownType = 0;
-
-        private NamingSwitch() {
-            this.result = new StringBuilder(7);
-        }
-
-        @Override
-        public void caseBooleanType() {
-            result.append("z").append(tempBoolean++);
-        }
-
-        @Override
-        public void caseByteType() {
-            result.append("b").append(tempByte++);
-        }
-
-        @Override
-        public void caseCharType() {
-            result.append("c").append(tempChar++);
-        }
-
-        @Override
-        public void caseShortType() {
-            result.append("s").append(tempShort++);
-        }
-
-        @Override
-        public void caseIntType() {
-            result.append("i").append(tempInt++);
-        }
-
-        @Override
-        public void caseLongType() {
-            result.append("l").append(tempLong++);
-        }
-
-        @Override
-        public void caseDoubleType() {
-            result.append("d").append(tempDouble++);
-        }
-
-        @Override
-        public void caseFloatType() {
-            result.append("f").append(tempFloat++);
-        }
-
-        @Override
-        public void caseArrayType() {
-            result.append("r").append(tempRefLikeType++);
-        }
-
-        @Override
-        public void caseClassType(@Nonnull ClassType classType) {
-            result.append("r").append(tempRefLikeType++);
-        }
-
-        @Override
-        public void caseNullType() {
-            // could be ClassType (and ArrayType?) which is the same here so..
-            result.append("r").append(tempRefLikeType++);
-        }
-
-        @Override
-        public void caseVoidType() {
-            // how does a local with a voidtype make sense..? but obviously there was code/ a letter
-            // assigned for it in old soot.. result.append("v").append(tempVoid++);
-            defaultCaseType();
-        }
-
-        @Override
-        public void caseUnknownType() {
-            result.append("u").append(tempUnknownType++);
-        }
-
-        @Override
-        public void defaultCaseType() {
-            throw new IllegalStateException("Unhandled Type of Local variable to Generate!");
-        }
-    }
-
-    /**
-     * Return all locals created for the body referenced in this LocalGenrator.
-     */
-    public Set<Local> getLocals() {
-        return this.locals;
-    }
-
-    @Nullable
-    public Local getThisLocal() {
-        return this.thisLocal;
-    }
-
-    public Local getParameterLocal(int i) {
-        return this.parameterLocals.get(i);
-=======
   /** generate this local with given type */
   public Local generateThisLocal(@Nonnull Type type) {
     if (this.thisLocal == null) {
@@ -278,6 +117,73 @@
     @Override
     public void caseShortType() {
       result.append("s").append(tempShort++);
->>>>>>> 88a04a32
     }
+
+    @Override
+    public void caseIntType() {
+      result.append("i").append(tempInt++);
+    }
+
+    @Override
+    public void caseLongType() {
+      result.append("l").append(tempLong++);
+    }
+
+    @Override
+    public void caseDoubleType() {
+      result.append("d").append(tempDouble++);
+    }
+
+    @Override
+    public void caseFloatType() {
+      result.append("f").append(tempFloat++);
+    }
+
+    @Override
+    public void caseArrayType() {
+      result.append("r").append(tempRefLikeType++);
+    }
+
+    @Override
+    public void caseClassType(@Nonnull ClassType classType) {
+      result.append("r").append(tempRefLikeType++);
+    }
+
+    @Override
+    public void caseNullType() {
+      // could be ClassType (and ArrayType?) which is the same here so..
+      result.append("r").append(tempRefLikeType++);
+    }
+
+    @Override
+    public void caseVoidType() {
+      // how does a local with a voidtype make sense..? but obviously there was code/ a letter
+      // assigned for it in old soot.. result.append("v").append(tempVoid++);
+      defaultCaseType();
+    }
+
+    @Override
+    public void caseUnknownType() {
+      result.append("u").append(tempUnknownType++);
+    }
+
+    @Override
+    public void defaultCaseType() {
+      throw new IllegalStateException("Unhandled Type of Local variable to Generate!");
+    }
+  }
+
+  /** Return all locals created for the body referenced in this LocalGenrator. */
+  public Set<Local> getLocals() {
+    return this.locals;
+  }
+
+  @Nullable
+  public Local getThisLocal() {
+    return this.thisLocal;
+  }
+
+  public Local getParameterLocal(int i) {
+    return this.parameterLocals.get(i);
+  }
 }