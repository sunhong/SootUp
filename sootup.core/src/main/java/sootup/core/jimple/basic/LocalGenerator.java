package sootup.core.jimple.basic;

/*-
 * #%L
 * Soot - a J*va Optimization Framework
 * %%
 * Copyright (C) 2004-2020 Jennifer Lhotak, Linghui Luo, Markus Schmidt and others
 * %%
 * This program is free software: you can redistribute it and/or modify
 * it under the terms of the GNU Lesser General Public License as
 * published by the Free Software Foundation, either version 2.1 of the
 * License, or (at your option) any later version.
 *
 * This program is distributed in the hope that it will be useful,
 * but WITHOUT ANY WARRANTY; without even the implied warranty of
 * MERCHANTABILITY or FITNESS FOR A PARTICULAR PURPOSE.  See the
 * GNU General Lesser Public License for more details.
 *
 * You should have received a copy of the GNU General Lesser Public
 * License along with this program.  If not, see
 * <http://www.gnu.org/licenses/lgpl-2.1.html>.
 * #L%
 */

import java.util.HashMap;
import java.util.Map;
import java.util.Set;
import javax.annotation.Nonnull;
import javax.annotation.Nullable;
import sootup.core.jimple.Jimple;
import sootup.core.jimple.visitor.AbstractTypeVisitor;
import sootup.core.types.ClassType;
import sootup.core.types.Type;

/**
 * Generates locals for Body.
 *
 * @author Linghui Luo
 * @author Markus Schmidt
 */
public class LocalGenerator {
  private final Set<Local> locals;
  @Nullable private Local thisLocal;
  private final Map<Integer, Local> parameterLocals = new HashMap<>();
  NamingSwitch ns = new NamingSwitch();

  /**
   * Creates Locals {@link Local} with a standard naming scheme. If a Set of Locals is provided, the
   * LocalGenerator checks whether the name is already taken.
   */
  public LocalGenerator(@Nonnull Set<Local> existingLocals) {
    locals = existingLocals;
  }

  /** generate this local with given type */
  public Local generateThisLocal(@Nonnull Type type) {
    if (this.thisLocal == null) {
      this.thisLocal = generateLocal(type);
    }
    return this.thisLocal;
  }

  /** generates a new {@link Local} given the type for local. */
  public Local generateLocal(@Nonnull Type type) {
    Local localCandidate;
    // is there a name collision? retry!
    do {
      type.accept(ns);
      StringBuilder name = ns.getResult();
      localCandidate = Jimple.newLocal(name.toString(), type);
<<<<<<< HEAD
    }
    try{
      locals.add(localCandidate);
    }
    catch(Exception e){
      e.printStackTrace();
    }
=======
      name.setLength(0);
    } while (locals.contains(localCandidate));

    locals.add(localCandidate);
>>>>>>> b3fff66a
    return localCandidate;
  }

  public Local generateParameterLocal(@Nonnull Type type, int index) {
    if (!this.parameterLocals.containsKey(index)) {
      Local paraLocal = generateLocal(type);
      this.parameterLocals.put(index, paraLocal);
    }
    return this.parameterLocals.get(index);
  }

  private static class NamingSwitch extends AbstractTypeVisitor<StringBuilder> {
    private int tempInt = 0;
    private int tempBoolean = 0;
    private int tempLong = 0;
    private int tempDouble = 0;
    private int tempFloat = 0;
    private int tempRefLikeType = 0;
    private int tempByte = 0;
    private int tempShort = 0;
    private int tempChar = 0;
    private int tempUnknownType = 0;

    private NamingSwitch() {
      this.result = new StringBuilder(7);
    }

    @Override
    public void caseBooleanType() {
      result.append("z").append(tempBoolean++);
    }

    @Override
    public void caseByteType() {
      result.append("b").append(tempByte++);
    }

    @Override
    public void caseCharType() {
      result.append("c").append(tempChar++);
    }

    @Override
    public void caseShortType() {
      result.append("s").append(tempShort++);
    }

    @Override
    public void caseIntType() {
      result.append("i").append(tempInt++);
    }

    @Override
    public void caseLongType() {
      result.append("l").append(tempLong++);
    }

    @Override
    public void caseDoubleType() {
      result.append("d").append(tempDouble++);
    }

    @Override
    public void caseFloatType() {
      result.append("f").append(tempFloat++);
    }

    @Override
    public void caseArrayType() {
      result.append("r").append(tempRefLikeType++);
    }

    @Override
    public void caseClassType(@Nonnull ClassType classType) {
      result.append("r").append(tempRefLikeType++);
    }

    @Override
    public void caseNullType() {
      // could be ClassType (and ArrayType?) which is the same here so..
      result.append("r").append(tempRefLikeType++);
    }

    @Override
    public void caseVoidType() {
      // how does a local with a voidtype make sense..? but obviously there was code/ a letter
      // assigned for it in old soot.. result.append("v").append(tempVoid++);
      defaultCaseType();
    }

    @Override
    public void caseUnknownType() {
      result.append("u").append(tempUnknownType++);
    }

    @Override
    public void defaultCaseType() {
      throw new IllegalStateException("Unhandled Type of Local variable to Generate!");
    }
  }

  /** Return all locals created for the body referenced in this LocalGenrator. */
  public Set<Local> getLocals() {
    return this.locals;
  }

  @Nullable
  public Local getThisLocal() {
    return this.thisLocal;
  }

  public Local getParameterLocal(int i) {
    return this.parameterLocals.get(i);
  }
}<|MERGE_RESOLUTION|>--- conflicted
+++ resolved
@@ -68,20 +68,10 @@
       type.accept(ns);
       StringBuilder name = ns.getResult();
       localCandidate = Jimple.newLocal(name.toString(), type);
-<<<<<<< HEAD
-    }
-    try{
-      locals.add(localCandidate);
-    }
-    catch(Exception e){
-      e.printStackTrace();
-    }
-=======
       name.setLength(0);
     } while (locals.contains(localCandidate));
 
     locals.add(localCandidate);
->>>>>>> b3fff66a
     return localCandidate;
   }
 
