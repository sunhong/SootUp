--- conflicted
+++ resolved
@@ -70,39 +70,25 @@
   }
 
   @Override
-<<<<<<< HEAD
-  public void caseAssignStmt(@Nonnull JAssignStmt<?, ?> stmt) {
-
-    // uses on the def side..
-=======
   public void caseAssignStmt(@Nonnull JAssignStmt stmt) {
     // fall back to the original statement when none of the cases set a result
     setResult(stmt);
 
     // uses on the def side.. e.g. a base in an JArrayRef but NOT with a simple Local!
->>>>>>> f9dfcdfc
     final Value leftOp = stmt.getLeftOp();
     if (leftOp instanceof Ref) {
       refVisitor.init(oldUse, newUse);
       ((Ref) leftOp).accept(refVisitor);
       if (refVisitor.getResult() != leftOp) {
-<<<<<<< HEAD
-        setResult(stmt.withVariable(refVisitor.getResult()));
-=======
         setResult(stmt.withVariable((LValue) refVisitor.getResult()));
->>>>>>> f9dfcdfc
       }
     }
 
     // rhs
     Value rValue = stmt.getRightOp();
-<<<<<<< HEAD
-    if (rValue instanceof Immediate) {
-=======
     if (rValue == oldUse) {
       setResult(stmt.withRValue(newUse));
     } else if (rValue instanceof Immediate) {
->>>>>>> f9dfcdfc
       if (rValue == oldUse) {
         setResult(stmt.withRValue(newUse));
       }
@@ -122,16 +108,11 @@
       if (exprVisitor.getResult() != rValue) {
         setResult(stmt.withRValue(exprVisitor.getResult()));
       }
-<<<<<<< HEAD
-    } else {
-      setResult(stmt);
-=======
->>>>>>> f9dfcdfc
     }
   }
 
   @Override
-  public void caseIdentityStmt(@Nonnull JIdentityStmt<?> stmt) {
+  public void caseIdentityStmt(@Nonnull JIdentityStmt stmt) {
     defaultCaseStmt(stmt);
   }
 
