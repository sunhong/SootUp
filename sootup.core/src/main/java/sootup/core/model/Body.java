--- conflicted
+++ resolved
@@ -59,21 +59,6 @@
   /** The MethodSignature associated with this Body. */
   @Nonnull private final MethodSignature methodSignature;
 
-<<<<<<< HEAD
-=======
-  /** An array containing some validators in order to validate the JimpleBody */
-  @Nonnull
-  private static final List<BodyValidator> validators =
-      ImmutableUtils.immutableList(
-          new LocalsValidator(),
-          new TrapsValidator(),
-          new StmtsValidator(),
-          new UsesValidator(),
-          new ValuesValidator(),
-          new CheckInitValidator(),
-          new CheckTypesValidator());
-
->>>>>>> cee067b9
   /**
    * Creates an body which is not associated to any method.
    *
