package sootup.core.model;

/*-
 * #%L
 * Soot - a J*va Optimization Framework
 * %%
 * Copyright (C) 1997-2020 Raja Vallee-Rai, Linghui Luo, Markus Schmidt and others
 * %%
 * This program is free software: you can redistribute it and/or modify
 * it under the terms of the GNU Lesser General Public License as
 * published by the Free Software Foundation, either version 2.1 of the
 * License, or (at your option) any later version.
 *
 * This program is distributed in the hope that it will be useful,
 * but WITHOUT ANY WARRANTY; without even the implied warranty of
 * MERCHANTABILITY or FITNESS FOR A PARTICULAR PURPOSE.  See the
 * GNU General Lesser Public License for more details.
 *
 * You should have received a copy of the GNU General Lesser Public
 * License along with this program.  If not, see
 * <http://www.gnu.org/licenses/lgpl-2.1.html>.
 * #L%
 */

import com.google.common.collect.Lists;
import java.io.PrintWriter;
import java.io.StringWriter;
import java.util.*;
import javax.annotation.Nonnull;
import javax.annotation.Nullable;
import sootup.core.graph.MutableBlockStmtGraph;
import sootup.core.graph.MutableStmtGraph;
import sootup.core.graph.StmtGraph;
import sootup.core.jimple.basic.*;
import sootup.core.jimple.common.ref.*;
import sootup.core.jimple.common.stmt.*;
import sootup.core.signatures.MethodSignature;
import sootup.core.util.Copyable;
import sootup.core.util.EscapedWriter;
import sootup.core.util.ImmutableUtils;
import sootup.core.util.printer.JimplePrinter;
import sootup.core.validation.*;

/**
 * Class that models the Jimple body (code attribute) of a method.
 *
 * @author Linghui Luo
 */
public class Body implements Copyable {

  /** The locals for this Body. */
  private final Set<Local> locals;

  @Nonnull private final StmtGraph<?> graph;

  /** The Position Information in the Source for this Body. */
  @Nonnull private final Position position;

  /** The MethodSignature associated with this Body. */
  @Nonnull private final MethodSignature methodSignature;

  /** An array containing some validators in order to validate the JimpleBody */
  @Nonnull
  private static final List<BodyValidator> validators =
      ImmutableUtils.immutableList(
          new LocalsValidator(),
          new TrapsValidator(),
          new StmtsValidator(),
          new UsesValidator(),
          new ValuesValidator(),
          new CheckInitValidator(),
          new CheckTypesValidator(),
          new CheckVoidLocalesValidator(),
          new CheckEscapingValidator());

  /**
   * Creates an body which is not associated to any method.
   *
   * @param locals please use {@link LocalGenerator} to generate local for a body.
   */
  private Body(
      @Nonnull MethodSignature methodSignature,
      @Nonnull Set<Local> locals,
      @Nonnull StmtGraph<?> stmtGraph,
      @Nonnull Position position) {
    this.methodSignature = methodSignature;
    this.locals = Collections.unmodifiableSet(locals);
    this.graph = /* FIXME: [ms] make immutable when availabe */
        new MutableBlockStmtGraph(stmtGraph).unmodifiableStmtGraph();
    this.position = position;
    checkInit();
  }

  /**
   * Returns the LHS of the first identity stmt assigning from \@this.
   *
   * @return The this local
   */
  public static Local getThisLocal(StmtGraph<?> stmtGraph) {
    for (Stmt stmt : stmtGraph.getNodes()) {
      if (stmt instanceof JIdentityStmt
          && ((JIdentityStmt) stmt).getRightOp() instanceof JThisRef) {
        return (Local) ((JIdentityStmt) stmt).getLeftOp();
      }
    }
    throw new RuntimeException("couldn't find *this* assignment");
  }

  /**
   * Returns the MethodSignature associated with this Body.
   *
   * @return the method that owns this body.
   */
  @Nonnull
  public MethodSignature getMethodSignature() {
    return methodSignature;
  }

  /** Returns the number of locals declared in this body. */
  public int getLocalCount() {
    return locals.size();
  }

  private void runValidation(BodyValidator validator) {
    final List<ValidationException> exceptionList = new ArrayList<>();
    validator.validate(this, exceptionList);
    if (!exceptionList.isEmpty()) {
      throw exceptionList.get(0);
    }
  }

  /** Verifies that a Value is not used in more than one place. */
  // TODO: #535 implement validator public void validateValues() {   runValidation(new
  // ValuesValidator());}

  /** Verifies that each Local of getUsesAndDefs() is in this body's locals Chain. */
  // TODO: #535 implement validator  public void validateLocals() {runValidation(new
  // LocalsValidator());}

  /** Verifies that each use in this Body has a def. */
  // TODO: #535 implement validator public void validateUses() {  runValidation(new
  // UsesValidator()); }
  private void checkInit() {
    runValidation(new CheckInitValidator());
  }

  /** Returns a backed chain of the locals declared in this Body. */
  public Set<Local> getLocals() {
    return locals;
  }

  /** Returns an unmodifiable view of the traps found in this Body. */
  @Nonnull
  public List<Trap> getTraps() {
    return graph.getTraps();
  }

  /** Return unit containing the \@this-assignment * */
  @Nullable
  public Stmt getThisStmt() {
    for (Stmt u : getStmts()) {
      if (u instanceof JIdentityStmt) {
        if (((JIdentityStmt) u).getRightOp() instanceof JThisRef) {
          return u;
        }
      } else {
        // TODO: possible optimization see getParameterLocals()
        //  break;
      }
    }
    return null;
    //    throw new RuntimeException("couldn't find this-assignment!" + " in " +
    // getMethodSignature());
  }

  /** Return LHS of the first identity stmt assigning from \@this. */
  @Nullable
  public Local getThisLocal() {
    final JIdentityStmt thisStmt = (JIdentityStmt) getThisStmt();
    if (thisStmt == null) {
      return null;
    }
    return (Local) thisStmt.getLeftOp();
  }

  /** Return LHS of the first identity stmt assigning from \@parameter i. */
  @Nonnull
  public Local getParameterLocal(int i) {
    for (Stmt s : getStmts()) {
      if (s instanceof JIdentityStmt) {
        if (((JIdentityStmt) s).getRightOp() instanceof JParameterRef) {
          JIdentityStmt idStmt = (JIdentityStmt) s;
          JParameterRef pr = (JParameterRef) idStmt.getRightOp();
          if (pr.getIndex() == i) {
            return (Local) idStmt.getLeftOp();
          }
        }
      } else {
        // TODO: possible optimization see getParameterLocals()
        //  break;
      }
    }
    throw new IllegalArgumentException("There exists no Parameter Local with index " + i + "!");
  }

  /**
   * Get all the LHS of the identity statements assigning from parameter references.
   *
   * @return a list of size as per <code>getMethod().getParameterCount()</code> with all elements
   *     ordered as per the parameter index.
   * @throws RuntimeException if a JParameterRef is missing
   */
  @Nonnull
  public Collection<Local> getParameterLocals() {
    final List<Local> retVal = new ArrayList<>();
    // TODO: [ms] performance: don't iterate over all stmt -> lazy vs freedom/error tolerance -> use
    // fixed index positions at the beginning?
    for (Stmt u : graph.getNodes()) {
      if (u instanceof JIdentityStmt) {
        JIdentityStmt idStmt = (JIdentityStmt) u;
        if (idStmt.getRightOp() instanceof JParameterRef) {
          JParameterRef pr = (JParameterRef) idStmt.getRightOp();
          retVal.add(pr.getIndex(), (Local) idStmt.getLeftOp());
        }
      }
      /*  if we restrict/define that IdentityStmts MUST be at the beginnging.
      else{
        break;
      }
      * */

    }
    return Collections.unmodifiableCollection(retVal);
  }

  /**
   * returns the control flow graph that represents this body into a linear List of statements.
   *
   * @return the statements in this Body
   */
  @Nonnull
  public List<Stmt> getStmts() {
    final ArrayList<Stmt> stmts = new ArrayList<>(graph.getNodes().size());
    for (Stmt stmt : graph) {
      stmts.add(stmt);
    }
    return stmts;
  }

  @Nonnull
  // TODO: [ms] should be an ImmutableStmtGraph!
  public StmtGraph<?> getStmtGraph() {
    return graph;
  }

  /** {@inheritDoc} */
  @Override
  public String toString() {
    StringWriter writer = new StringWriter();
    try (PrintWriter writerOut = new PrintWriter(new EscapedWriter(writer))) {
      new JimplePrinter().printTo(this, writerOut);
    }
    return writer.toString();
  }

  @Nonnull
  public Position getPosition() {
    return position;
  }

  /** returns a List of Branch targets of Branching Stmts */
  @Nonnull
  public List<Stmt> getBranchTargetsOf(@Nonnull BranchingStmt fromStmt) {
    return getStmtGraph().getBranchTargetsOf(fromStmt);
  }

  public boolean isStmtBranchTarget(@Nonnull Stmt targetStmt) {
    return getStmtGraph().isStmtBranchTarget(targetStmt);
  }

  public void validateIdentityStatements() {
    runValidation(new IdentityStatementsValidator());
  }

  /** Returns the first non-identity stmt in this body. */
  @Nonnull
  public Stmt getFirstNonIdentityStmt() {
    Iterator<Stmt> it = getStmts().iterator();
    Stmt o = null;
    while (it.hasNext()) {
      if (!((o = it.next()) instanceof JIdentityStmt)) {
        break;
      }
    }
    if (o == null) {
      throw new RuntimeException("no non-id statements!");
    }
    return o;
  }

  /**
   * Returns the results of iterating through all Stmts in this Body and querying them for Values
   * defined. All of the Values found are then returned as a List.
   *
   * @return a List of all the Values for Values defined by this Body's Stmts.
   */
  public Collection<Value> getUses() {
    ArrayList<Value> useList = new ArrayList<>();

    for (Stmt stmt : graph.getNodes()) {
      useList.addAll(stmt.getUses());
    }
    return useList;
  }

  /**
   * Returns the results of iterating through all Stmts in this Body and querying them for Values
   * defined. All of the Values found are then returned as a List.
   *
   * @return a List of all the Values for Values defined by this Body's Stmts.
   */
  public Collection<LValue> getDefs() {
    ArrayList<LValue> defList = new ArrayList<>();

    for (Stmt stmt : graph.getNodes()) {
      defList.addAll(stmt.getDefs());
    }
    return defList;
  }

  @Nonnull
  public Body withLocals(@Nonnull Set<Local> locals) {
    return new Body(getMethodSignature(), locals, getStmtGraph(), getPosition());
  }

  public static BodyBuilder builder() {
    return new BodyBuilder();
  }

  public static BodyBuilder builder(@Nonnull MutableStmtGraph graph) {
    return new BodyBuilder(graph);
  }

  public static BodyBuilder builder(@Nonnull Body body, Set<MethodModifier> modifiers) {
    return new BodyBuilder(body, modifiers);
  }

  /** The BodyBuilder helps to create a new Body in a fluent way (see Builder Pattern) */
  public static class BodyBuilder {
    @Nonnull private Set<Local> locals = new LinkedHashSet<>();
<<<<<<< HEAD
    @Nonnull private final LocalGenerator localGen = new LocalGenerator(locals);
=======
>>>>>>> f9dfcdfc
    @Nonnull private Set<MethodModifier> modifiers = Collections.emptySet();

    @Nullable private Position position = null;
    @Nonnull private final MutableStmtGraph graph;
    @Nullable private MethodSignature methodSig = null;

    @Nullable private List<Stmt> cachedLinearizedStmts = null;

    BodyBuilder() {
      graph = new MutableBlockStmtGraph();
    }

    BodyBuilder(@Nonnull MutableStmtGraph graph) {
      this.graph = graph;
    }

    BodyBuilder(@Nonnull Body body, @Nonnull Set<MethodModifier> modifiers) {
      setModifiers(modifiers);
      setMethodSignature(body.getMethodSignature());
      setLocals(new LinkedHashSet<>(body.getLocals()));
      setPosition(body.getPosition());
      graph = new MutableBlockStmtGraph(body.getStmtGraph());
    }

    @Nonnull
    public MutableStmtGraph getStmtGraph() {
      return graph;
    }

    /* Gets an ordered copy of the Stmts in the StmtGraph */
    @Nonnull
    public List<Stmt> getStmts() {
      cachedLinearizedStmts = graph.getStmts();
      return cachedLinearizedStmts;
    }

    /** Deprecated: please use methods of getStmtGraph() directly */
    @Nonnull
    @Deprecated
    public BodyBuilder setStartingStmt(@Nonnull Stmt startingStmt) {
      graph.setStartingStmt(startingStmt);
      return this;
    }

    @Nonnull
    public Set<Local> getLocals() {
      return Collections.unmodifiableSet(locals);
    }

    @Nonnull
    public BodyBuilder setLocals(@Nonnull Set<Local> locals) {
      this.locals = locals;
      return this;
    }

    @Nonnull
    public BodyBuilder addLocal(@Nonnull Local local) {
      locals.add(local);
      return this;
    }

    public void replaceLocal(@Nonnull Local oldLocal, @Nonnull Local newLocal) {
      if (!locals.contains(oldLocal)) {
        throw new RuntimeException("The given old local: '" + oldLocal + "' is not in the body!");
      } else {
        for (Stmt currStmt : Lists.newArrayList(getStmtGraph().getNodes())) {
          final Stmt stmt = currStmt;
          if (currStmt.getUses().contains(oldLocal)) {
<<<<<<< HEAD
            final Stmt newStmt = currStmt.withNewUse(oldLocal, newLocal);
            if (newStmt != null) {
              currStmt = newStmt;
            }
          }
          final List<Value> defs = currStmt.getDefs();
          for (Value def : defs) {
            if (def == oldLocal || def.getUses().contains(oldLocal)) {
              if (currStmt instanceof AbstractDefinitionStmt) {
                currStmt = ((AbstractDefinitionStmt<?, ?>) currStmt).withNewDef(newLocal);
=======
            currStmt = currStmt.withNewUse(oldLocal, newLocal);
          }
          final List<LValue> defs = currStmt.getDefs();
          for (LValue def : defs) {
            if (def == oldLocal || def.getUses().contains(oldLocal)) {
              if (currStmt instanceof AbstractDefinitionStmt) {
                currStmt = ((AbstractDefinitionStmt) currStmt).withNewDef(newLocal);
>>>>>>> f9dfcdfc
              }
            }
          }
          if (stmt != currStmt) {
            getStmtGraph().replaceNode(stmt, currStmt);
          }
        }
        locals.remove(oldLocal);
        locals.add(newLocal);
      }
    }

<<<<<<< HEAD
    /** replace the oldStmt with newStmt in stmtGraph and branches */
=======
    /**
     * replace the oldStmt with newStmt in stmtGraph and branches
     *
     * <p>Deprecated: please use methods of getStmtGraph() directly
     */
>>>>>>> f9dfcdfc
    @Nonnull
    @Deprecated
    public BodyBuilder replaceStmt(@Nonnull Stmt oldStmt, @Nonnull Stmt newStmt) {
      graph.replaceNode(oldStmt, newStmt);
      return this;
    }

    /**
     * remove the a stmt from the graph and stmt
     *
     * <p>Deprecated: please use methods of getStmtGraph() directly
     */
    @Nonnull
    @Deprecated
    public BodyBuilder removeStmt(@Nonnull Stmt stmt) {
      graph.removeNode(stmt);
      cachedLinearizedStmts = null;
      return this;
    }

    /** Deprecated: please use methods of getStmtGraph() directly */
    @Nonnull
    @Deprecated
    public BodyBuilder clearExceptionEdgesOf(@Nonnull Stmt stmt) {
      graph.clearExceptionalEdges(stmt);
      return this;
    }

    /*
     * Note: if there is a stmt branching to successor this is not updated to the new stmt
     * */
    @Nonnull
    public BodyBuilder insertBefore(@Nonnull Stmt beforeStmt, Stmt newstmt) {
      graph.insertBefore(beforeStmt, newstmt);
      return this;
    }

    @Nonnull
    @Deprecated
    public List<Trap> getTraps() {
      return graph.getTraps();
    }

    /** Deprecated: please use methods of getStmtGraph() directly */
    @Nonnull
    @Deprecated
    public BodyBuilder addFlow(@Nonnull FallsThroughStmt fromStmt, @Nonnull Stmt toStmt) {
      graph.putEdge(fromStmt, toStmt);
      cachedLinearizedStmts = null;
      return this;
    }

    public BodyBuilder setModifiers(@Nonnull Set<MethodModifier> modifiers) {
      this.modifiers = modifiers;
      return this;
    }

<<<<<<< HEAD
    public BodyBuilder setModifiers(@Nonnull Set<MethodModifier> modifiers) {
      this.modifiers = modifiers;
      return this;
=======
    @Nullable
    public Position getPosition() {
      return position;
>>>>>>> f9dfcdfc
    }

    @Nullable
    public Position getPosition() {
      return position;
    }

    @Nonnull
    public BodyBuilder setPosition(@Nonnull Position position) {
      this.position = position;
      return this;
    }

    public MethodSignature getMethodSignature() {
      return methodSig;
    }

    public BodyBuilder setMethodSignature(@Nonnull MethodSignature methodSig) {
      this.methodSig = methodSig;
      return this;
    }

    @Nonnull
    public Body build() {

      if (methodSig == null) {
        throw new RuntimeException("There is no MethodSignature set.");
      }

      if (position == null) {
        setPosition(NoPositionInformation.getInstance());
      }

      final Stmt startingStmt = graph.getStartingStmt();
      final Collection<Stmt> nodes = graph.getNodes();
      if (nodes.size() > 0 && !nodes.contains(startingStmt)) {
        // TODO: already handled in MutableBlockStmtGraph.. check the others as well
        throw new IllegalStateException(
            methodSig
                + ": The given startingStmt '"
                + startingStmt
                + "' does not exist in the StmtGraph.");
      }
      // validate statements
      try {
        graph.validateStmtConnectionsInGraph();
      } catch (Exception e) {
        throw new RuntimeException("StmtGraph of " + methodSig + " is invalid.", e);
      }

      return new Body(methodSig, locals, graph, position);
    }

    @Nonnull
    public Set<MethodModifier> getModifiers() {
      return modifiers;
    }

    @Override
    public String toString() {
      if (methodSig != null) {
        return "BodyBuilder for " + methodSig;
      } else {
        return super.toString();
      }
    }
  }

  /**
   * Collects all defining statements of a Local from a list of statements
   *
   * @param stmts The searched list of statements
   * @return A map of Locals and their using statements
   */
<<<<<<< HEAD
  public static Map<Local, Collection<Stmt>> collectDefs(Collection<Stmt> stmts) {
    Map<Local, Collection<Stmt>> allDefs = new HashMap<>();
    for (Stmt stmt : stmts) {
      List<Value> defs = stmt.getDefs();
      for (Value value : defs) {
        if (value instanceof Local) {
          Collection<Stmt> localDefs = allDefs.get(value);
          if (localDefs == null) {
            localDefs = new ArrayList<>();
          }
          localDefs.add(stmt);
          allDefs.put((Local) value, localDefs);
        }
=======
  public static Map<LValue, Collection<Stmt>> collectDefs(Collection<Stmt> stmts) {
    Map<LValue, Collection<Stmt>> allDefs = new HashMap<>();
    for (Stmt stmt : stmts) {
      List<LValue> defs = stmt.getDefs();
      for (LValue value : defs) {
        Collection<Stmt> localDefs = allDefs.get(value);
        if (localDefs == null) {
          localDefs = new ArrayList<>();
        }
        localDefs.add(stmt);
        allDefs.put(value, localDefs);
>>>>>>> f9dfcdfc
      }
    }
    return allDefs;
  }

  /**
   * Collects all using statements of a Local from a list of statements
   *
   * @param stmts The searched list of statements
   * @return A map of Locals and their using statements
   */
<<<<<<< HEAD
  public static Map<Local, Collection<Stmt>> collectUses(List<Stmt> stmts) {
    Map<Local, Collection<Stmt>> allUses = new HashMap<>();
    for (Stmt stmt : stmts) {
      Collection<Value> uses = stmt.getUses();
      for (Value value : uses) {
        if (value instanceof Local) {
          Collection<Stmt> localUses = allUses.get(value);
          if (localUses == null) {
            localUses = new ArrayList<>();
          }
          localUses.add(stmt);
          allUses.put((Local) value, localUses);
        }
=======
  public static Map<Value, Collection<Stmt>> collectUses(Collection<Stmt> stmts) {
    Map<Value, Collection<Stmt>> allUses = new HashMap<>();
    for (Stmt stmt : stmts) {
      Collection<Value> uses = stmt.getUses();
      for (Value value : uses) {
        Collection<Stmt> localUses = allUses.get(value);
        if (localUses == null) {
          localUses = new ArrayList<>();
        }
        localUses.add(stmt);
        allUses.put(value, localUses);
>>>>>>> f9dfcdfc
      }
    }
    return allUses;
  }
}<|MERGE_RESOLUTION|>--- conflicted
+++ resolved
@@ -32,7 +32,8 @@
 import sootup.core.graph.MutableStmtGraph;
 import sootup.core.graph.StmtGraph;
 import sootup.core.jimple.basic.*;
-import sootup.core.jimple.common.ref.*;
+import sootup.core.jimple.common.ref.JParameterRef;
+import sootup.core.jimple.common.ref.JThisRef;
 import sootup.core.jimple.common.stmt.*;
 import sootup.core.signatures.MethodSignature;
 import sootup.core.util.Copyable;
@@ -348,10 +349,6 @@
   /** The BodyBuilder helps to create a new Body in a fluent way (see Builder Pattern) */
   public static class BodyBuilder {
     @Nonnull private Set<Local> locals = new LinkedHashSet<>();
-<<<<<<< HEAD
-    @Nonnull private final LocalGenerator localGen = new LocalGenerator(locals);
-=======
->>>>>>> f9dfcdfc
     @Nonnull private Set<MethodModifier> modifiers = Collections.emptySet();
 
     @Nullable private Position position = null;
@@ -420,18 +417,6 @@
         for (Stmt currStmt : Lists.newArrayList(getStmtGraph().getNodes())) {
           final Stmt stmt = currStmt;
           if (currStmt.getUses().contains(oldLocal)) {
-<<<<<<< HEAD
-            final Stmt newStmt = currStmt.withNewUse(oldLocal, newLocal);
-            if (newStmt != null) {
-              currStmt = newStmt;
-            }
-          }
-          final List<Value> defs = currStmt.getDefs();
-          for (Value def : defs) {
-            if (def == oldLocal || def.getUses().contains(oldLocal)) {
-              if (currStmt instanceof AbstractDefinitionStmt) {
-                currStmt = ((AbstractDefinitionStmt<?, ?>) currStmt).withNewDef(newLocal);
-=======
             currStmt = currStmt.withNewUse(oldLocal, newLocal);
           }
           final List<LValue> defs = currStmt.getDefs();
@@ -439,7 +424,6 @@
             if (def == oldLocal || def.getUses().contains(oldLocal)) {
               if (currStmt instanceof AbstractDefinitionStmt) {
                 currStmt = ((AbstractDefinitionStmt) currStmt).withNewDef(newLocal);
->>>>>>> f9dfcdfc
               }
             }
           }
@@ -452,15 +436,11 @@
       }
     }
 
-<<<<<<< HEAD
-    /** replace the oldStmt with newStmt in stmtGraph and branches */
-=======
     /**
      * replace the oldStmt with newStmt in stmtGraph and branches
      *
      * <p>Deprecated: please use methods of getStmtGraph() directly
      */
->>>>>>> f9dfcdfc
     @Nonnull
     @Deprecated
     public BodyBuilder replaceStmt(@Nonnull Stmt oldStmt, @Nonnull Stmt newStmt) {
@@ -489,15 +469,6 @@
       return this;
     }
 
-    /*
-     * Note: if there is a stmt branching to successor this is not updated to the new stmt
-     * */
-    @Nonnull
-    public BodyBuilder insertBefore(@Nonnull Stmt beforeStmt, Stmt newstmt) {
-      graph.insertBefore(beforeStmt, newstmt);
-      return this;
-    }
-
     @Nonnull
     @Deprecated
     public List<Trap> getTraps() {
@@ -516,17 +487,6 @@
     public BodyBuilder setModifiers(@Nonnull Set<MethodModifier> modifiers) {
       this.modifiers = modifiers;
       return this;
-    }
-
-<<<<<<< HEAD
-    public BodyBuilder setModifiers(@Nonnull Set<MethodModifier> modifiers) {
-      this.modifiers = modifiers;
-      return this;
-=======
-    @Nullable
-    public Position getPosition() {
-      return position;
->>>>>>> f9dfcdfc
     }
 
     @Nullable
@@ -601,21 +561,6 @@
    * @param stmts The searched list of statements
    * @return A map of Locals and their using statements
    */
-<<<<<<< HEAD
-  public static Map<Local, Collection<Stmt>> collectDefs(Collection<Stmt> stmts) {
-    Map<Local, Collection<Stmt>> allDefs = new HashMap<>();
-    for (Stmt stmt : stmts) {
-      List<Value> defs = stmt.getDefs();
-      for (Value value : defs) {
-        if (value instanceof Local) {
-          Collection<Stmt> localDefs = allDefs.get(value);
-          if (localDefs == null) {
-            localDefs = new ArrayList<>();
-          }
-          localDefs.add(stmt);
-          allDefs.put((Local) value, localDefs);
-        }
-=======
   public static Map<LValue, Collection<Stmt>> collectDefs(Collection<Stmt> stmts) {
     Map<LValue, Collection<Stmt>> allDefs = new HashMap<>();
     for (Stmt stmt : stmts) {
@@ -627,7 +572,6 @@
         }
         localDefs.add(stmt);
         allDefs.put(value, localDefs);
->>>>>>> f9dfcdfc
       }
     }
     return allDefs;
@@ -639,21 +583,6 @@
    * @param stmts The searched list of statements
    * @return A map of Locals and their using statements
    */
-<<<<<<< HEAD
-  public static Map<Local, Collection<Stmt>> collectUses(List<Stmt> stmts) {
-    Map<Local, Collection<Stmt>> allUses = new HashMap<>();
-    for (Stmt stmt : stmts) {
-      Collection<Value> uses = stmt.getUses();
-      for (Value value : uses) {
-        if (value instanceof Local) {
-          Collection<Stmt> localUses = allUses.get(value);
-          if (localUses == null) {
-            localUses = new ArrayList<>();
-          }
-          localUses.add(stmt);
-          allUses.put((Local) value, localUses);
-        }
-=======
   public static Map<Value, Collection<Stmt>> collectUses(Collection<Stmt> stmts) {
     Map<Value, Collection<Stmt>> allUses = new HashMap<>();
     for (Stmt stmt : stmts) {
@@ -665,7 +594,6 @@
         }
         localUses.add(stmt);
         allUses.put(value, localUses);
->>>>>>> f9dfcdfc
       }
     }
     return allUses;
