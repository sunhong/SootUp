package sootup.core.model;

/*-
 * #%L
 * Soot - a J*va Optimization Framework
 * %%
 * Copyright (C) 1997-2020 Raja Vallee-Rai, Linghui Luo, Jan Martin Persch and others
 * %%
 * This program is free software: you can redistribute it and/or modify
 * it under the terms of the GNU Lesser General Public License as
 * published by the Free Software Foundation, either version 2.1 of the
 * License, or (at your option) any later version.
 *
 * This program is distributed in the hope that it will be useful,
 * but WITHOUT ANY WARRANTY; without even the implied warranty of
 * MERCHANTABILITY or FITNESS FOR A PARTICULAR PURPOSE.  See the
 * GNU General Lesser Public License for more details.
 *
 * You should have received a copy of the GNU General Lesser Public
 * License along with this program.  If not, see
 * <http://www.gnu.org/licenses/lgpl-2.1.html>.
 * #L%
 */

import com.google.common.base.Suppliers;
import com.google.common.collect.ImmutableList;
import com.google.common.collect.ImmutableSet;
import java.io.IOException;
import java.nio.file.Paths;
import java.util.*;
import java.util.Collections;
import java.util.Iterator;
import java.util.List;
import java.util.function.Function;
import java.util.function.Supplier;
import javax.annotation.Nonnull;
import javax.annotation.Nullable;
import sootup.core.IdentifierFactory;
import sootup.core.frontend.BodySource;
import sootup.core.frontend.OverridingBodySource;
import sootup.core.frontend.ResolveException;
import sootup.core.jimple.basic.NoPositionInformation;
import sootup.core.signatures.MethodSignature;
import sootup.core.signatures.MethodSubSignature;
import sootup.core.types.ClassType;
import sootup.core.types.Type;
import sootup.core.util.Copyable;
import sootup.core.util.ImmutableUtils;
import sootup.core.util.printer.StmtPrinter;

/**
 * Soot's counterpart of the source language's method concept. Soot representation of a Java method.
 * Can be declared to belong to a SootClass. Does not contain the actual code, which belongs to a
 * Body.
 *
 * @author Linghui Luo
 * @author Jan Martin Persch
 */
public class SootMethod extends SootClassMember<MethodSignature> implements Method, Copyable {

  @Nonnull private final ImmutableSet<MethodModifier> modifiers;
  /**
   * An array of parameter types taken by this <code>SootMethod</code> object, in declaration order.
   */
  @Nonnull protected final ImmutableList<Type> parameterTypes;

  /** Declared exceptions thrown by this method. Created upon demand. */
  @Nonnull protected final ImmutableList<ClassType> exceptions;

  /** Tells this method how to find out where its body lives. */
  @Nonnull protected final BodySource bodySource;

  /** Constructs a SootMethod object with the given attributes. */
  public SootMethod(
      @Nonnull BodySource source,
      @Nonnull MethodSignature methodSignature,
      @Nonnull Iterable<MethodModifier> modifiers,
      @Nonnull Iterable<ClassType> thrownExceptions,
      @Nonnull Position position) {
    super(methodSignature, position);

    this.bodySource = source;
    this.parameterTypes = ImmutableUtils.immutableListOf(methodSignature.getParameterTypes());
    this.modifiers = ImmutableUtils.immutableEnumSetOf(modifiers);
    this.exceptions = ImmutableUtils.immutableListOf(thrownExceptions);
  }

  @Nonnull
  private Body lazyBodyInitializer() {
    if (!isConcrete()) {
      throw new ResolveException(
          "There is no corresponding body if the method is not concrete i.e."
              + getSignature()
              + " is abstract or native.",
          Paths.get(""));
    }

    try {
      return bodySource.resolveBody(getModifiers());
    } catch (ResolveException | IOException e) {
      throw new ResolveException(
          "Could not resolve a corresponding body for " + getSignature(), Paths.get(""), e);
    }
  }

  @Override
  public boolean isProtected() {
    return MethodModifier.isProtected(this.getModifiers());
  }

  @Override
  public boolean isPrivate() {
    return MethodModifier.isPrivate(this.getModifiers());
  }

  @Override
  public boolean isPublic() {
    return MethodModifier.isPublic(this.getModifiers());
  }

  @Override
  public boolean isStatic() {
    return MethodModifier.isStatic(this.getModifiers());
  }

  @Override
  public boolean isFinal() {
    return MethodModifier.isFinal(this.getModifiers());
  }

  /**
   * Gets the modifiers of this class member in an immutable set.
   *
   * @see MethodModifier
   */
  @Nonnull
  public Set<MethodModifier> getModifiers() {
    return modifiers;
  }

  @Override
  public int equivHashCode() {
    return Objects.hash(modifiers, getSignature());
  }

  /** Returns true if this method is not abstract or native, i.e. this method can have a body. */
  public boolean isConcrete() {
    return !isAbstract() && !isNative();
  }

  @Nonnull
  public Type getReturnType() {
    return getSignature().getType();
  }

  /** Returns the number of parameters taken by this method. */
  public int getParameterCount() {
    return parameterTypes.size();
  }

  /** Gets the type of the <i>n</i>th parameter of this method. */
  @Nonnull
  public Type getParameterType(int n) {
    return parameterTypes.get(n);
  }

  /** Returns a read-only list of the parameter types of this method. */
  @Nonnull
  public List<Type> getParameterTypes() {
    return parameterTypes;
  }

  @Nonnull private final Supplier<Body> _lazyBody = Suppliers.memoize(this::lazyBodyInitializer);

  /** Retrieves the active body for this method. */
  @Nonnull
  public Body getBody() {
    return this._lazyBody.get();
  }

  /** Returns true if this method has a body. */
  public boolean hasBody() {
    return isConcrete();
  }

  @Nonnull
  public BodySource getBodySource() {
    return bodySource;
  }

  @Nonnull
  public List<ClassType> getExceptionSignatures() {
    return exceptions;
  }

  /** Convenience method returning true if this method is abstract. */
  public boolean isAbstract() {
    return MethodModifier.isAbstract(this.getModifiers());
  }

  /** Convenience method returning true if this method is native. */
  public boolean isNative() {
    return MethodModifier.isNative(this.getModifiers());
  }

  /** Convenience method returning true if this method is synchronized. */
  public boolean isSynchronized() {
    return MethodModifier.isSynchronized(this.getModifiers());
  }

  /** @return yes if this is the main method */
  public boolean isMain(@Nonnull IdentifierFactory idf) {
    return isPublic() && isStatic() && idf.isMainSubSignature(getSignature().getSubSignature());
  }

  /** We rely on the JDK class recognition to decide if a method is JDK method. */
  public boolean isBuiltInMethod() {
    return getSignature().getDeclClassType().isBuiltInClass();
  }

  /**
   * Returns the declaration of this method, as used at the top of textual body representations
   * (before the {}'s containing the code for representation.)
   */
  public void toString(@Nonnull StmtPrinter printer) {

    // print modifiers
    final Set<MethodModifier> modifiers = getModifiers();
    printer.modifier(MethodModifier.toString(modifiers));
<<<<<<< HEAD
    if (modifiers.size() != 0) {
=======
    if (!modifiers.isEmpty()) {
>>>>>>> f9dfcdfc
      printer.literal(" ");
    }

    // print returnType + name + ( parameterList )
    final MethodSubSignature subSignature = getSignature().getSubSignature();
    subSignature.toString(printer);

    // Print exceptions
    Iterator<ClassType> exceptionIt = getExceptionSignatures().iterator();
    if (exceptionIt.hasNext()) {
      printer.literal(" throws ");
      printer.typeSignature(exceptionIt.next());

      while (exceptionIt.hasNext()) {
        printer.literal(", ");
        printer.typeSignature(exceptionIt.next());
      }
    }
  }

  /**
   * Creates a new SootMethod based on a new {@link OverridingBodySource}. This is useful to change
   * selected parts of a {@link SootMethod} without recreating a {@link BodySource} completely.
   * {@link OverridingBodySource} allows for replacing the body of a method.
   */
  @Nonnull
  public SootMethod withOverridingMethodSource(
      Function<OverridingBodySource, OverridingBodySource> overrider) {
    return new SootMethod(
        overrider.apply(new OverridingBodySource(bodySource)),
        getSignature(),
        getModifiers(),
        exceptions,
        getPosition());
  }

  @Nonnull
  public SootMethod withSource(BodySource source) {
    return new SootMethod(source, getSignature(), getModifiers(), exceptions, getPosition());
  }

  @Nonnull
  public SootMethod withModifiers(Iterable<MethodModifier> modifiers) {
    return new SootMethod(
        bodySource, getSignature(), modifiers, getExceptionSignatures(), getPosition());
  }

  @Nonnull
  public SootMethod withThrownExceptions(Iterable<ClassType> thrownExceptions) {
    return new SootMethod(
        bodySource, getSignature(), getModifiers(), thrownExceptions, getPosition());
  }

  @Nonnull
  public SootMethod withBody(@Nonnull Body body) {
    return new SootMethod(
        new OverridingBodySource(bodySource).withBody(body),
        getSignature(),
        getModifiers(),
        exceptions,
        getPosition());
  }

  /**
   * Creates a builder for {@link SootMethod}s.
   *
   * @return A {@link SootMethodBuilder}.
   */
  @Nonnull
  public static MethodSourceStep builder() {
    return new SootMethodBuilder();
  }

  public interface MethodSourceStep {
    @Nonnull
    SignatureStep withSource(@Nonnull BodySource value);
  }

  public interface SignatureStep {
    @Nonnull
    ModifierStep withSignature(@Nonnull MethodSignature value);
  }

  public interface ModifierStep {
    @Nonnull
    ThrownExceptionsStep withModifier(@Nonnull Iterable<MethodModifier> modifier);

    @Nonnull
    default ThrownExceptionsStep withModifiers(
        @Nonnull MethodModifier first, @Nonnull MethodModifier... rest) {
      return withModifier(EnumSet.of(first, rest));
    }
  }

  public interface ThrownExceptionsStep {
    @Nonnull
    BuildStep withThrownExceptions(@Nonnull Iterable<ClassType> value);

    @Nonnull
    SootMethod build();
  }

  public interface BuildStep {
    @Nonnull
    SootMethod build();

    @Nonnull
    BuildStep withPosition(Position position);
  }

  /**
   * Defines a {@link SootMethod} builder that provides a fluent API.
   *
   * @author Jan Martin Persch
   */
  public static class SootMethodBuilder
      implements MethodSourceStep, SignatureStep, ModifierStep, ThrownExceptionsStep, BuildStep {

    @Nullable private BodySource source;
    @Nonnull private Iterable<MethodModifier> modifiers = Collections.emptyList();
    @Nullable private MethodSignature methodSignature;
    @Nonnull private Iterable<ClassType> thrownExceptions = Collections.emptyList();
    @Nonnull private Position position = NoPositionInformation.getInstance();

    @Nonnull
    public Iterable<MethodModifier> getModifiers() {
      return modifiers;
    }

    @Nullable
    public BodySource getSource() {
      return source;
    }

    @Nullable
    public MethodSignature getSignature() {
      return methodSignature;
    }

    @Nonnull
    public Position getPosition() {
      return position;
    }

    @Nonnull
    public Iterable<ClassType> getThrownExceptions() {
      return thrownExceptions;
    }

    @Override
    @Nonnull
    public SignatureStep withSource(@Nonnull BodySource source) {
      this.source = source;
      return this;
    }

    @Override
    @Nonnull
    public ModifierStep withSignature(@Nonnull MethodSignature methodSignature) {
      this.methodSignature = methodSignature;
      return this;
    }

    @Override
    @Nonnull
    public ThrownExceptionsStep withModifier(@Nonnull Iterable<MethodModifier> modifiers) {
      this.modifiers = modifiers;
      return this;
    }

    @Override
    @Nonnull
    public BuildStep withThrownExceptions(@Nonnull Iterable<ClassType> thrownExceptions) {
      this.thrownExceptions = thrownExceptions;
      return this;
    }

    @Nonnull
    public BuildStep withPosition(@Nonnull Position position) {
      this.position = position;
      return this;
    }

    @Override
    @Nonnull
    public SootMethod build() {
      // nonnull is enforced by stepwise builder pattern - at least if s.o. doesn't force a null
      // value as parameter
      return new SootMethod(
          getSource(), getSignature(), getModifiers(), getThrownExceptions(), position);
    }
  }

  @Override
  public int hashCode() {
    return Objects.hash(
        getBodySource(), getBodySource().getSignature(), getModifiers(), getParameterTypes());
  }

  @Override
  public boolean equals(Object obj) {
    if (!(obj instanceof SootMethod)) {
      return false;
    }
    return getBodySource() == ((SootMethod) obj).getBodySource()
        && getBodySource().getSignature() == ((SootMethod) obj).getBodySource().getSignature()
        && getModifiers() == ((SootMethod) obj).getModifiers()
        && getParameterTypes() == ((SootMethod) obj).getParameterTypes();
  }
}<|MERGE_RESOLUTION|>--- conflicted
+++ resolved
@@ -227,11 +227,7 @@
     // print modifiers
     final Set<MethodModifier> modifiers = getModifiers();
     printer.modifier(MethodModifier.toString(modifiers));
-<<<<<<< HEAD
-    if (modifiers.size() != 0) {
-=======
     if (!modifiers.isEmpty()) {
->>>>>>> f9dfcdfc
       printer.literal(" ");
     }
 
