--- conflicted
+++ resolved
@@ -42,11 +42,7 @@
         || baseType instanceof ClassType
         || baseType instanceof NullType)) {
       throw new RuntimeException(
-<<<<<<< HEAD
-          "The type: " + baseType + "can not be as a base type of an ArrayType.");
-=======
           "The type: '" + baseType + "' can not be as a base type of an ArrayType.");
->>>>>>> f9dfcdfc
     }
     if (dimension < 1) {
       throw new RuntimeException("The dimension of array type should be at least 1.");
