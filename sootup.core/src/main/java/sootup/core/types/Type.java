--- conflicted
+++ resolved
@@ -61,10 +61,7 @@
   }
 
   public static int getValueBitSize(Type type) {
-<<<<<<< HEAD
-=======
     // TODO: ms: make use of the typevisitor to get O(1)
->>>>>>> f9dfcdfc
     if (type instanceof PrimitiveType.BooleanType) {
       return 1;
     }
