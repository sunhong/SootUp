package sootup.core.graph;

/*-
 * #%L
 * Soot - a J*va Optimization Framework
 * %%
 * Copyright (C) 1997-2021 Zun Wang
 * %%
 * This program is free software: you can redistribute it and/or modify
 * it under the terms of the GNU Lesser General Public License as
 * published by the Free Software Foundation, either version 2.1 of the
 * License, or (at your option) any later version.
 *
 * This program is distributed in the hope that it will be useful,
 * but WITHOUT ANY WARRANTY; without even the implied warranty of
 * MERCHANTABILITY or FITNESS FOR A PARTICULAR PURPOSE.  See the
 * GNU General Lesser Public License for more details.
 *
 * You should have received a copy of the GNU General Lesser Public
 * License along with this program.  If not, see
 * <http://www.gnu.org/licenses/lgpl-2.1.html>.
 * #L%
 */

import java.util.*;
import java.util.stream.Collectors;
import java.util.stream.StreamSupport;
import javax.annotation.Nonnull;

/**
 * @author Zun Wang
 * @see <a
 *     href="https://www.researchgate.net/publication/2569680_A_Simple_Fast_Dominance_Algorithm">
 *     https://www.researchgate.net/publication/2569680_A_Simple_Fast_Dominance_Algorithm </a>
 */
public class DominanceFinder {

  private List<BasicBlock<?>> blocks = new ArrayList<>();;
  private Map<BasicBlock<?>, Integer> blockToIdx = new HashMap<>();
  private int[] doms;
  private ArrayList<Integer>[] domFrontiers;

  public DominanceFinder(StmtGraph<?> blockGraph) {
    Iterator<BasicBlock<?>> iterator = blockGraph.getBlockIterator();
    while (iterator.hasNext()) blocks.add(iterator.next());

<<<<<<< HEAD
    // assign each block a integer id, startBlock's id must be 0
    final BasicBlock<?> startingStmtBlock = blockGraph.getStartingStmtBlock();
    {
      int i = 1;
      for (BasicBlock<?> block : blocks) {
        if (startingStmtBlock.equals(block)) {
          blockToIdx.put(block, 0);
        } else {
          blockToIdx.put(block, i);
          i++;
        }
      }
=======
    // we're locked into providing a List<BasicBlock<?>>, not a List<? extends BasicBlock<?>>, so
    // we'll use the block iterator directly (which provides this type) rather than
    // #getBlocksSorted.
    blocks =
        StreamSupport.stream(
                Spliterators.spliteratorUnknownSize(
                    blockGraph.getBlockIterator(), Spliterator.ORDERED),
                false)
            .collect(Collectors.toList());

    final BasicBlock<?> startingStmtBlock = blockGraph.getStartingStmtBlock();
    // assign each block a integer id. The starting block must have id 0; rely on
    // getBlocksSorted to have put the starting block first.
    for (int i = 0; i < blocks.size(); i++) {
      BasicBlock<?> block = blocks.get(i);
      blockToIdx.put(block, i);
>>>>>>> 89f40040
    }

    // initialize doms
    doms = new int[blocks.size()];
    doms[0] = 0;
    for (int i = 1; i < doms.length; i++) {
      doms[i] = -1;
    }

    // calculate immediate dominator for each block
    boolean isChanged = true;
    while (isChanged) {
      isChanged = false;
      for (BasicBlock<?> block : blocks) {
        if (block.equals(startingStmtBlock)) {
          continue;
        }
        int blockIdx = blockToIdx.get(block);
        List<BasicBlock<?>> preds = new ArrayList<>(block.getPredecessors());
        // ms: should not be necessary preds.addAll(block.getExceptionalPredecessors());
        int newIdom = getFirstDefinedBlockPredIdx(preds);
        if (!preds.isEmpty() && newIdom != -1) {
          preds.remove(blocks.get(newIdom));
          for (BasicBlock<?> pred : preds) {
            int predIdx = blockToIdx.get(pred);
            if (this.doms[predIdx] != -1) {
              newIdom = isIntersecting(newIdom, predIdx);
            }
          }
          if (doms[blockIdx] != newIdom) {
            doms[blockIdx] = newIdom;
            isChanged = true;
          }
        }
      }
    }

    // initialize domFrontiers
    domFrontiers = new ArrayList[blockGraph.getBlocks().size()];
    for (int i = 0; i < domFrontiers.length; i++) {
      domFrontiers[i] = new ArrayList<>();
    }

    // calculate dominance frontiers for each block
    for (BasicBlock<?> block : blocks) {
      List<BasicBlock<?>> preds = new ArrayList<>(block.getPredecessors());
      // ms: should not be necessary  preds.addAll(block.getExceptionalPredecessors());
      if (preds.size() > 1) {
        int blockId = blockToIdx.get(block);
        for (BasicBlock<?> pred : preds) {
          int predId = blockToIdx.get(pred);
          while (predId != doms[blockId]) {
            if (predId == -1) break;
            if (!domFrontiers[predId].contains(blockId)) {
              domFrontiers[predId].add(blockId);
            }
            predId = doms[predId];
          }
        }
      }
    }
  }

  public void replaceBlock(@Nonnull BasicBlock<?> newBlock, BasicBlock<?> oldBlock) {
    if (!blockToIdx.containsKey(oldBlock)) {
      throw new RuntimeException("The given block: " + oldBlock + " is not in BlockGraph!");
    }
    final Integer idx = blockToIdx.get(oldBlock);
    blockToIdx.put(newBlock, idx);
    blockToIdx.remove(oldBlock);
    blocks.set(idx, newBlock);
  }

  @Nonnull
  public BasicBlock<?> getImmediateDominator(@Nonnull BasicBlock<?> block) {
    if (!blockToIdx.containsKey(block)) {
      throw new RuntimeException("The given block: " + block + " is not in BlockGraph!");
    }
    int idx = blockToIdx.get(block);
    int idomIdx = this.doms[idx];
    return blocks.get(idomIdx);
  }

  @Nonnull
  public Set<BasicBlock<?>> getDominanceFrontiers(@Nonnull BasicBlock<?> block) {
    if (!blockToIdx.containsKey(block)) {
      throw new RuntimeException("The given block: " + block + " is not in BlockGraph!");
    }
    int idx = blockToIdx.get(block);
    Set<BasicBlock<?>> dFs = new HashSet<>();
    ArrayList<Integer> dFs_idx = this.domFrontiers[idx];
    for (Integer i : dFs_idx) {
      dFs.add(blocks.get(i));
    }
    return dFs;
  }

  @Nonnull
  public List<BasicBlock<?>> getIdxToBlock() {
    return blocks;
  }

  @Nonnull
  public Map<BasicBlock<?>, Integer> getBlockToIdx() {
    return blockToIdx;
  }

  @Nonnull
  public int[] getImmediateDominators() {
    return this.doms;
  }

  private int getFirstDefinedBlockPredIdx(List<BasicBlock<?>> preds) {
    for (BasicBlock<?> block : preds) {
      int idx = blockToIdx.get(block);
      if (doms[idx] != -1) {
        return idx;
      }
    }
    return -1;
  }

  private int isIntersecting(int a, int b) {
    while (a != b) {
      if (a > b) {
        a = doms[a];
      } else {
        b = doms[b];
      }
    }
    return a;
  }
}<|MERGE_RESOLUTION|>--- conflicted
+++ resolved
@@ -35,29 +35,13 @@
  */
 public class DominanceFinder {
 
-  private List<BasicBlock<?>> blocks = new ArrayList<>();;
+  private List<BasicBlock<?>> blocks;
   private Map<BasicBlock<?>, Integer> blockToIdx = new HashMap<>();
   private int[] doms;
   private ArrayList<Integer>[] domFrontiers;
 
   public DominanceFinder(StmtGraph<?> blockGraph) {
-    Iterator<BasicBlock<?>> iterator = blockGraph.getBlockIterator();
-    while (iterator.hasNext()) blocks.add(iterator.next());
 
-<<<<<<< HEAD
-    // assign each block a integer id, startBlock's id must be 0
-    final BasicBlock<?> startingStmtBlock = blockGraph.getStartingStmtBlock();
-    {
-      int i = 1;
-      for (BasicBlock<?> block : blocks) {
-        if (startingStmtBlock.equals(block)) {
-          blockToIdx.put(block, 0);
-        } else {
-          blockToIdx.put(block, i);
-          i++;
-        }
-      }
-=======
     // we're locked into providing a List<BasicBlock<?>>, not a List<? extends BasicBlock<?>>, so
     // we'll use the block iterator directly (which provides this type) rather than
     // #getBlocksSorted.
@@ -74,7 +58,6 @@
     for (int i = 0; i < blocks.size(); i++) {
       BasicBlock<?> block = blocks.get(i);
       blockToIdx.put(block, i);
->>>>>>> 89f40040
     }
 
     // initialize doms
@@ -127,10 +110,7 @@
         for (BasicBlock<?> pred : preds) {
           int predId = blockToIdx.get(pred);
           while (predId != doms[blockId]) {
-            if (predId == -1) break;
-            if (!domFrontiers[predId].contains(blockId)) {
-              domFrontiers[predId].add(blockId);
-            }
+            domFrontiers[predId].add(blockId);
             predId = doms[predId];
           }
         }
