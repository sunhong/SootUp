--- conflicted
+++ resolved
@@ -3,13 +3,8 @@
 import de.upb.soot.frontends.ClassProvider;
 import de.upb.soot.frontends.ClassSource;
 import de.upb.soot.frontends.ResolveException;
-<<<<<<< HEAD
-import de.upb.soot.namespaces.FileType;
-import de.upb.soot.namespaces.SourceLocation;
-=======
 import de.upb.soot.inputlocation.AnalysisInputLocation;
 import de.upb.soot.inputlocation.FileType;
->>>>>>> 88f36667
 import de.upb.soot.types.JavaClassType;
 import java.nio.file.Path;
 import javax.annotation.Nullable;
@@ -29,11 +24,7 @@
 
   @Override
   public ClassSource createClassSource(
-<<<<<<< HEAD
-      SourceLocation srcNamespace, Path sourcePath, JavaClassType type) {
-=======
       AnalysisInputLocation srcNamespace, Path sourcePath, JavaClassType type) {
->>>>>>> 88f36667
     return new WalaClassLoader(sourcePath.toString(), exclusionFilePath)
         .getClassSource(type)
         .orElseThrow(() -> new ResolveException("Could not resolve " + type + " in " + sourcePath));
