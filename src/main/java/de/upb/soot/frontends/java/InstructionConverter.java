--- conflicted
+++ resolved
@@ -1,6 +1,5 @@
 package de.upb.soot.frontends.java;
 
-<<<<<<< HEAD
 import java.util.ArrayList;
 import java.util.Collections;
 import java.util.EnumSet;
@@ -8,8 +7,6 @@
 import java.util.List;
 import java.util.Map;
 
-=======
->>>>>>> 221dee8a
 import com.ibm.wala.cast.ir.ssa.AssignInstruction;
 import com.ibm.wala.cast.ir.ssa.AstAssertInstruction;
 import com.ibm.wala.cast.ir.ssa.AstLexicalAccess.Access;
@@ -19,11 +16,8 @@
 import com.ibm.wala.cast.java.ssa.AstJavaInvokeInstruction;
 import com.ibm.wala.cast.java.ssa.EnclosingObjectReference;
 import com.ibm.wala.cast.loader.AstMethod;
-<<<<<<< HEAD
 import com.ibm.wala.cast.loader.AstMethod.DebuggingInformation;
 import com.ibm.wala.cast.tree.CAstSourcePositionMap.Position;
-=======
->>>>>>> 221dee8a
 import com.ibm.wala.classLoader.CallSiteReference;
 import com.ibm.wala.shrikeBT.IBinaryOpInstruction;
 import com.ibm.wala.shrikeBT.IConditionalBranchInstruction.IOperator;
@@ -104,17 +98,7 @@
 import de.upb.soot.signatures.JavaClassSignature;
 import de.upb.soot.signatures.MethodSignature;
 import de.upb.soot.signatures.SignatureFactory;
-<<<<<<< HEAD
 import scala.Char;
-=======
-
-import java.util.ArrayList;
-import java.util.Collections;
-import java.util.EnumSet;
-import java.util.HashMap;
-import java.util.List;
-import java.util.Map;
->>>>>>> 221dee8a
 
 /**
  * This class converts wala instruction to jimple statement.
@@ -219,13 +203,8 @@
     return stmts;
   }
 
-<<<<<<< HEAD
   private IStmt convertArrayStoreInstruction(DebuggingInformation debugInfo, SSAArrayStoreInstruction inst) {
     Local base = getLocal(UnknownType.getInstance(), inst.getArrayRef());
-=======
-  private IStmt convertArrayStoreInstruction(SSAArrayStoreInstruction inst) {
-    Local base = getLocal(UnknownType.INSTANCE, inst.getArrayRef());
->>>>>>> 221dee8a
     int i = inst.getIndex();
     Value index;
     if (symbolTable.isConstant(i)) {
@@ -244,13 +223,8 @@
     return Jimple.newAssignStmt(arrayRef, rvalue, new PositionInfo(null, null));
   }
 
-<<<<<<< HEAD
   private IStmt convertArrayLoadInstruction(DebuggingInformation debugInfo, SSAArrayLoadInstruction inst) {
     Local base = getLocal(UnknownType.getInstance(), inst.getArrayRef());
-=======
-  private IStmt convertArrayLoadInstruction(SSAArrayLoadInstruction inst) {
-    Local base = getLocal(UnknownType.INSTANCE, inst.getArrayRef());
->>>>>>> 221dee8a
     int i = inst.getIndex();
     Value index;
     if (symbolTable.isConstant(i)) {
@@ -281,13 +255,8 @@
     return Jimple.newIdentityStmt(local, caught, new PositionInfo(null, null));
   }
 
-<<<<<<< HEAD
   private IStmt convertMonitorInstruction(DebuggingInformation debugInfo, SSAMonitorInstruction inst) {
     Value op = getLocal(UnknownType.getInstance(), inst.getRef());
-=======
-  private IStmt convertMonitorInstruction(SSAMonitorInstruction inst) {
-    Value op = getLocal(UnknownType.INSTANCE, inst.getRef());
->>>>>>> 221dee8a
     if (inst.isMonitorEnter()) {
       return Jimple.newEnterMonitorStmt(op, new PositionInfo(null, null));
     } else {
@@ -454,13 +423,8 @@
 
   private IStmt convertThrowInstruction(DebuggingInformation debugInfo, SSAThrowInstruction inst) {
     int exception = inst.getException();
-<<<<<<< HEAD
     Local local = getLocal(UnknownType.getInstance(), exception);
     return Jimple.newThrowStmt(local, new PositionInfo(null, null));
-=======
-    Local local = getLocal(UnknownType.INSTANCE, exception);
-    return Jimple.newThrowStmt(local);
->>>>>>> 221dee8a
   }
 
   private IStmt convertUnaryOpInstruction(DebuggingInformation debugInfo, SSAUnaryOpInstruction inst) {
@@ -541,13 +505,8 @@
     // TODO. how to get type of ref?
     Local op = getLocal(UnknownType.INSTANCE, ref);
     JInstanceOfExpr expr = Jimple.newInstanceOfExpr(op, checkedType);
-<<<<<<< HEAD
     Value left = getLocal(BooleanType.getInstance(), result);
     return Jimple.newAssignStmt(left, expr, new PositionInfo(null, null));
-=======
-    Value left = getLocal(BooleanType.INSTANCE, result);
-    return Jimple.newAssignStmt(left, expr);
->>>>>>> 221dee8a
   }
 
   private IStmt convertConversionInstruction(DebuggingInformation debugInfo, SSAConversionInstruction inst) {
@@ -566,13 +525,8 @@
     return Jimple.newAssignStmt(lvalue, cast, new PositionInfo(null, null));
   }
 
-<<<<<<< HEAD
   private IStmt convertInvokeInstruction(DebuggingInformation debugInfo, AstJavaInvokeInstruction invokeInst) {
     Value invoke = null;
-=======
-  private IStmt convertInvokeInstruction(AstJavaInvokeInstruction invokeInst) {
-    Value invoke;
->>>>>>> 221dee8a
     CallSiteReference callee = invokeInst.getCallSite();
     MethodReference target = invokeInst.getDeclaredTarget();
     String declaringClassSignature = converter.convertClassNameFromWala(target.getDeclaringClass().getName().toString());
