--- conflicted
+++ resolved
@@ -132,7 +132,7 @@
     this.targetsOfLookUpSwitchStmts = new HashMap<>();
     this.defaultOfLookUpSwitchStmts = new HashMap<>();
     this.locals = new HashMap<>();
-    this.sigFactory = converter.view.getSignatureFacotry();
+    this.sigFactory = converter.view.getSignatureFactory();
   }
 
   public List<IStmt> convertInstruction(SSAInstruction inst) {
@@ -210,18 +210,6 @@
     } else {
       index = getLocal(IntType.getInstance(), i);
     }
-<<<<<<< HEAD
-    SignatureFactory fact = converter.view.getSignatureFactory();
-    JavaClassSignature cSig = sootMethod.getDeclaringClassSignature();
-    // TODO check modifier
-    Value left = null;
-    if (!walaMethod.isStatic()) {
-      SootField field
-          = new SootField(converter.view, cSig, fact.getFieldSignature("val$" + access.variableName, cSig, type.toString()),
-              fact.getTypeSignature(type.toString()), EnumSet.of(Modifier.FINAL));
-      left = Jimple.newInstanceFieldRef(localGenerator.getThisLocal(), field);
-      converter.addSootField(field);// add this field to class
-=======
     JArrayRef arrayRef = Jimple.newArrayRef(base, index);
     Value rvalue = null;
     int value = inst.getValue();
@@ -239,7 +227,6 @@
     Value index = null;
     if (symbolTable.isConstant(i)) {
       index = getConstant(i);
->>>>>>> 499b0a67
     } else {
       index = getLocal(IntType.getInstance(), i);
     }
@@ -259,22 +246,6 @@
     return Jimple.newAssignStmt(left, right);
   }
 
-<<<<<<< HEAD
-  private IStmt convertAstLexicalRead(AstLexicalRead inst) {
-    Access access = inst.getAccess(0);
-    Type type = converter.convertType(access.type);
-    Local left = getLocal(type, access.valueNumber);
-    SignatureFactory fact = converter.view.getSignatureFactory();
-    JavaClassSignature cSig = sootMethod.getDeclaringClassSignature();
-    // TODO check modifier
-    Value rvalue = null;
-    if (!walaMethod.isStatic()) {
-      SootField field
-          = new SootField(converter.view, cSig, fact.getFieldSignature("val$" + access.variableName, cSig, type.toString()),
-              fact.getTypeSignature(type.toString()), EnumSet.of(Modifier.FINAL));
-      rvalue = Jimple.newInstanceFieldRef(localGenerator.getThisLocal(), field);
-      converter.addSootField(field);// add this field to class
-=======
   private IStmt convertGetCaughtExceptionInstruction(SSAGetCaughtExceptionInstruction inst) {
     int exceptionValue = inst.getException();
     Local local = getLocal(RefType.getInstance("java.lang.Throwable"), exceptionValue);
@@ -286,7 +257,6 @@
     Value op = getLocal(UnknownType.getInstance(), inst.getRef());
     if (inst.isMonitorEnter()) {
       return Jimple.newEnterMonitorStmt(op);
->>>>>>> 499b0a67
     } else {
       return Jimple.newExitMonitorStmt(op);
     }
@@ -391,10 +361,6 @@
   private IStmt convertEnclosingObjectReference(EnclosingObjectReference inst) {
     Type enclosingType = converter.convertType(inst.getEnclosingType());
     Value variable = getLocal(enclosingType, inst.getDef());
-<<<<<<< HEAD
-    SignatureFactory fact = converter.view.getSignatureFactory();
-=======
->>>>>>> 499b0a67
     JavaClassSignature cSig = sootMethod.getDeclaringClassSignature();
 
     // TODO check modifier
@@ -483,14 +449,8 @@
     FieldReference fieldRef = inst.getDeclaredField();
     Type fieldType = converter.convertType(inst.getDeclaredFieldType());
     String walaClassName = fieldRef.getDeclaringClass().getName().toString();
-<<<<<<< HEAD
-    SignatureFactory sigfactory = converter.view.getSignatureFactory();
-    JavaClassSignature classSig = sigfactory.getClassSignature(converter.convertClassNameFromWala(walaClassName));
-    FieldSignature fieldSig = sigfactory.getFieldSignature(fieldRef.getName().toString(), classSig, fieldType.toString());
-=======
     JavaClassSignature classSig = sigFactory.getClassSignature(converter.convertClassNameFromWala(walaClassName));
     FieldSignature fieldSig = sigFactory.getFieldSignature(fieldRef.getName().toString(), classSig, fieldType.toString());
->>>>>>> 499b0a67
     Value fieldValue = null;
     if (inst.isStatic()) {
       fieldValue = Jimple.newStaticFieldRef(new SootField(converter.view, classSig, fieldSig,
@@ -761,14 +721,8 @@
     FieldReference fieldRef = inst.getDeclaredField();
     Type fieldType = converter.convertType(inst.getDeclaredFieldType());
     String walaClassName = fieldRef.getDeclaringClass().getName().toString();
-<<<<<<< HEAD
-    SignatureFactory sigfactory = converter.view.getSignatureFactory();
-    JavaClassSignature classSig = sigfactory.getClassSignature(converter.convertClassNameFromWala(walaClassName));
-    FieldSignature fieldSig = sigfactory.getFieldSignature(fieldRef.getName().toString(), classSig, fieldType.toString());
-=======
     JavaClassSignature classSig = sigFactory.getClassSignature(converter.convertClassNameFromWala(walaClassName));
     FieldSignature fieldSig = sigFactory.getFieldSignature(fieldRef.getName().toString(), classSig, fieldType.toString());
->>>>>>> 499b0a67
     Value rvalue = null;
     if (inst.isStatic()) {
       rvalue = Jimple.newStaticFieldRef(new SootField(converter.view, classSig, fieldSig,
