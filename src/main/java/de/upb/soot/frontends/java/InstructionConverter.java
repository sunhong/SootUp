package de.upb.soot.frontends.java;

import com.ibm.wala.cast.ir.ssa.AssignInstruction;
import com.ibm.wala.cast.ir.ssa.AstAssertInstruction;
import com.ibm.wala.cast.ir.ssa.AstLexicalAccess.Access;
import com.ibm.wala.cast.ir.ssa.AstLexicalRead;
import com.ibm.wala.cast.ir.ssa.AstLexicalWrite;
import com.ibm.wala.cast.ir.ssa.CAstBinaryOp;
import com.ibm.wala.cast.java.ssa.AstJavaInvokeInstruction;
import com.ibm.wala.cast.java.ssa.EnclosingObjectReference;
import com.ibm.wala.cast.loader.AstMethod;
import com.ibm.wala.cast.loader.AstMethod.DebuggingInformation;
import com.ibm.wala.cast.tree.CAstSourcePositionMap.Position;
import com.ibm.wala.classLoader.CallSiteReference;
import com.ibm.wala.shrikeBT.IBinaryOpInstruction;
import com.ibm.wala.shrikeBT.IConditionalBranchInstruction.IOperator;
import com.ibm.wala.shrikeBT.IConditionalBranchInstruction.Operator;
import com.ibm.wala.shrikeBT.IShiftInstruction;
import com.ibm.wala.ssa.SSAArrayLengthInstruction;
import com.ibm.wala.ssa.SSAArrayLoadInstruction;
import com.ibm.wala.ssa.SSAArrayReferenceInstruction;
import com.ibm.wala.ssa.SSAArrayStoreInstruction;
import com.ibm.wala.ssa.SSABinaryOpInstruction;
import com.ibm.wala.ssa.SSACheckCastInstruction;
import com.ibm.wala.ssa.SSAComparisonInstruction;
import com.ibm.wala.ssa.SSAConditionalBranchInstruction;
import com.ibm.wala.ssa.SSAConversionInstruction;
import com.ibm.wala.ssa.SSAFieldAccessInstruction;
import com.ibm.wala.ssa.SSAGetCaughtExceptionInstruction;
import com.ibm.wala.ssa.SSAGetInstruction;
import com.ibm.wala.ssa.SSAGotoInstruction;
import com.ibm.wala.ssa.SSAInstanceofInstruction;
import com.ibm.wala.ssa.SSAInstruction;
import com.ibm.wala.ssa.SSALoadMetadataInstruction;
import com.ibm.wala.ssa.SSAMonitorInstruction;
import com.ibm.wala.ssa.SSANewInstruction;
import com.ibm.wala.ssa.SSAPutInstruction;
import com.ibm.wala.ssa.SSAReturnInstruction;
import com.ibm.wala.ssa.SSASwitchInstruction;
import com.ibm.wala.ssa.SSAThrowInstruction;
import com.ibm.wala.ssa.SSAUnaryOpInstruction;
import com.ibm.wala.ssa.SymbolTable;
import com.ibm.wala.types.FieldReference;
import com.ibm.wala.types.MethodReference;
import com.ibm.wala.types.TypeReference;
import de.upb.soot.core.Modifier;
import de.upb.soot.core.SootField;
import de.upb.soot.jimple.Jimple;
import de.upb.soot.jimple.basic.JStmtBox;
import de.upb.soot.jimple.basic.Local;
import de.upb.soot.jimple.basic.LocalGenerator;
import de.upb.soot.jimple.basic.PositionInfo;
import de.upb.soot.jimple.basic.PositionInformation;
import de.upb.soot.jimple.basic.Value;
import de.upb.soot.jimple.common.constant.ClassConstant;
import de.upb.soot.jimple.common.constant.Constant;
import de.upb.soot.jimple.common.constant.DoubleConstant;
import de.upb.soot.jimple.common.constant.FloatConstant;
import de.upb.soot.jimple.common.constant.IntConstant;
import de.upb.soot.jimple.common.constant.LongConstant;
import de.upb.soot.jimple.common.constant.NullConstant;
import de.upb.soot.jimple.common.constant.StringConstant;
import de.upb.soot.jimple.common.expr.AbstractBinopExpr;
import de.upb.soot.jimple.common.expr.AbstractConditionExpr;
import de.upb.soot.jimple.common.expr.JCastExpr;
import de.upb.soot.jimple.common.expr.JEqExpr;
import de.upb.soot.jimple.common.expr.JInstanceOfExpr;
import de.upb.soot.jimple.common.expr.JNegExpr;
import de.upb.soot.jimple.common.expr.JNewExpr;
import de.upb.soot.jimple.common.expr.JSpecialInvokeExpr;
import de.upb.soot.jimple.common.ref.JArrayRef;
import de.upb.soot.jimple.common.ref.JCaughtExceptionRef;
import de.upb.soot.jimple.common.ref.JInstanceFieldRef;
import de.upb.soot.jimple.common.ref.JStaticFieldRef;
import de.upb.soot.jimple.common.stmt.IStmt;
import de.upb.soot.jimple.common.stmt.JAssignStmt;
import de.upb.soot.jimple.common.stmt.JGotoStmt;
import de.upb.soot.jimple.common.stmt.JIfStmt;
import de.upb.soot.jimple.common.stmt.JInvokeStmt;
import de.upb.soot.jimple.common.stmt.JNopStmt;
import de.upb.soot.jimple.common.stmt.JThrowStmt;
import de.upb.soot.jimple.javabytecode.stmt.JLookupSwitchStmt;
import de.upb.soot.signatures.FieldSignature;
import de.upb.soot.signatures.MethodSignature;
import de.upb.soot.signatures.SignatureFactory;
import de.upb.soot.types.ArrayType;
import de.upb.soot.types.DefaultTypeFactory;
import de.upb.soot.types.JavaClassType;
import de.upb.soot.types.PrimitiveType;
import de.upb.soot.types.ReferenceType;
import de.upb.soot.types.Type;
import de.upb.soot.types.TypeFactory;
import de.upb.soot.types.UnknownType;
import java.util.ArrayList;
import java.util.Collections;
import java.util.EnumSet;
import java.util.HashMap;
import java.util.List;
import java.util.Map;
import scala.Char;

/**
 * This class converts wala instruction to jimple statement.
 *
 * @author Linghui Luo
 */
public class InstructionConverter {

  private final WalaIRToJimpleConverter converter;
  private final MethodSignature methodSignature;
  private final AstMethod walaMethod;
  private final SymbolTable symbolTable;
  private final LocalGenerator localGenerator;
  // <ifStmt, iindex>
  protected final Map<JIfStmt, Integer> targetsOfIfStmts;
  protected final Map<JGotoStmt, Integer> targetsOfGotoStmts;
  protected final Map<JLookupSwitchStmt, List<Integer>> targetsOfLookUpSwitchStmts;
  protected final Map<JLookupSwitchStmt, Integer> defaultOfLookUpSwitchStmts;
  protected Map<JLookupSwitchStmt, List<IStmt>> targetStmtsOfLookUpSwitchStmts;
  private final Map<Integer, Local> locals;
  private final SignatureFactory sigFactory;
  private final TypeFactory typeFactory;

  public InstructionConverter(
      WalaIRToJimpleConverter converter,
      MethodSignature methodSignature,
      AstMethod walaMethod,
      LocalGenerator localGenerator) {
    this.converter = converter;
    this.methodSignature = methodSignature;
    this.walaMethod = walaMethod;
    this.symbolTable = walaMethod.symbolTable();
    this.localGenerator = localGenerator;
    this.targetsOfIfStmts = new HashMap<>();
    this.targetsOfGotoStmts = new HashMap<>();
    this.targetsOfLookUpSwitchStmts = new HashMap<>();
    this.defaultOfLookUpSwitchStmts = new HashMap<>();
    this.locals = new HashMap<>();
    this.sigFactory = converter.view.getSignatureFactory();
    this.typeFactory = converter.view.getTypeFactory();
  }

  public List<IStmt> convertInstruction(DebuggingInformation debugInfo, SSAInstruction inst) {
    List<IStmt> stmts = new ArrayList<>();
    // System.out.println(sootMethod.getSignature());
    // System.out.println(inst);
    if (inst instanceof SSAConditionalBranchInstruction) {
      stmts.add(this.convertBranchInstruction(debugInfo, (SSAConditionalBranchInstruction) inst));
    } else if (inst instanceof SSAGotoInstruction) {
      stmts.add(this.convertGoToInstruction(debugInfo, (SSAGotoInstruction) inst));
    } else if (inst instanceof SSAReturnInstruction) {
      stmts.add(this.convertReturnInstruction(debugInfo, (SSAReturnInstruction) inst));
    } else if (inst instanceof AstJavaInvokeInstruction) {
      stmts.add(this.convertInvokeInstruction(debugInfo, (AstJavaInvokeInstruction) inst));
    } else if (inst instanceof SSAFieldAccessInstruction) {
      if (inst instanceof SSAGetInstruction) {
        stmts.add(this.convertGetInstruction(debugInfo, (SSAGetInstruction) inst)); // field read
      } else if (inst instanceof SSAPutInstruction) {
        stmts.add(this.convertPutInstruction(debugInfo, (SSAPutInstruction) inst)); // field write
      } else {
        throw new RuntimeException("Unsupported instruction type: " + inst.getClass().toString());
      }
    } else if (inst instanceof SSANewInstruction) {
      stmts.add(convertNewInstruction(debugInfo, (SSANewInstruction) inst));
    } else if (inst instanceof SSAConversionInstruction) {
      stmts.add(convertConversionInstruction(debugInfo, (SSAConversionInstruction) inst));
    } else if (inst instanceof SSAInstanceofInstruction) {
      stmts.add(convertInstanceofInstruction(debugInfo, (SSAInstanceofInstruction) inst));
    } else if (inst instanceof SSABinaryOpInstruction) {
      stmts.add(this.convertBinaryOpInstruction(debugInfo, (SSABinaryOpInstruction) inst));
    } else if (inst instanceof SSAUnaryOpInstruction) {
      stmts.add(this.convertUnaryOpInstruction(debugInfo, (SSAUnaryOpInstruction) inst));
    } else if (inst instanceof SSAThrowInstruction) {
      stmts.add(this.convertThrowInstruction(debugInfo, (SSAThrowInstruction) inst));
    } else if (inst instanceof SSASwitchInstruction) {
      stmts.add(this.convertSwitchInstruction(debugInfo, (SSASwitchInstruction) inst));
    } else if (inst instanceof SSALoadMetadataInstruction) {
      stmts.add(this.convertLoadMetadataInstruction(debugInfo, (SSALoadMetadataInstruction) inst));
    } else if (inst instanceof EnclosingObjectReference) {
      stmts.add(this.convertEnclosingObjectReference(debugInfo, (EnclosingObjectReference) inst));
    } else if (inst instanceof AstLexicalRead) {
      stmts = (this.convertAstLexicalRead(debugInfo, (AstLexicalRead) inst));
    } else if (inst instanceof AstLexicalWrite) {
      stmts = (this.convertAstLexicalWrite(debugInfo, (AstLexicalWrite) inst));
    } else if (inst instanceof AstAssertInstruction) {
      stmts = this.convertAssertInstruction(debugInfo, (AstAssertInstruction) inst);
    } else if (inst instanceof SSACheckCastInstruction) {
      stmts.add(this.convertCheckCastInstruction(debugInfo, (SSACheckCastInstruction) inst));
    } else if (inst instanceof SSAMonitorInstruction) {
      stmts.add(
          this.convertMonitorInstruction(
              debugInfo, (SSAMonitorInstruction) inst)); // for synchronized statement
    } else if (inst instanceof SSAGetCaughtExceptionInstruction) {
      stmts.add(
          this.convertGetCaughtExceptionInstruction(
              debugInfo, (SSAGetCaughtExceptionInstruction) inst));
    } else if (inst instanceof SSAArrayLengthInstruction) {
      stmts.add(this.convertArrayLengthInstruction(debugInfo, (SSAArrayLengthInstruction) inst));
    } else if (inst instanceof SSAArrayReferenceInstruction) {
      if (inst instanceof SSAArrayLoadInstruction) {
        stmts.add(this.convertArrayLoadInstruction(debugInfo, (SSAArrayLoadInstruction) inst));
      } else if (inst instanceof SSAArrayStoreInstruction) {
        stmts.add(this.convertArrayStoreInstruction(debugInfo, (SSAArrayStoreInstruction) inst));
      } else {
        throw new RuntimeException("Unsupported instruction type: " + inst.getClass().toString());
      }
    } else {
      throw new RuntimeException("Unsupported instruction type: " + inst.getClass().toString());
    }
    return stmts;
  }

  private IStmt convertArrayStoreInstruction(
      DebuggingInformation debugInfo, SSAArrayStoreInstruction inst) {
    Local base = getLocal(UnknownType.getInstance(), inst.getArrayRef());
    int i = inst.getIndex();
    Value index = null;
    if (symbolTable.isConstant(i)) {
      index = getConstant(i);
    } else {
      index = getLocal(PrimitiveType.getInt(), i);
    }
    JArrayRef arrayRef = Jimple.newArrayRef(base, index);
    Value rvalue = null;
    int value = inst.getValue();
    if (symbolTable.isConstant(value)) {
      rvalue = getConstant(value);
    } else {
      rvalue = getLocal(base.getType(), value);
    }

    Position[] operandPos = new Position[1];
    // FIXME: written arrayindex position info is missing
    // operandPos[0] = debugInfo.getOperandPosition(inst.iindex, 0);

    return Jimple.newAssignStmt(
        arrayRef,
        rvalue,
        new PositionInfo(debugInfo.getInstructionPosition(inst.iindex), operandPos));
  }

  private IStmt convertArrayLoadInstruction(
      DebuggingInformation debugInfo, SSAArrayLoadInstruction inst) {
    Local base = getLocal(UnknownType.getInstance(), inst.getArrayRef());
    int i = inst.getIndex();
    Value index;
    if (symbolTable.isConstant(i)) {
      index = getConstant(i);
    } else {
      index = getLocal(PrimitiveType.getInt(), i);
    }
    JArrayRef arrayRef = Jimple.newArrayRef(base, index);
    Value left = null;
    int def = inst.getDef();
    left = getLocal(base.getType(), def);

    Position[] operandPos = new Position[1];
    // FIXME: loaded arrayindex position info is missing
    // operandPos[0] = debugInfo.getOperandPosition(inst.iindex, 0);

    return Jimple.newAssignStmt(
        left,
        arrayRef,
        new PositionInfo(debugInfo.getInstructionPosition(inst.iindex), operandPos));
  }

  private IStmt convertArrayLengthInstruction(
      DebuggingInformation debugInfo, SSAArrayLengthInstruction inst) {
    int result = inst.getDef();
    Local left = getLocal(PrimitiveType.getInt(), result);
    int arrayRef = inst.getArrayRef();
    Local arrayLocal = getLocal(UnknownType.getInstance(), arrayRef);
    Value right = Jimple.newLengthExpr(arrayLocal);

    Position[] operandPos = new Position[1];
    Position p1 = debugInfo.getOperandPosition(inst.iindex, 0);
    operandPos[0] = p1;
    // FIXME: [ms] stmt position ends at variablename of the array
    return Jimple.newAssignStmt(
        left, right, new PositionInfo(debugInfo.getInstructionPosition(inst.iindex), operandPos));
  }

  private IStmt convertGetCaughtExceptionInstruction(
      DebuggingInformation debugInfo, SSAGetCaughtExceptionInstruction inst) {
    int exceptionValue = inst.getException();
    Local local =
        getLocal(
            DefaultTypeFactory.getInstance().getClassType("java.lang.Throwable"), exceptionValue);
    JCaughtExceptionRef caught = Jimple.newCaughtExceptionRef();

    Position[] operandPos = new Position[1];
    // FIXME: [ms] position info of parameter, target is missing
    // operandPos[0] = debugInfo.getOperandPosition(inst.iindex, 0);

    return Jimple.newIdentityStmt(
        local, caught, new PositionInfo(debugInfo.getInstructionPosition(inst.iindex), operandPos));
  }

  private IStmt convertMonitorInstruction(
      DebuggingInformation debugInfo, SSAMonitorInstruction inst) {
    Value op = getLocal(UnknownType.getInstance(), inst.getRef());

    Position[] operandPos = new Position[1];
    // FIXME: [ms] referenced object position info is missing
    // operandPos[0] = debugInfo.getOperandPosition(inst.iindex, 0);

    if (inst.isMonitorEnter()) {
      return Jimple.newEnterMonitorStmt(
          op, new PositionInfo(debugInfo.getInstructionPosition(inst.iindex), operandPos));
    } else {
      return Jimple.newExitMonitorStmt(
          op, new PositionInfo(debugInfo.getInstructionPosition(inst.iindex), operandPos));
    }
  }

  private List<IStmt> convertAssertInstruction(
      DebuggingInformation debugInfo, AstAssertInstruction inst) {
    List<IStmt> stmts = new ArrayList<>();
    // create a static field for checking if assertion is disabled.
    JavaClassType cSig = methodSignature.getDeclClassSignature();
    FieldSignature fieldSig = sigFactory.getFieldSignature("$assertionsDisabled", cSig, "boolean");
    SootField assertionsDisabled =
        new SootField(fieldSig, EnumSet.of(Modifier.FINAL, Modifier.STATIC));

    converter.addSootField(assertionsDisabled);
<<<<<<< HEAD
    Local testLocal = localGenerator.generateLocal(BooleanType.getInstance());
    JStaticFieldRef assertFieldRef = Jimple.newStaticFieldRef(converter.view, fieldSig);

    Position stmtPos = debugInfo.getInstructionPosition(inst.iindex);
    Position[] operandPos = new Position[1];
    operandPos[0] = new PositionInformation(stmtPos.getLastLine(), -1, stmtPos.getLastLine(), -1);

=======
    Local testLocal = localGenerator.generateLocal(PrimitiveType.getBoolean());
    JStaticFieldRef assertFieldRef = Jimple.newStaticFieldRef(fieldSig);
>>>>>>> 95053ec4
    JAssignStmt assignStmt =
        Jimple.newAssignStmt(
            testLocal,
            assertFieldRef,
            new PositionInfo(debugInfo.getInstructionPosition(inst.iindex), operandPos));
    stmts.add(assignStmt);

    // add ifStmt for testing assertion is disabled.
    JEqExpr condition = Jimple.newEqExpr(testLocal, IntConstant.getInstance(1));
    JNopStmt nopStmt =
        Jimple.newNopStmt(
            new PositionInfo(debugInfo.getInstructionPosition(inst.iindex), operandPos));

    JIfStmt ifStmt =
        Jimple.newIfStmt(
            condition,
            nopStmt,
            new PositionInfo(debugInfo.getInstructionPosition(inst.iindex), operandPos));
    stmts.add(ifStmt);

    // create ifStmt for the actual assertion.
    Local assertLocal = getLocal(PrimitiveType.getBoolean(), inst.getUse(0));
    JEqExpr assertionExpr = Jimple.newEqExpr(assertLocal, IntConstant.getInstance(1));

    JIfStmt assertIfStmt =
        Jimple.newIfStmt(
            assertionExpr,
            nopStmt,
            new PositionInfo(debugInfo.getInstructionPosition(inst.iindex), operandPos));
    stmts.add(assertIfStmt);
    // create failed assertion code.

    ReferenceType assertionErrorType =
        DefaultTypeFactory.getInstance().getClassType("java.lang.AssertionError");
    Local failureLocal = localGenerator.generateLocal(assertionErrorType);
    JNewExpr newExpr = Jimple.newNewExpr(assertionErrorType);

    JAssignStmt newAssignStmt =
        Jimple.newAssignStmt(
            failureLocal,
            newExpr,
            new PositionInfo(debugInfo.getInstructionPosition(inst.iindex), operandPos));
    stmts.add(newAssignStmt);
    MethodSignature methodSig =
        sigFactory.getMethodSignature(
            "<init>", "java.lang.AssertionError", "void", Collections.emptyList());
    JSpecialInvokeExpr invoke = Jimple.newSpecialInvokeExpr(failureLocal, methodSig);
    JInvokeStmt invokeStmt =
        Jimple.newInvokeStmt(
            invoke, new PositionInfo(debugInfo.getInstructionPosition(inst.iindex), operandPos));
    stmts.add(invokeStmt);

    JThrowStmt throwStmt =
        Jimple.newThrowStmt(
            failureLocal,
            new PositionInfo(debugInfo.getInstructionPosition(inst.iindex), operandPos));
    stmts.add(throwStmt);

    // add nop in the end
    stmts.add(nopStmt); // TODO. This should be removed later
    return stmts;
  }

  private List<IStmt> convertAstLexicalWrite(DebuggingInformation debugInfo, AstLexicalWrite inst) {
    List<IStmt> stmts = new ArrayList<>();
    for (int i = 0; i < inst.getAccessCount(); i++) {
      Access access = inst.getAccess(i);
      Type type = converter.convertType(access.type);
      Value right;
      if (symbolTable.isConstant(access.valueNumber)) {
        right = getConstant(access.valueNumber);
      } else {
        right = getLocal(type, access.valueNumber);
      }
      JavaClassType cSig = methodSignature.getDeclClassSignature();
      // TODO check modifier
      Value left;
      if (!walaMethod.isStatic()) {
        FieldSignature fieldSig =
            sigFactory.getFieldSignature("val$" + access.variableName, cSig, type.toString());
        SootField field = new SootField(fieldSig, EnumSet.of(Modifier.FINAL));
        left = Jimple.newInstanceFieldRef(localGenerator.getThisLocal(), fieldSig);
        converter.addSootField(field); // add this field to class
        // TODO in old jimple this is not supported
      } else {
        left = localGenerator.generateLocal(type);
      }
      // TODO: [ms] no instruction example found to add positioninfo
      stmts.add(
          Jimple.newAssignStmt(
              left, right, new PositionInfo(debugInfo.getInstructionPosition(inst.iindex), null)));
    }
    return stmts;
  }

  private List<IStmt> convertAstLexicalRead(DebuggingInformation debugInfo, AstLexicalRead inst) {
    List<IStmt> stmts = new ArrayList<>();
    for (int i = 0; i < inst.getAccessCount(); i++) {
      Access access = inst.getAccess(i);
      Type type = converter.convertType(access.type);
      Local left = getLocal(type, access.valueNumber);
      JavaClassType cSig = methodSignature.getDeclClassSignature();
      // TODO check modifier
      Value rvalue = null;
      if (!walaMethod.isStatic()) {
        FieldSignature fieldSig =
            sigFactory.getFieldSignature("val$" + access.variableName, cSig, type.toString());
        SootField field = new SootField(fieldSig, EnumSet.of(Modifier.FINAL));
        rvalue = Jimple.newInstanceFieldRef(localGenerator.getThisLocal(), fieldSig);
        converter.addSootField(field); // add this field to class
      } else {
        rvalue = localGenerator.generateLocal(type);
      }

      // TODO: [ms] no instruction example found to add positioninfo
      stmts.add(
          Jimple.newAssignStmt(
              left, rvalue, new PositionInfo(debugInfo.getInstructionPosition(inst.iindex), null)));
    }
    return stmts;
  }

  private IStmt convertEnclosingObjectReference(
      DebuggingInformation debugInfo, EnclosingObjectReference inst) {
    Type enclosingType = converter.convertType(inst.getEnclosingType());
    Value variable = getLocal(enclosingType, inst.getDef());
    JavaClassType cSig = methodSignature.getDeclClassSignature();

    // TODO check modifier
    FieldSignature fieldSig =
        sigFactory.getFieldSignature("this$0", cSig, enclosingType.toString());
<<<<<<< HEAD
    SootField enclosingObject =
        new SootField(
            converter.view,
            cSig,
            fieldSig,
            sigFactory.getTypeSignature(enclosingType.toString()),
            EnumSet.of(Modifier.FINAL));
    JInstanceFieldRef rvalue =
        Jimple.newInstanceFieldRef(converter.view, localGenerator.getThisLocal(), fieldSig);

    // TODO: [ms] no instruction example found to add positioninfo
=======

    // FIXME: [JMP] The `enclosingObject` is never used
    //    SootField enclosingObject = new SootField(fieldSig, EnumSet.of(Modifier.FINAL));

    JInstanceFieldRef rvalue = Jimple.newInstanceFieldRef(localGenerator.getThisLocal(), fieldSig);
>>>>>>> 95053ec4
    return Jimple.newAssignStmt(
        variable, rvalue, new PositionInfo(debugInfo.getInstructionPosition(inst.iindex), null));
  }

  private IStmt convertCheckCastInstruction(
      DebuggingInformation debugInfo, SSACheckCastInstruction inst) {
    TypeReference[] types = inst.getDeclaredResultTypes();
    Local result = getLocal(converter.convertType(types[0]), inst.getResult());
    Value rvalue = null;
    int val = inst.getVal();
    if (symbolTable.isConstant(val)) {
      rvalue = getConstant(val);
    } else {
      rvalue = getLocal(converter.convertType(types[0]), val);
    }
    // TODO declaredResultType is wrong
    JCastExpr castExpr = Jimple.newCastExpr(rvalue, converter.convertType(types[0]));

    // TODO: [ms] no instruction example found to add positioninfo
    return Jimple.newAssignStmt(
        result, castExpr, new PositionInfo(debugInfo.getInstructionPosition(inst.iindex), null));
  }

  private IStmt convertLoadMetadataInstruction(
      DebuggingInformation debugInfo, SSALoadMetadataInstruction inst) {
    Local lval = getLocal(converter.convertType(inst.getType()), inst.getDef());
    TypeReference token = (TypeReference) inst.getToken();
    ClassConstant c = ClassConstant.getInstance(token.getName().toString());

    // TODO: [ms] no instruction example found to add positioninfo
    return Jimple.newAssignStmt(
        lval, c, new PositionInfo(debugInfo.getInstructionPosition(inst.iindex), null));
  }

  private IStmt convertSwitchInstruction(
      DebuggingInformation debugInfo, SSASwitchInstruction inst) {
    int val = inst.getUse(0);
    Local local = getLocal(UnknownType.getInstance(), val);
    int[] cases = inst.getCasesAndLabels();
    int defaultCase = inst.getDefault();
    List<IntConstant> lookupValues = new ArrayList<>();
    List<Integer> targetsList = new ArrayList<>();
    List<? extends IStmt> targets = new ArrayList<>();
    for (int i = 0; i < cases.length; i++) {
      int c = cases[i];
      if (i % 2 == 0) {
        IntConstant cValue = IntConstant.getInstance(c);
        lookupValues.add(cValue);
      } else {
        targetsList.add(c);
        targets.add(null); // add null as placeholder for targets
      }
    }
    IStmt defaultTarget = null;

    Position[] operandPos = new Position[2];
    // TODO: [ms] how to organize the operands
    // FIXME: has no operand positions yet for
    // operandPos[0] = debugInfo.getOperandPosition(inst.iindex, ); // key
    // operandPos[1] = debugInfo.getOperandPosition(inst.iindex, ); // default
    // operandPos[i] = debugInfo.getOperandPosition(inst.iindex, ); // lookups
    // operandPos[i] = debugInfo.getOperandPosition(inst.iindex, ); // targets

    JLookupSwitchStmt stmt =
        Jimple.newLookupSwitchStmt(
            local,
            lookupValues,
            targets,
            defaultTarget,
            new PositionInfo(debugInfo.getInstructionPosition(inst.iindex), operandPos));
    this.targetsOfLookUpSwitchStmts.put(stmt, targetsList);
    this.defaultOfLookUpSwitchStmts.put(stmt, defaultCase);
    return stmt;
  }

  private IStmt convertThrowInstruction(DebuggingInformation debugInfo, SSAThrowInstruction inst) {
    int exception = inst.getException();
    Local local = getLocal(UnknownType.getInstance(), exception);

    Position[] operandPos = new Position[1];
    // FIXME: has no operand position yet for throwable
    operandPos[0] = debugInfo.getOperandPosition(inst.iindex, 0);

    return Jimple.newThrowStmt(
        local, new PositionInfo(debugInfo.getInstructionPosition(inst.iindex), operandPos));
  }

  private IStmt convertUnaryOpInstruction(
      DebuggingInformation debugInfo, SSAUnaryOpInstruction inst) {
    int def = inst.getDef();
    int use = inst.getUse(0);
    Value op;
    Type type = UnknownType.getInstance();
    if (symbolTable.isConstant(use)) {
      op = getConstant(use);
    } else {
      op = getLocal(type, use);
    }
    type = op.getType();
    Local left = getLocal(type, def);

    Position[] operandPos = new Position[2];
    // FIXME: has no operand positions yet for right side or assigned variable
    // operandPos[0] = debugInfo.getOperandPosition(inst.iindex, 0);
    // operandPos[1] = debugInfo.getOperandPosition(inst.iindex, 1);

    if (inst instanceof AssignInstruction) {
      return Jimple.newAssignStmt(
          left, op, new PositionInfo(debugInfo.getInstructionPosition(inst.iindex), operandPos));
    } else {
      JNegExpr expr = Jimple.newNegExpr(op);

      return Jimple.newAssignStmt(
          left, expr, new PositionInfo(debugInfo.getInstructionPosition(inst.iindex), operandPos));
    }
  }

  private IStmt convertPutInstruction(DebuggingInformation debugInfo, SSAPutInstruction inst) {
    FieldReference fieldRef = inst.getDeclaredField();
    Type fieldType = converter.convertType(inst.getDeclaredFieldType());
    String walaClassName = fieldRef.getDeclaringClass().getName().toString();
    JavaClassType classSig =
        typeFactory.getClassType(converter.convertClassNameFromWala(walaClassName));
    FieldSignature fieldSig =
        sigFactory.getFieldSignature(fieldRef.getName().toString(), classSig, fieldType.toString());
    Value fieldValue;
    if (inst.isStatic()) {
      fieldValue = Jimple.newStaticFieldRef(fieldSig);
    } else {
      int ref = inst.getRef();
      Local base = getLocal(classSig, ref);
      fieldValue = Jimple.newInstanceFieldRef(base, fieldSig);
    }
    Value value = null;
    int val = inst.getVal();
    if (symbolTable.isConstant(val)) {
      value = getConstant(val);
    } else {
      value = getLocal(fieldType, val);
    }

    Position[] operandPos = new Position[2];
    // FIXME: has no operand positions yet for value, rvalue
    // operandPos[0] = debugInfo.getOperandPosition(inst.iindex, 0);
    // operandPos[1] = debugInfo.getOperandPosition(inst.iindex, 1);
    return Jimple.newAssignStmt(
        fieldValue,
        value,
        new PositionInfo(debugInfo.getInstructionPosition(inst.iindex), operandPos));
  }

  private IStmt convertNewInstruction(DebuggingInformation debugInfo, SSANewInstruction inst) {
    int result = inst.getDef();
    Type type = converter.convertType(inst.getNewSite().getDeclaredType());
    Value var = getLocal(type, result);
    Value rvalue = null;
    if (type instanceof ArrayType) {
      int use = inst.getUse(0);
      Value size = null;
      if (symbolTable.isConstant(use)) {
        size = getConstant(use);
      } else {
        // TODO: size type unsure
        size = getLocal(PrimitiveType.getInt(), use);
      }
      rvalue = Jimple.newNewArrayExpr(type, size);
    } else {
      rvalue = Jimple.newNewExpr((ReferenceType) type);
    }

    Position[] operandPos = new Position[2];
    // FIXME: has no operand positions yet for type, size
    // operandPos[0] = debugInfo.getOperandPosition(inst.iindex, 0);
    // operandPos[1] = debugInfo.getOperandPosition(inst.iindex, 1);

    return Jimple.newAssignStmt(
        var, rvalue, new PositionInfo(debugInfo.getInstructionPosition(inst.iindex), operandPos));
  }

  private IStmt convertComparisonInstruction(
      DebuggingInformation debugInfo, SSAComparisonInstruction inst) {
    // TODO imlement
    return Jimple.newNopStmt(new PositionInfo(debugInfo.getInstructionPosition(inst.iindex), null));
  }

  private IStmt convertInstanceofInstruction(
      DebuggingInformation debugInfo, SSAInstanceofInstruction inst) {
    int result = inst.getDef();
    int ref = inst.getRef();
    Type checkedType = converter.convertType(inst.getCheckedType());
    // TODO. how to get type of ref?
    Local op = getLocal(UnknownType.getInstance(), ref);
    JInstanceOfExpr expr = Jimple.newInstanceOfExpr(op, checkedType);
<<<<<<< HEAD
    Value left = getLocal(BooleanType.getInstance(), result);

    Position[] operandPos = new Position[2];
    // FIXME: has no operand positions yet for checked and expected side
    // operandPos[0] = debugInfo.getOperandPosition(inst.iindex, 0);
    // operandPos[1] = debugInfo.getOperandPosition(inst.iindex, 1);

=======
    Value left = getLocal(UnknownType.getInstance(), result);
>>>>>>> 95053ec4
    return Jimple.newAssignStmt(
        left, expr, new PositionInfo(debugInfo.getInstructionPosition(inst.iindex), operandPos));
  }

  private IStmt convertConversionInstruction(
      DebuggingInformation debugInfo, SSAConversionInstruction inst) {
    Type fromType = converter.convertType(inst.getFromType());
    Type toType = converter.convertType(inst.getToType());
    int def = inst.getDef();
    int use = inst.getUse(0);
    Value lvalue = getLocal(toType, def);
    Value rvalue = null;
    if (symbolTable.isConstant(use)) {
      rvalue = getConstant(use);
    } else {
      rvalue = getLocal(fromType, use);
    }
    JCastExpr cast = Jimple.newCastExpr(rvalue, toType);

    Position[] operandPos = new Position[2];
    // FIXME: has no positions for lvalue, rvalue yet
    // operandPos[0] = debugInfo.getOperandPosition(inst.iindex, 0);
    // operandPos[1] = debugInfo.getOperandPosition(inst.iindex, 1);

    return Jimple.newAssignStmt(
        lvalue, cast, new PositionInfo(debugInfo.getInstructionPosition(inst.iindex), operandPos));
  }

  private IStmt convertInvokeInstruction(
      DebuggingInformation debugInfo, AstJavaInvokeInstruction invokeInst) {
    Value invoke;
    CallSiteReference callee = invokeInst.getCallSite();
    MethodReference target = invokeInst.getDeclaredTarget();
    String declaringClassSignature =
        converter.convertClassNameFromWala(target.getDeclaringClass().getName().toString());
    String returnType = converter.convertType(target.getReturnType()).toString();
    List<String> parameters = new ArrayList<>();
    List<Type> paraTypes = new ArrayList<>();
    List<Value> args = new ArrayList<>();
    for (int i = 0; i < target.getNumberOfParameters(); i++) {
      Type paraType = converter.convertType(target.getParameterType(i)); // note
      // the
      // parameters
      // do
      // not
      // include
      // "this"
      paraTypes.add(paraType);
      parameters.add(paraType.toString());
    }
    Position[] operandPos = new Position[invokeInst.getNumberOfUses()];
    for (int j = 0; j < invokeInst.getNumberOfUses(); j++) {
      operandPos[j] = debugInfo.getOperandPosition(invokeInst.iindex, j);
    }
    int i = 0;
    if (!callee.isStatic()) {
      i = 1; // non-static invoke this first use is thisRef.
    }
    for (; i < invokeInst.getNumberOfUses(); i++) {
      int use = invokeInst.getUse(i);
      Value arg;
      if (symbolTable.isConstant(use)) {
        arg = getConstant(use);
      } else {
        if (invokeInst.getNumberOfUses() > paraTypes.size()) {
          arg = getLocal(paraTypes.get(i - 1), use);
        } else {
          arg = getLocal(paraTypes.get(i), use);
        }
      }
      assert (arg != null);
      args.add(arg);
    }

    MethodSignature methodSig =
        converter
            .view
            .getSignatureFactory()
            .getMethodSignature(
                target.getName().toString(), declaringClassSignature, returnType, parameters);

    if (callee.isStatic()) {
      invoke = Jimple.newStaticInvokeExpr(converter.view, methodSig, args);
    } else {
      int receiver = invokeInst.getReceiver();
      Type classType = converter.convertType(target.getDeclaringClass());
      Local base = getLocal(classType, receiver);
      if (callee.isSpecial()) {
        Type baseType = UnknownType.getInstance();
        // TODO. baseType could be a problem.
        base = getLocal(baseType, receiver);
        invoke = Jimple.newSpecialInvokeExpr(base, methodSig, args); // constructor
      } else if (callee.isVirtual()) {
        invoke = Jimple.newVirtualInvokeExpr(base, methodSig, args);
      } else if (callee.isInterface()) {
        invoke = Jimple.newInterfaceInvokeExpr(base, methodSig, args);
      } else {
        throw new RuntimeException("Unsupported invoke instruction: " + callee.toString());
      }
<<<<<<< HEAD
=======
    } else {
      invoke = Jimple.newStaticInvokeExpr(methodSig, args);
>>>>>>> 95053ec4
    }

    if (invokeInst.hasDef()) {
      Type type = converter.convertType(invokeInst.getDeclaredResultType());
      Local v = getLocal(type, invokeInst.getDef());
      return Jimple.newAssignStmt(
          v,
          invoke,
          new PositionInfo(debugInfo.getInstructionPosition(invokeInst.iindex), operandPos));
    } else {
      return Jimple.newInvokeStmt(
          invoke,
          new PositionInfo(debugInfo.getInstructionPosition(invokeInst.iindex), operandPos));
    }
  }

  private IStmt convertBranchInstruction(
      DebuggingInformation debugInfo, SSAConditionalBranchInstruction condInst) {
    int val1 = condInst.getUse(0);
    int val2 = condInst.getUse(1);
    Value value1;
    if (symbolTable.isZero(val1)) {
      value1 = IntConstant.getInstance(0);
    } else {
      value1 = getLocal(PrimitiveType.getInt(), val1);
    }
    Value value2;
    if (symbolTable.isZero(val2)) {
      value2 = IntConstant.getInstance(0);
    } else {
      value2 = getLocal(PrimitiveType.getInt(), val1);
    }
    AbstractConditionExpr condition = null;
    IOperator op = condInst.getOperator();
    if (op.equals(Operator.EQ)) {
      condition = Jimple.newEqExpr(value1, value2);
    } else if (op.equals(Operator.NE)) {
      condition = Jimple.newNeExpr(value1, value2);
    } else if (op.equals(Operator.LT)) {
      condition = Jimple.newLtExpr(value1, value2);
    } else if (op.equals(Operator.GE)) {
      condition = Jimple.newGeExpr(value1, value2);
    } else if (op.equals(Operator.GT)) {
      condition = Jimple.newGtExpr(value1, value2);
    } else if (op.equals(Operator.LE)) {
      condition = Jimple.newLtExpr(value1, value2);
    } else {
      throw new RuntimeException("Unsupported conditional operator: " + op);
    }
    JStmtBox target = (JStmtBox) Jimple.newStmtBox(null);

    JIfStmt ifStmt =
        Jimple.newIfStmt(
            condition,
            target,
            new PositionInfo(debugInfo.getInstructionPosition(condInst.iindex), null));
    // target equals -1 refers to the end of the method
    this.targetsOfIfStmts.put(ifStmt, condInst.getTarget());
    return ifStmt;
  }

  private IStmt convertReturnInstruction(
      DebuggingInformation debugInfo, SSAReturnInstruction inst) {
    int result = inst.getResult();
    if (inst.returnsVoid()) {
      // this is return void stmt
      return Jimple.newReturnVoidStmt(
          new PositionInfo(debugInfo.getInstructionPosition(inst.iindex), null));
    } else {
      Value ret;
      if (symbolTable.isConstant(result)) {
        ret = getConstant(result);
      } else {
        // TODO. [LL] how to get the type of result?
        // [ms]: what about: this.sootMethod.getReturnType()
        ret = this.getLocal(UnknownType.getInstance(), result);
      }

      Position[] operandPos = new Position[1];
      operandPos[0] = debugInfo.getOperandPosition(inst.iindex, 0);
      return Jimple.newReturnStmt(
          ret, new PositionInfo(debugInfo.getInstructionPosition(inst.iindex), operandPos));
    }
  }

  private IStmt convertBinaryOpInstruction(
      DebuggingInformation debugInfo, SSABinaryOpInstruction binOpInst) {
    int def = binOpInst.getDef();
    int val1 = binOpInst.getUse(0);
    int val2 = binOpInst.getUse(1);
<<<<<<< HEAD
    Type type = UnknownType.getInstance();
    Value op1;
=======
    // TODO: only int type?
    Type type = PrimitiveType.getInt();
    Value result = getLocal(type, def);
    Value op1 = null;
>>>>>>> 95053ec4
    if (symbolTable.isConstant(val1)) {
      op1 = getConstant(val1);
    } else {
      op1 = getLocal(type, val1);
    }
    type = op1.getType();
    Value op2 = null;
    if (symbolTable.isConstant(val2)) {
      op2 = getConstant(val2);
    } else {
      op2 = getLocal(type, val2);
    }
    if (type.equals(UnknownType.getInstance())) type = op2.getType();
    AbstractBinopExpr binExpr = null;
    IBinaryOpInstruction.IOperator operator = binOpInst.getOperator();
    if (operator.equals(IBinaryOpInstruction.Operator.ADD)) {
      binExpr = Jimple.newAddExpr(op1, op2);
    } else if (operator.equals(IBinaryOpInstruction.Operator.SUB)) {
      binExpr = Jimple.newSubExpr(op1, op2);
    } else if (operator.equals(IBinaryOpInstruction.Operator.MUL)) {
      binExpr = Jimple.newMulExpr(op1, op2);
    } else if (operator.equals(IBinaryOpInstruction.Operator.DIV)) {
      binExpr = Jimple.newDivExpr(op1, op2);
    } else if (operator.equals(IBinaryOpInstruction.Operator.REM)) {
      binExpr = Jimple.newRemExpr(op1, op2);
    } else if (operator.equals(IBinaryOpInstruction.Operator.AND)) {
      binExpr = Jimple.newAndExpr(op1, op2);
      type = BooleanType.getInstance();
    } else if (operator.equals(IBinaryOpInstruction.Operator.OR)) {
      binExpr = Jimple.newOrExpr(op1, op2);
      type = BooleanType.getInstance();
    } else if (operator.equals(IBinaryOpInstruction.Operator.XOR)) {
      binExpr = Jimple.newXorExpr(op1, op2);
      type = BooleanType.getInstance();
    } else if (operator.equals(CAstBinaryOp.EQ)) {
      binExpr = Jimple.newEqExpr(op1, op2);
      type = BooleanType.getInstance();
    } else if (operator.equals(CAstBinaryOp.NE)) {
      binExpr = Jimple.newNeExpr(op1, op2);
      type = BooleanType.getInstance();
    } else if (operator.equals(CAstBinaryOp.LT)) {
      binExpr = Jimple.newLtExpr(op1, op2);
      type = BooleanType.getInstance();
    } else if (operator.equals(CAstBinaryOp.GE)) {
      binExpr = Jimple.newGeExpr(op1, op2);
      type = BooleanType.getInstance();
    } else if (operator.equals(CAstBinaryOp.GT)) {
      binExpr = Jimple.newGtExpr(op1, op2);
      type = BooleanType.getInstance();
    } else if (operator.equals(CAstBinaryOp.LE)) {
      binExpr = Jimple.newLtExpr(op1, op2);
      type = BooleanType.getInstance();
    } else if (operator.equals(IShiftInstruction.Operator.SHL)) {
      binExpr = Jimple.newShlExpr(op1, op2);
    } else if (operator.equals(IShiftInstruction.Operator.SHR)) {
      binExpr = Jimple.newShrExpr(op1, op2);
    } else if (operator.equals(IShiftInstruction.Operator.USHR)) {
      binExpr = Jimple.newUshrExpr(op1, op2);
    } else {
      throw new RuntimeException("Unsupported binary operator: " + operator.getClass());
    }
    Position[] operandPos = new Position[2];
    Position p1 = debugInfo.getOperandPosition(binOpInst.iindex, 0);
    operandPos[0] = p1;
    Position p2 = debugInfo.getOperandPosition(binOpInst.iindex, 1);
    operandPos[1] = p2;
    Value result = getLocal(type, def);
    return Jimple.newAssignStmt(
        result,
        binExpr,
        new PositionInfo(debugInfo.getInstructionPosition(binOpInst.iindex), operandPos));
  }

  private IStmt convertGoToInstruction(
      DebuggingInformation debugInfo, SSAGotoInstruction gotoInst) {
    JStmtBox target = (JStmtBox) Jimple.newStmtBox(null);
    JGotoStmt gotoStmt =
        Jimple.newGotoStmt(
            target, new PositionInfo(debugInfo.getInstructionPosition(gotoInst.iindex), null));
    this.targetsOfGotoStmts.put(gotoStmt, gotoInst.getTarget());
    return gotoStmt;
  }

  private IStmt convertGetInstruction(DebuggingInformation debugInfo, SSAGetInstruction inst) {
    int def = inst.getDef(0);
    FieldReference fieldRef = inst.getDeclaredField();
    Type fieldType = converter.convertType(inst.getDeclaredFieldType());
    String walaClassName = fieldRef.getDeclaringClass().getName().toString();
    JavaClassType classSig =
        typeFactory.getClassType(converter.convertClassNameFromWala(walaClassName));
    FieldSignature fieldSig =
        sigFactory.getFieldSignature(fieldRef.getName().toString(), classSig, fieldType.toString());
    Value rvalue = null;
    if (inst.isStatic()) {
      rvalue = Jimple.newStaticFieldRef(fieldSig);
    } else {
      int ref = inst.getRef();
      Local base = getLocal(classSig, ref);
      rvalue = Jimple.newInstanceFieldRef(base, fieldSig);
    }

    Position[] operandPos = new Position[1];
    operandPos[0] = debugInfo.getOperandPosition(inst.iindex, 0);

    Value var = getLocal(fieldType, def);
    return Jimple.newAssignStmt(
        var, rvalue, new PositionInfo(debugInfo.getInstructionPosition(inst.iindex), operandPos));
  }

  private Constant getConstant(int valueNumber) {
    Object value = symbolTable.getConstantValue(valueNumber);
    if (value instanceof Boolean) {
      if (value.equals(true)) {
        return IntConstant.getInstance(1);
      } else {
        return IntConstant.getInstance(0);
      }
    } else if (value instanceof Byte
        || value instanceof Char
        || value instanceof Short
        || value instanceof Integer) {
      return IntConstant.getInstance((int) value);
    } else if (symbolTable.isLongConstant(valueNumber)) {
      return LongConstant.getInstance((long) value);
    } else if (symbolTable.isDoubleConstant(valueNumber)) {
      return DoubleConstant.getInstance((double) value);
    } else if (symbolTable.isFloatConstant(valueNumber)) {
      return FloatConstant.getInstance((float) value);
    } else if (symbolTable.isStringConstant(valueNumber)) {
      return StringConstant.getInstance((String) value);
    } else if (symbolTable.isNullConstant(valueNumber)) {
      return NullConstant.getInstance();
    } else {
      throw new RuntimeException("Unsupported constant type: " + value.getClass().toString());
    }
  }

  private Local getLocal(Type type, int valueNumber) {
    if (locals.containsKey(valueNumber)) {
      return locals.get(valueNumber);
    }
<<<<<<< HEAD
    if (valueNumber == 1
        || type.toString().equals(sootMethod.getDeclaringClassSignature().toString())) {
      // in wala symbol numbers start at 1 ... the "this" parameter will be symbol number 1 in a
      // non-static method.
=======
    if (type.equals(methodSignature.getDeclClassSignature())) {
>>>>>>> 95053ec4
      if (!walaMethod.isStatic()) {
        return localGenerator.getThisLocal();
      }
    }
    if (symbolTable.isParameter(valueNumber)) {
      Local para = localGenerator.getParameterLocal(valueNumber - 1);
      if (para != null) {
        return para;
      }
    }
    if (!locals.containsKey(valueNumber)) {
      Local local = localGenerator.generateLocal(type);
      locals.put(valueNumber, local);
    }
    Local ret = locals.get(valueNumber);

    if (!ret.getType().equals(type)) {
      // ret.setType(ret.getType().merge(type));
      // TODO. re-implement merge.
      // throw new RuntimeException("Different types for same local
      // variable: "+ret.getType()+"<->"+type);
    }
    return ret;
  }

  /**
   * Test if the given stmt is the target stmt of {@link JIfStmt} or {@link JGotoStmt} and set it as
   * the target if it is the case.
   *
   * @param stmt the converted jimple stmt.
   * @param iindex the instruction index of the corresponding instruction in Wala.
   */
  protected void setTarget(IStmt stmt, int iindex) {
    if (this.targetsOfIfStmts.containsValue(iindex)) {
      for (JIfStmt ifStmt : this.targetsOfIfStmts.keySet()) {
        if (this.targetsOfIfStmts.get(ifStmt).equals(iindex)) {
          ifStmt.setTarget(stmt);
        }
      }
    }

    // FIXME: [ms] targetbox of JGotoStmt is null @PositionInfoTest.java ->testSwitchInstruction()
    if (this.targetsOfGotoStmts.containsValue(iindex)) {
      for (JGotoStmt gotoStmt : this.targetsOfGotoStmts.keySet()) {
        if (this.targetsOfGotoStmts.get(gotoStmt).equals(iindex)) {
          gotoStmt.setTarget(stmt);
        }
      }
    }
    if (this.defaultOfLookUpSwitchStmts.containsValue(iindex)) {
      for (JLookupSwitchStmt lookupSwitch : this.defaultOfLookUpSwitchStmts.keySet()) {
        if (this.defaultOfLookUpSwitchStmts.get(lookupSwitch).equals(iindex)) {
          lookupSwitch.setDefaultTarget(stmt);
        }
      }
    }
    for (JLookupSwitchStmt lookupSwith : this.targetsOfLookUpSwitchStmts.keySet()) {
      if (this.targetsOfLookUpSwitchStmts.get(lookupSwith).contains(iindex)) {
        List<IStmt> targets = lookupSwith.getTargets();
        if (targets.contains(null)) { // targets only contains
          // placeholder
          targets = new ArrayList<>();
        }
        targets.add(stmt);
        lookupSwith.setTargets(targets);
      }
    }
  }
}<|MERGE_RESOLUTION|>--- conflicted
+++ resolved
@@ -323,18 +323,11 @@
         new SootField(fieldSig, EnumSet.of(Modifier.FINAL, Modifier.STATIC));
 
     converter.addSootField(assertionsDisabled);
-<<<<<<< HEAD
-    Local testLocal = localGenerator.generateLocal(BooleanType.getInstance());
-    JStaticFieldRef assertFieldRef = Jimple.newStaticFieldRef(converter.view, fieldSig);
-
+    Local testLocal = localGenerator.generateLocal(PrimitiveType.getBoolean());
+    JStaticFieldRef assertFieldRef = Jimple.newStaticFieldRef(fieldSig);
     Position stmtPos = debugInfo.getInstructionPosition(inst.iindex);
     Position[] operandPos = new Position[1];
     operandPos[0] = new PositionInformation(stmtPos.getLastLine(), -1, stmtPos.getLastLine(), -1);
-
-=======
-    Local testLocal = localGenerator.generateLocal(PrimitiveType.getBoolean());
-    JStaticFieldRef assertFieldRef = Jimple.newStaticFieldRef(fieldSig);
->>>>>>> 95053ec4
     JAssignStmt assignStmt =
         Jimple.newAssignStmt(
             testLocal,
@@ -466,7 +459,6 @@
     // TODO check modifier
     FieldSignature fieldSig =
         sigFactory.getFieldSignature("this$0", cSig, enclosingType.toString());
-<<<<<<< HEAD
     SootField enclosingObject =
         new SootField(
             converter.view,
@@ -478,13 +470,6 @@
         Jimple.newInstanceFieldRef(converter.view, localGenerator.getThisLocal(), fieldSig);
 
     // TODO: [ms] no instruction example found to add positioninfo
-=======
-
-    // FIXME: [JMP] The `enclosingObject` is never used
-    //    SootField enclosingObject = new SootField(fieldSig, EnumSet.of(Modifier.FINAL));
-
-    JInstanceFieldRef rvalue = Jimple.newInstanceFieldRef(localGenerator.getThisLocal(), fieldSig);
->>>>>>> 95053ec4
     return Jimple.newAssignStmt(
         variable, rvalue, new PositionInfo(debugInfo.getInstructionPosition(inst.iindex), null));
   }
@@ -678,7 +663,6 @@
     // TODO. how to get type of ref?
     Local op = getLocal(UnknownType.getInstance(), ref);
     JInstanceOfExpr expr = Jimple.newInstanceOfExpr(op, checkedType);
-<<<<<<< HEAD
     Value left = getLocal(BooleanType.getInstance(), result);
 
     Position[] operandPos = new Position[2];
@@ -686,9 +670,6 @@
     // operandPos[0] = debugInfo.getOperandPosition(inst.iindex, 0);
     // operandPos[1] = debugInfo.getOperandPosition(inst.iindex, 1);
 
-=======
-    Value left = getLocal(UnknownType.getInstance(), result);
->>>>>>> 95053ec4
     return Jimple.newAssignStmt(
         left, expr, new PositionInfo(debugInfo.getInstructionPosition(inst.iindex), operandPos));
   }
@@ -788,11 +769,8 @@
       } else {
         throw new RuntimeException("Unsupported invoke instruction: " + callee.toString());
       }
-<<<<<<< HEAD
-=======
     } else {
       invoke = Jimple.newStaticInvokeExpr(methodSig, args);
->>>>>>> 95053ec4
     }
 
     if (invokeInst.hasDef()) {
@@ -883,15 +861,8 @@
     int def = binOpInst.getDef();
     int val1 = binOpInst.getUse(0);
     int val2 = binOpInst.getUse(1);
-<<<<<<< HEAD
     Type type = UnknownType.getInstance();
     Value op1;
-=======
-    // TODO: only int type?
-    Type type = PrimitiveType.getInt();
-    Value result = getLocal(type, def);
-    Value op1 = null;
->>>>>>> 95053ec4
     if (symbolTable.isConstant(val1)) {
       op1 = getConstant(val1);
     } else {
@@ -1033,14 +1004,10 @@
     if (locals.containsKey(valueNumber)) {
       return locals.get(valueNumber);
     }
-<<<<<<< HEAD
     if (valueNumber == 1
         || type.toString().equals(sootMethod.getDeclaringClassSignature().toString())) {
       // in wala symbol numbers start at 1 ... the "this" parameter will be symbol number 1 in a
       // non-static method.
-=======
-    if (type.equals(methodSignature.getDeclClassSignature())) {
->>>>>>> 95053ec4
       if (!walaMethod.isStatic()) {
         return localGenerator.getThisLocal();
       }
