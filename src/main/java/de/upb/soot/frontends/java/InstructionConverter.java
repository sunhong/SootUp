package de.upb.soot.frontends.java;

import com.ibm.wala.cast.ir.ssa.AssignInstruction;
import com.ibm.wala.cast.ir.ssa.AstAssertInstruction;
import com.ibm.wala.cast.ir.ssa.AstLexicalAccess.Access;
import com.ibm.wala.cast.ir.ssa.AstLexicalRead;
import com.ibm.wala.cast.ir.ssa.AstLexicalWrite;
import com.ibm.wala.cast.ir.ssa.CAstBinaryOp;
import com.ibm.wala.cast.java.ssa.AstJavaInvokeInstruction;
import com.ibm.wala.cast.java.ssa.EnclosingObjectReference;
import com.ibm.wala.cast.loader.AstMethod;
import com.ibm.wala.cast.loader.AstMethod.DebuggingInformation;
import com.ibm.wala.cast.tree.CAstSourcePositionMap.Position;
import com.ibm.wala.classLoader.CallSiteReference;
import com.ibm.wala.shrikeBT.IBinaryOpInstruction;
import com.ibm.wala.shrikeBT.IConditionalBranchInstruction.IOperator;
import com.ibm.wala.shrikeBT.IConditionalBranchInstruction.Operator;
import com.ibm.wala.shrikeBT.IShiftInstruction;
import com.ibm.wala.ssa.SSAArrayLengthInstruction;
import com.ibm.wala.ssa.SSAArrayLoadInstruction;
import com.ibm.wala.ssa.SSAArrayReferenceInstruction;
import com.ibm.wala.ssa.SSAArrayStoreInstruction;
import com.ibm.wala.ssa.SSABinaryOpInstruction;
import com.ibm.wala.ssa.SSACheckCastInstruction;
import com.ibm.wala.ssa.SSAComparisonInstruction;
import com.ibm.wala.ssa.SSAConditionalBranchInstruction;
import com.ibm.wala.ssa.SSAConversionInstruction;
import com.ibm.wala.ssa.SSAFieldAccessInstruction;
import com.ibm.wala.ssa.SSAGetCaughtExceptionInstruction;
import com.ibm.wala.ssa.SSAGetInstruction;
import com.ibm.wala.ssa.SSAGotoInstruction;
import com.ibm.wala.ssa.SSAInstanceofInstruction;
import com.ibm.wala.ssa.SSAInstruction;
import com.ibm.wala.ssa.SSALoadMetadataInstruction;
import com.ibm.wala.ssa.SSAMonitorInstruction;
import com.ibm.wala.ssa.SSANewInstruction;
import com.ibm.wala.ssa.SSAPutInstruction;
import com.ibm.wala.ssa.SSAReturnInstruction;
import com.ibm.wala.ssa.SSASwitchInstruction;
import com.ibm.wala.ssa.SSAThrowInstruction;
import com.ibm.wala.ssa.SSAUnaryOpInstruction;
import com.ibm.wala.ssa.SymbolTable;
import com.ibm.wala.types.FieldReference;
import com.ibm.wala.types.MethodReference;
import com.ibm.wala.types.TypeReference;
import de.upb.soot.DefaultIdentifierFactory;
import de.upb.soot.IdentifierFactory;
import de.upb.soot.core.Modifier;
import de.upb.soot.core.SootField;
import de.upb.soot.jimple.Jimple;
import de.upb.soot.jimple.basic.JStmtBox;
import de.upb.soot.jimple.basic.Local;
import de.upb.soot.jimple.basic.LocalGenerator;
import de.upb.soot.jimple.basic.PositionInfo;
import de.upb.soot.jimple.basic.Value;
import de.upb.soot.jimple.common.constant.BooleanConstant;
import de.upb.soot.jimple.common.constant.ClassConstant;
import de.upb.soot.jimple.common.constant.Constant;
import de.upb.soot.jimple.common.constant.DoubleConstant;
import de.upb.soot.jimple.common.constant.FloatConstant;
import de.upb.soot.jimple.common.constant.IntConstant;
import de.upb.soot.jimple.common.constant.LongConstant;
import de.upb.soot.jimple.common.constant.NullConstant;
import de.upb.soot.jimple.common.constant.StringConstant;
import de.upb.soot.jimple.common.expr.AbstractBinopExpr;
import de.upb.soot.jimple.common.expr.AbstractConditionExpr;
import de.upb.soot.jimple.common.expr.JCastExpr;
import de.upb.soot.jimple.common.expr.JEqExpr;
import de.upb.soot.jimple.common.expr.JInstanceOfExpr;
import de.upb.soot.jimple.common.expr.JNegExpr;
import de.upb.soot.jimple.common.expr.JNewExpr;
import de.upb.soot.jimple.common.expr.JSpecialInvokeExpr;
import de.upb.soot.jimple.common.ref.JArrayRef;
import de.upb.soot.jimple.common.ref.JCaughtExceptionRef;
import de.upb.soot.jimple.common.ref.JInstanceFieldRef;
import de.upb.soot.jimple.common.ref.JStaticFieldRef;
<<<<<<< HEAD
import de.upb.soot.jimple.common.stmt.AbstractSwitchStmt;
import de.upb.soot.jimple.common.stmt.IStmt;
=======
>>>>>>> 794f40b2
import de.upb.soot.jimple.common.stmt.JAssignStmt;
import de.upb.soot.jimple.common.stmt.JGotoStmt;
import de.upb.soot.jimple.common.stmt.JIfStmt;
import de.upb.soot.jimple.common.stmt.JInvokeStmt;
import de.upb.soot.jimple.common.stmt.JNopStmt;
import de.upb.soot.jimple.common.stmt.JThrowStmt;
import de.upb.soot.jimple.common.stmt.Stmt;
import de.upb.soot.jimple.javabytecode.stmt.JLookupSwitchStmt;
import de.upb.soot.signatures.FieldSignature;
import de.upb.soot.signatures.MethodSignature;
import de.upb.soot.types.ArrayType;
import de.upb.soot.types.JavaClassType;
import de.upb.soot.types.PrimitiveType;
import de.upb.soot.types.ReferenceType;
import de.upb.soot.types.Type;
import de.upb.soot.types.UnknownType;
import java.util.ArrayList;
import java.util.Collections;
import java.util.EnumSet;
import java.util.HashMap;
import java.util.List;
import java.util.Map;
import scala.Char;

/**
 * This class converts wala instruction to jimple statement.
 *
 * @author Linghui Luo
 */
public class InstructionConverter {

  private final WalaIRToJimpleConverter converter;
  private final MethodSignature methodSignature;
  private final AstMethod walaMethod;
  private final SymbolTable symbolTable;
  private final LocalGenerator localGenerator;
  // <ifStmt, iindex>
  protected final Map<JIfStmt, Integer> targetsOfIfStmts;
  protected final Map<JGotoStmt, Integer> targetsOfGotoStmts;
  protected final Map<JLookupSwitchStmt, List<Integer>> targetsOfLookUpSwitchStmts;
  protected final Map<JLookupSwitchStmt, Integer> defaultOfLookUpSwitchStmts;
  protected Map<JLookupSwitchStmt, List<Stmt>> targetStmtsOfLookUpSwitchStmts;
  private final Map<Integer, Local> locals;
  private final IdentifierFactory identifierFactory;

  public InstructionConverter(
      WalaIRToJimpleConverter converter,
      MethodSignature methodSignature,
      AstMethod walaMethod,
      LocalGenerator localGenerator) {
    this.converter = converter;
    this.methodSignature = methodSignature;
    this.walaMethod = walaMethod;
    this.symbolTable = walaMethod.symbolTable();
    this.localGenerator = localGenerator;
    this.targetsOfIfStmts = new HashMap<>();
    this.targetsOfGotoStmts = new HashMap<>();
    this.targetsOfLookUpSwitchStmts = new HashMap<>();
    this.defaultOfLookUpSwitchStmts = new HashMap<>();
    this.locals = new HashMap<>();
    this.identifierFactory = converter.view.getIdentifierFactory();
  }

  public List<Stmt> convertInstruction(DebuggingInformation debugInfo, SSAInstruction inst) {
    List<Stmt> stmts = new ArrayList<>();
    // System.out.println(sootMethod.getSignature());
    // System.out.println(inst);
    if (inst instanceof SSAConditionalBranchInstruction) {
      stmts.addAll(
          this.convertBranchInstruction(debugInfo, (SSAConditionalBranchInstruction) inst));
    } else if (inst instanceof SSAGotoInstruction) {
      stmts.add(this.convertGoToInstruction(debugInfo, (SSAGotoInstruction) inst));
    } else if (inst instanceof SSAReturnInstruction) {
      stmts.add(this.convertReturnInstruction(debugInfo, (SSAReturnInstruction) inst));
    } else if (inst instanceof AstJavaInvokeInstruction) {
      stmts.add(this.convertInvokeInstruction(debugInfo, (AstJavaInvokeInstruction) inst));
    } else if (inst instanceof SSAFieldAccessInstruction) {
      if (inst instanceof SSAGetInstruction) {
        stmts.add(this.convertGetInstruction(debugInfo, (SSAGetInstruction) inst)); // field read
      } else if (inst instanceof SSAPutInstruction) {
        stmts.add(this.convertPutInstruction(debugInfo, (SSAPutInstruction) inst)); // field write
      } else {
        throw new RuntimeException("Unsupported instruction type: " + inst.getClass().toString());
      }
    } else if (inst instanceof SSANewInstruction) {
      stmts.add(convertNewInstruction(debugInfo, (SSANewInstruction) inst));
    } else if (inst instanceof SSAConversionInstruction) {
      stmts.add(convertConversionInstruction(debugInfo, (SSAConversionInstruction) inst));
    } else if (inst instanceof SSAInstanceofInstruction) {
      stmts.add(convertInstanceofInstruction(debugInfo, (SSAInstanceofInstruction) inst));
    } else if (inst instanceof SSABinaryOpInstruction) {
      stmts.add(this.convertBinaryOpInstruction(debugInfo, (SSABinaryOpInstruction) inst));
    } else if (inst instanceof SSAUnaryOpInstruction) {
      stmts.add(this.convertUnaryOpInstruction(debugInfo, (SSAUnaryOpInstruction) inst));
    } else if (inst instanceof SSAThrowInstruction) {
      stmts.add(this.convertThrowInstruction(debugInfo, (SSAThrowInstruction) inst));
    } else if (inst instanceof SSASwitchInstruction) {
      stmts.add(this.convertSwitchInstruction(debugInfo, (SSASwitchInstruction) inst));
    } else if (inst instanceof SSALoadMetadataInstruction) {
      stmts.add(this.convertLoadMetadataInstruction(debugInfo, (SSALoadMetadataInstruction) inst));
    } else if (inst instanceof EnclosingObjectReference) {
      stmts.add(this.convertEnclosingObjectReference(debugInfo, (EnclosingObjectReference) inst));
    } else if (inst instanceof AstLexicalRead) {
      stmts = (this.convertAstLexicalRead(debugInfo, (AstLexicalRead) inst));
    } else if (inst instanceof AstLexicalWrite) {
      stmts = (this.convertAstLexicalWrite(debugInfo, (AstLexicalWrite) inst));
    } else if (inst instanceof AstAssertInstruction) {
      stmts = this.convertAssertInstruction(debugInfo, (AstAssertInstruction) inst);
    } else if (inst instanceof SSACheckCastInstruction) {
      stmts.add(this.convertCheckCastInstruction(debugInfo, (SSACheckCastInstruction) inst));
    } else if (inst instanceof SSAMonitorInstruction) {
      stmts.add(
          this.convertMonitorInstruction(
              debugInfo, (SSAMonitorInstruction) inst)); // for synchronized statement
    } else if (inst instanceof SSAGetCaughtExceptionInstruction) {
      stmts.add(
          this.convertGetCaughtExceptionInstruction(
              debugInfo, (SSAGetCaughtExceptionInstruction) inst));
    } else if (inst instanceof SSAArrayLengthInstruction) {
      stmts.add(this.convertArrayLengthInstruction(debugInfo, (SSAArrayLengthInstruction) inst));
    } else if (inst instanceof SSAArrayReferenceInstruction) {
      if (inst instanceof SSAArrayLoadInstruction) {
        stmts.add(this.convertArrayLoadInstruction(debugInfo, (SSAArrayLoadInstruction) inst));
      } else if (inst instanceof SSAArrayStoreInstruction) {
        stmts.add(this.convertArrayStoreInstruction(debugInfo, (SSAArrayStoreInstruction) inst));
      } else {
        throw new RuntimeException("Unsupported instruction type: " + inst.getClass().toString());
      }
    } else {
      throw new RuntimeException("Unsupported instruction type: " + inst.getClass().toString());
    }
    return stmts;
  }

  private Stmt convertArrayStoreInstruction(
      DebuggingInformation debugInfo, SSAArrayStoreInstruction inst) {
    Local base = getLocal(UnknownType.getInstance(), inst.getArrayRef());
    int i = inst.getIndex();
    Value index = null;
    if (symbolTable.isConstant(i)) {
      index = getConstant(i);
    } else {
      index = getLocal(PrimitiveType.getInt(), i);
    }
    JArrayRef arrayRef = Jimple.newArrayRef(base, index);
    Value rvalue = null;
    int value = inst.getValue();
    if (symbolTable.isConstant(value)) {
      rvalue = getConstant(value);
    } else {
      rvalue = getLocal(base.getType(), value);
    }

    Position[] operandPos = new Position[1];
    // FIXME: written arrayindex position info is missing
    // operandPos[0] = debugInfo.getOperandPosition(inst.iindex, 0);

    return Jimple.newAssignStmt(
        arrayRef,
        rvalue,
        new PositionInfo(debugInfo.getInstructionPosition(inst.iindex), operandPos));
  }

  private Stmt convertArrayLoadInstruction(
      DebuggingInformation debugInfo, SSAArrayLoadInstruction inst) {
    Local base = getLocal(UnknownType.getInstance(), inst.getArrayRef());
    int i = inst.getIndex();
    Value index;
    if (symbolTable.isConstant(i)) {
      index = getConstant(i);
    } else {
      index = getLocal(PrimitiveType.getInt(), i);
    }
    JArrayRef arrayRef = Jimple.newArrayRef(base, index);
    Value left = null;
    int def = inst.getDef();
    left = getLocal(base.getType(), def);

    Position[] operandPos = new Position[1];
    // FIXME: loaded arrayindex position info is missing
    // operandPos[0] = debugInfo.getOperandPosition(inst.iindex, 0);

    return Jimple.newAssignStmt(
        left,
        arrayRef,
        new PositionInfo(debugInfo.getInstructionPosition(inst.iindex), operandPos));
  }

  private Stmt convertArrayLengthInstruction(
      DebuggingInformation debugInfo, SSAArrayLengthInstruction inst) {
    int result = inst.getDef();
    Local left = getLocal(PrimitiveType.getInt(), result);
    int arrayRef = inst.getArrayRef();
    Local arrayLocal = getLocal(UnknownType.getInstance(), arrayRef);
    Value right = Jimple.newLengthExpr(arrayLocal);

    Position[] operandPos = new Position[1];
    Position p1 = debugInfo.getOperandPosition(inst.iindex, 0);
    operandPos[0] = p1;
    // FIXME: [ms] stmt position ends at variablename of the array
    return Jimple.newAssignStmt(
        left, right, new PositionInfo(debugInfo.getInstructionPosition(inst.iindex), operandPos));
  }

  private Stmt convertGetCaughtExceptionInstruction(
      DebuggingInformation debugInfo, SSAGetCaughtExceptionInstruction inst) {
    int exceptionValue = inst.getException();
    Local local =
        getLocal(
            DefaultIdentifierFactory.getInstance().getClassType("java.lang.Throwable"),
            exceptionValue);
    JCaughtExceptionRef caught = Jimple.newCaughtExceptionRef();

    Position[] operandPos = new Position[1];
    // FIXME: [ms] position info of parameter, target is missing
    // operandPos[0] = debugInfo.getOperandPosition(inst.iindex, 0);

    return Jimple.newIdentityStmt(
        local, caught, new PositionInfo(debugInfo.getInstructionPosition(inst.iindex), operandPos));
  }

  private Stmt convertMonitorInstruction(
      DebuggingInformation debugInfo, SSAMonitorInstruction inst) {
    Value op = getLocal(UnknownType.getInstance(), inst.getRef());

    Position[] operandPos = new Position[1];
    // FIXME: [ms] referenced object position info is missing
    // operandPos[0] = debugInfo.getOperandPosition(inst.iindex, 0);

    if (inst.isMonitorEnter()) {
      return Jimple.newEnterMonitorStmt(
          op, new PositionInfo(debugInfo.getInstructionPosition(inst.iindex), operandPos));
    } else {
      return Jimple.newExitMonitorStmt(
          op, new PositionInfo(debugInfo.getInstructionPosition(inst.iindex), operandPos));
    }
  }

  private List<Stmt> convertAssertInstruction(
      DebuggingInformation debugInfo, AstAssertInstruction inst) {
    List<Stmt> stmts = new ArrayList<>();
    // create a static field for checking if assertion is disabled.
    JavaClassType cSig = methodSignature.getDeclClassSignature();
    FieldSignature fieldSig =
        identifierFactory.getFieldSignature("$assertionsDisabled", cSig, "boolean");
    SootField assertionsDisabled =
        new SootField(fieldSig, EnumSet.of(Modifier.FINAL, Modifier.STATIC));

    converter.addSootField(assertionsDisabled);
    Local testLocal = localGenerator.generateLocal(PrimitiveType.getBoolean());
    JStaticFieldRef assertFieldRef = Jimple.newStaticFieldRef(fieldSig);
    Position[] operandPos = new Position[1];
    operandPos[0] = debugInfo.getOperandPosition(inst.iindex, 0);
    JAssignStmt assignStmt =
        Jimple.newAssignStmt(
            testLocal,
            assertFieldRef,
            new PositionInfo(debugInfo.getInstructionPosition(inst.iindex), operandPos));
    stmts.add(assignStmt);

    // add ifStmt for testing assertion is disabled.
    JEqExpr condition = Jimple.newEqExpr(testLocal, IntConstant.getInstance(1));
    JNopStmt nopStmt =
        Jimple.newNopStmt(
            new PositionInfo(debugInfo.getInstructionPosition(inst.iindex), operandPos));

    JIfStmt ifStmt =
        Jimple.newIfStmt(
            condition,
            nopStmt,
            new PositionInfo(debugInfo.getInstructionPosition(inst.iindex), operandPos));
    stmts.add(ifStmt);

    // create ifStmt for the actual assertion.
    Local assertLocal = getLocal(PrimitiveType.getBoolean(), inst.getUse(0));
    JEqExpr assertionExpr = Jimple.newEqExpr(assertLocal, IntConstant.getInstance(1));

    JIfStmt assertIfStmt =
        Jimple.newIfStmt(
            assertionExpr,
            nopStmt,
            new PositionInfo(debugInfo.getInstructionPosition(inst.iindex), operandPos));
    stmts.add(assertIfStmt);
    // create failed assertion code.

    ReferenceType assertionErrorType =
        DefaultIdentifierFactory.getInstance().getClassType("java.lang.AssertionError");
    Local failureLocal = localGenerator.generateLocal(assertionErrorType);
    JNewExpr newExpr = Jimple.newNewExpr(assertionErrorType);

    JAssignStmt newAssignStmt =
        Jimple.newAssignStmt(
            failureLocal,
            newExpr,
            new PositionInfo(debugInfo.getInstructionPosition(inst.iindex), operandPos));
    stmts.add(newAssignStmt);
    MethodSignature methodSig =
        identifierFactory.getMethodSignature(
            "<init>", "java.lang.AssertionError", "void", Collections.emptyList());
    JSpecialInvokeExpr invoke = Jimple.newSpecialInvokeExpr(failureLocal, methodSig);
    JInvokeStmt invokeStmt =
        Jimple.newInvokeStmt(
            invoke, new PositionInfo(debugInfo.getInstructionPosition(inst.iindex), operandPos));
    stmts.add(invokeStmt);

    JThrowStmt throwStmt =
        Jimple.newThrowStmt(
            failureLocal,
            new PositionInfo(debugInfo.getInstructionPosition(inst.iindex), operandPos));
    stmts.add(throwStmt);

    // add nop in the end
    stmts.add(nopStmt); // TODO. This should be removed later
    return stmts;
  }

  private List<Stmt> convertAstLexicalWrite(DebuggingInformation debugInfo, AstLexicalWrite inst) {
    List<Stmt> stmts = new ArrayList<>();
    for (int i = 0; i < inst.getAccessCount(); i++) {
      Access access = inst.getAccess(i);
      Type type = converter.convertType(access.type);
      Value right;
      if (symbolTable.isConstant(access.valueNumber)) {
        right = getConstant(access.valueNumber);
      } else {
        right = getLocal(type, access.valueNumber);
      }
      JavaClassType cSig = methodSignature.getDeclClassSignature();
      // TODO check modifier
      Value left;
      if (!walaMethod.isStatic()) {
        FieldSignature fieldSig =
            identifierFactory.getFieldSignature(
                "val$" + access.variableName, cSig, type.toString());
        SootField field = new SootField(fieldSig, EnumSet.of(Modifier.FINAL));
        left = Jimple.newInstanceFieldRef(localGenerator.getThisLocal(), fieldSig);
        converter.addSootField(field); // add this field to class
        // TODO in old jimple this is not supported
      } else {
        left = localGenerator.generateLocal(type);
      }
      // TODO: [ms] no instruction example found to add positioninfo
      stmts.add(
          Jimple.newAssignStmt(
              left, right, new PositionInfo(debugInfo.getInstructionPosition(inst.iindex), null)));
    }
    return stmts;
  }

  private List<Stmt> convertAstLexicalRead(DebuggingInformation debugInfo, AstLexicalRead inst) {
    List<Stmt> stmts = new ArrayList<>();
    for (int i = 0; i < inst.getAccessCount(); i++) {
      Access access = inst.getAccess(i);
      Type type = converter.convertType(access.type);
      Local left = getLocal(type, access.valueNumber);
      JavaClassType cSig = methodSignature.getDeclClassSignature();
      // TODO check modifier
      Value rvalue = null;
      if (!walaMethod.isStatic()) {
        FieldSignature fieldSig =
            identifierFactory.getFieldSignature(
                "val$" + access.variableName, cSig, type.toString());
        SootField field = new SootField(fieldSig, EnumSet.of(Modifier.FINAL));
        rvalue = Jimple.newInstanceFieldRef(localGenerator.getThisLocal(), fieldSig);
        converter.addSootField(field); // add this field to class
      } else {
        rvalue = localGenerator.generateLocal(type);
      }

      // TODO: [ms] no instruction example found to add positioninfo
      stmts.add(
          Jimple.newAssignStmt(
              left, rvalue, new PositionInfo(debugInfo.getInstructionPosition(inst.iindex), null)));
    }
    return stmts;
  }

  private Stmt convertEnclosingObjectReference(
      DebuggingInformation debugInfo, EnclosingObjectReference inst) {
    Type enclosingType = converter.convertType(inst.getEnclosingType());
    Value variable = getLocal(enclosingType, inst.getDef());
    JavaClassType cSig = methodSignature.getDeclClassSignature();

    // TODO check modifier
    FieldSignature fieldSig =
        identifierFactory.getFieldSignature("this$0", cSig, enclosingType.toString());

    JInstanceFieldRef rvalue = Jimple.newInstanceFieldRef(localGenerator.getThisLocal(), fieldSig);

    // TODO: [ms] no instruction example found to add positioninfo
    return Jimple.newAssignStmt(
        variable, rvalue, new PositionInfo(debugInfo.getInstructionPosition(inst.iindex), null));
  }

  private Stmt convertCheckCastInstruction(
      DebuggingInformation debugInfo, SSACheckCastInstruction inst) {
    TypeReference[] types = inst.getDeclaredResultTypes();
    Local result = getLocal(converter.convertType(types[0]), inst.getResult());
    Value rvalue = null;
    int val = inst.getVal();
    if (symbolTable.isConstant(val)) {
      rvalue = getConstant(val);
    } else {
      rvalue = getLocal(converter.convertType(types[0]), val);
    }
    // TODO declaredResultType is wrong
    JCastExpr castExpr = Jimple.newCastExpr(rvalue, converter.convertType(types[0]));

    // TODO: [ms] no instruction example found to add positioninfo
    return Jimple.newAssignStmt(
        result, castExpr, new PositionInfo(debugInfo.getInstructionPosition(inst.iindex), null));
  }

  private Stmt convertLoadMetadataInstruction(
      DebuggingInformation debugInfo, SSALoadMetadataInstruction inst) {
    Local lval = getLocal(converter.convertType(inst.getType()), inst.getDef());
    TypeReference token = (TypeReference) inst.getToken();
    ClassConstant c = ClassConstant.getInstance(token.getName().toString());

    // TODO: [ms] no instruction example found to add positioninfo
    return Jimple.newAssignStmt(
        lval, c, new PositionInfo(debugInfo.getInstructionPosition(inst.iindex), null));
  }

  private Stmt convertSwitchInstruction(DebuggingInformation debugInfo, SSASwitchInstruction inst) {
    int val = inst.getUse(0);
    Local local = getLocal(UnknownType.getInstance(), val);
    int[] cases = inst.getCasesAndLabels();
    int defaultCase = inst.getDefault();
    List<IntConstant> lookupValues = new ArrayList<>();
    List<Integer> targetsList = new ArrayList<>();
    List<? extends Stmt> targets = new ArrayList<>();
    for (int i = 0; i < cases.length; i++) {
      int c = cases[i];
      if (i % 2 == 0) {
        IntConstant cValue = IntConstant.getInstance(c);
        lookupValues.add(cValue);
      } else {
        targetsList.add(c);
        targets.add(null); // add null as placeholder for targets
      }
    }
    Stmt defaultTarget = null;

    Position[] operandPos = new Position[2];
    // TODO: [ms] how to organize the operands
    // FIXME: has no operand positions yet for
    // operandPos[0] = debugInfo.getOperandPosition(inst.iindex, ); // key
    // operandPos[1] = debugInfo.getOperandPosition(inst.iindex, ); // default
    // operandPos[i] = debugInfo.getOperandPosition(inst.iindex, ); // lookups
    // operandPos[i] = debugInfo.getOperandPosition(inst.iindex, ); // targets

    JLookupSwitchStmt stmt =
        Jimple.newLookupSwitchStmt(
            local,
            lookupValues,
            targets,
            defaultTarget,
            new PositionInfo(debugInfo.getInstructionPosition(inst.iindex), operandPos));
    this.targetsOfLookUpSwitchStmts.put(stmt, targetsList);
    this.defaultOfLookUpSwitchStmts.put(stmt, defaultCase);
    return stmt;
  }

  private Stmt convertThrowInstruction(DebuggingInformation debugInfo, SSAThrowInstruction inst) {
    int exception = inst.getException();
    Local local = getLocal(UnknownType.getInstance(), exception);

    Position[] operandPos = new Position[1];
    // FIXME: has no operand position yet for throwable
    operandPos[0] = debugInfo.getOperandPosition(inst.iindex, 0);

    return Jimple.newThrowStmt(
        local, new PositionInfo(debugInfo.getInstructionPosition(inst.iindex), operandPos));
  }

  private Stmt convertUnaryOpInstruction(
      DebuggingInformation debugInfo, SSAUnaryOpInstruction inst) {
    int def = inst.getDef();
    int use = inst.getUse(0);
    Value op;
    Type type = UnknownType.getInstance();
    if (symbolTable.isConstant(use)) {
      op = getConstant(use);
    } else {
      op = getLocal(type, use);
    }
    type = op.getType();
    Local left = getLocal(type, def);

    Position[] operandPos = new Position[2];
    // FIXME: has no operand positions yet for right side or assigned variable
    // operandPos[0] = debugInfo.getOperandPosition(inst.iindex, 0);
    // operandPos[1] = debugInfo.getOperandPosition(inst.iindex, 1);

    if (inst instanceof AssignInstruction) {
      return Jimple.newAssignStmt(
          left, op, new PositionInfo(debugInfo.getInstructionPosition(inst.iindex), operandPos));
    } else {
      JNegExpr expr = Jimple.newNegExpr(op);

      return Jimple.newAssignStmt(
          left, expr, new PositionInfo(debugInfo.getInstructionPosition(inst.iindex), operandPos));
    }
  }

  private Stmt convertPutInstruction(DebuggingInformation debugInfo, SSAPutInstruction inst) {
    FieldReference fieldRef = inst.getDeclaredField();
    Type fieldType = converter.convertType(inst.getDeclaredFieldType());
    String walaClassName = fieldRef.getDeclaringClass().getName().toString();
    JavaClassType classSig =
        identifierFactory.getClassType(converter.convertClassNameFromWala(walaClassName));
    FieldSignature fieldSig =
        identifierFactory.getFieldSignature(
            fieldRef.getName().toString(), classSig, fieldType.toString());
    Value fieldValue;
    if (inst.isStatic()) {
      fieldValue = Jimple.newStaticFieldRef(fieldSig);
    } else {
      int ref = inst.getRef();
      Local base = getLocal(classSig, ref);
      fieldValue = Jimple.newInstanceFieldRef(base, fieldSig);
    }
    Value value = null;
    int val = inst.getVal();
    if (symbolTable.isConstant(val)) {
      value = getConstant(val);
    } else {
      value = getLocal(fieldType, val);
    }

    Position[] operandPos = new Position[2];
    // FIXME: has no operand positions yet for value, rvalue
    // operandPos[0] = debugInfo.getOperandPosition(inst.iindex, 0);
    // operandPos[1] = debugInfo.getOperandPosition(inst.iindex, 1);
    return Jimple.newAssignStmt(
        fieldValue,
        value,
        new PositionInfo(debugInfo.getInstructionPosition(inst.iindex), operandPos));
  }

  private Stmt convertNewInstruction(DebuggingInformation debugInfo, SSANewInstruction inst) {
    int result = inst.getDef();
    Type type = converter.convertType(inst.getNewSite().getDeclaredType());
    Value var = getLocal(type, result);
    Value rvalue = null;
    if (type instanceof ArrayType) {
      int use = inst.getUse(0);
      Value size = null;
      if (symbolTable.isConstant(use)) {
        size = getConstant(use);
      } else {
        // TODO: size type unsure
        size = getLocal(PrimitiveType.getInt(), use);
      }
      rvalue = Jimple.newNewArrayExpr(type, size);
    } else {
      rvalue = Jimple.newNewExpr((ReferenceType) type);
    }

    Position[] operandPos = new Position[2];
    // FIXME: has no operand positions yet for type, size
    // operandPos[0] = debugInfo.getOperandPosition(inst.iindex, 0);
    // operandPos[1] = debugInfo.getOperandPosition(inst.iindex, 1);

    return Jimple.newAssignStmt(
        var, rvalue, new PositionInfo(debugInfo.getInstructionPosition(inst.iindex), operandPos));
  }

  private Stmt convertComparisonInstruction(
      DebuggingInformation debugInfo, SSAComparisonInstruction inst) {
    // TODO imlement
    return Jimple.newNopStmt(new PositionInfo(debugInfo.getInstructionPosition(inst.iindex), null));
  }

  private Stmt convertInstanceofInstruction(
      DebuggingInformation debugInfo, SSAInstanceofInstruction inst) {
    int result = inst.getDef();
    int ref = inst.getRef();
    Type checkedType = converter.convertType(inst.getCheckedType());
    // TODO. how to get type of ref?
    Local op = getLocal(UnknownType.getInstance(), ref);
    JInstanceOfExpr expr = Jimple.newInstanceOfExpr(op, checkedType);
    Value left = getLocal(PrimitiveType.getBoolean(), result);

    Position[] operandPos = new Position[2];
    // FIXME: has no operand positions yet for checked and expected side
    // operandPos[0] = debugInfo.getOperandPosition(inst.iindex, 0);
    // operandPos[1] = debugInfo.getOperandPosition(inst.iindex, 1);

    return Jimple.newAssignStmt(
        left, expr, new PositionInfo(debugInfo.getInstructionPosition(inst.iindex), operandPos));
  }

  private Stmt convertConversionInstruction(
      DebuggingInformation debugInfo, SSAConversionInstruction inst) {
    Type fromType = converter.convertType(inst.getFromType());
    Type toType = converter.convertType(inst.getToType());
    int def = inst.getDef();
    int use = inst.getUse(0);
    Value lvalue = getLocal(toType, def);
    Value rvalue = null;
    if (symbolTable.isConstant(use)) {
      rvalue = getConstant(use);
    } else {
      rvalue = getLocal(fromType, use);
    }
    JCastExpr cast = Jimple.newCastExpr(rvalue, toType);

    Position[] operandPos = new Position[2];
    // FIXME: has no positions for lvalue, rvalue yet
    // operandPos[0] = debugInfo.getOperandPosition(inst.iindex, 0);
    // operandPos[1] = debugInfo.getOperandPosition(inst.iindex, 1);

    return Jimple.newAssignStmt(
        lvalue, cast, new PositionInfo(debugInfo.getInstructionPosition(inst.iindex), operandPos));
  }

  private Stmt convertInvokeInstruction(
      DebuggingInformation debugInfo, AstJavaInvokeInstruction invokeInst) {
    Value invoke;
    CallSiteReference callee = invokeInst.getCallSite();
    MethodReference target = invokeInst.getDeclaredTarget();
    String declaringClassSignature =
        converter.convertClassNameFromWala(target.getDeclaringClass().getName().toString());
    String returnType = converter.convertType(target.getReturnType()).toString();
    List<String> parameters = new ArrayList<>();
    List<Type> paraTypes = new ArrayList<>();
    List<Value> args = new ArrayList<>();
    for (int i = 0; i < target.getNumberOfParameters(); i++) {
      Type paraType = converter.convertType(target.getParameterType(i)); // note
      // the
      // parameters
      // do
      // not
      // include
      // "this"
      paraTypes.add(paraType);
      parameters.add(paraType.toString());
    }
    Position[] operandPos = new Position[invokeInst.getNumberOfUses()];
    for (int j = 0; j < invokeInst.getNumberOfUses(); j++) {
      operandPos[j] = debugInfo.getOperandPosition(invokeInst.iindex, j);
    }
    int i = 0;
    if (!callee.isStatic()) {
      i = 1; // non-static invoke this first use is thisRef.
    }
    for (; i < invokeInst.getNumberOfUses(); i++) {
      int use = invokeInst.getUse(i);
      Value arg;
      if (symbolTable.isConstant(use)) {
        arg = getConstant(use);
      } else {
        if (invokeInst.getNumberOfUses() > paraTypes.size()) {
          arg = getLocal(paraTypes.get(i - 1), use);
        } else {
          arg = getLocal(paraTypes.get(i), use);
        }
      }
      assert (arg != null);
      args.add(arg);
    }

    MethodSignature methodSig =
        converter
            .view
            .getIdentifierFactory()
            .getMethodSignature(
                target.getName().toString(), declaringClassSignature, returnType, parameters);

    if (!callee.isStatic()) {
      int receiver = invokeInst.getReceiver();
      Type classType = converter.convertType(target.getDeclaringClass());
      Local base = getLocal(classType, receiver);
      if (callee.isSpecial()) {
        Type baseType = UnknownType.getInstance();
        // TODO. baseType could be a problem.
        base = getLocal(baseType, receiver);
        invoke = Jimple.newSpecialInvokeExpr(base, methodSig, args); // constructor
      } else if (callee.isVirtual()) {
        invoke = Jimple.newVirtualInvokeExpr(base, methodSig, args);
      } else if (callee.isInterface()) {
        invoke = Jimple.newInterfaceInvokeExpr(base, methodSig, args);
      } else {
        throw new RuntimeException("Unsupported invoke instruction: " + callee.toString());
      }
    } else {
      invoke = Jimple.newStaticInvokeExpr(methodSig, args);
    }

    if (invokeInst.hasDef()) {
      Type type = converter.convertType(invokeInst.getDeclaredResultType());
      Local v = getLocal(type, invokeInst.getDef());
      return Jimple.newAssignStmt(
          v,
          invoke,
          new PositionInfo(debugInfo.getInstructionPosition(invokeInst.iindex), operandPos));
    } else {
      return Jimple.newInvokeStmt(
          invoke,
          new PositionInfo(debugInfo.getInstructionPosition(invokeInst.iindex), operandPos));
    }
  }

  private List<Stmt> convertBranchInstruction(
      DebuggingInformation debugInfo, SSAConditionalBranchInstruction condInst) {
    PositionInfo posInfo =
        new PositionInfo(debugInfo.getInstructionPosition(condInst.iindex), null);
    List<Stmt> stmts = new ArrayList<Stmt>();
    int val1 = condInst.getUse(0);
    int val2 = condInst.getUse(1);
    Value value1 = extractValueAndAddAssignStmt(posInfo, stmts, val1);
    Value value2 = extractValueAndAddAssignStmt(posInfo, stmts, val2);
    AbstractConditionExpr condition;
    IOperator op = condInst.getOperator();
    if (op.equals(Operator.EQ)) {
      condition = Jimple.newEqExpr(value1, value2);
    } else if (op.equals(Operator.NE)) {
      condition = Jimple.newNeExpr(value1, value2);
    } else if (op.equals(Operator.LT)) {
      condition = Jimple.newLtExpr(value1, value2);
    } else if (op.equals(Operator.GE)) {
      condition = Jimple.newGeExpr(value1, value2);
    } else if (op.equals(Operator.GT)) {
      condition = Jimple.newGtExpr(value1, value2);
    } else if (op.equals(Operator.LE)) {
      condition = Jimple.newLtExpr(value1, value2);
    } else {
      throw new RuntimeException("Unsupported conditional operator: " + op);
    }
    JStmtBox target = (JStmtBox) Jimple.newStmtBox(null);

    JIfStmt ifStmt = Jimple.newIfStmt(condition, target, posInfo);
    // target equals -1 refers to the end of the method
    this.targetsOfIfStmts.put(ifStmt, condInst.getTarget());
    stmts.add(ifStmt);
    return stmts;
  }

  private Value extractValueAndAddAssignStmt(PositionInfo posInfo, List<Stmt> addTo, int val) {
    Value value;
    Integer constant = null;
    if (symbolTable.isZero(val)) {
      value = IntConstant.getInstance(0);
    } else {
      if (symbolTable.isConstant(val)) {
        Object c = symbolTable.getConstantValue(val);
        if (c instanceof Boolean) {
          constant = c.equals(true) ? 1 : 0;
        }
      }
      value = getLocal(PrimitiveType.getInt(), val);
    }
    if (constant != null) {
      JAssignStmt assignStmt =
          Jimple.newAssignStmt(value, IntConstant.getInstance(constant), posInfo);
      addTo.add(assignStmt);
    }
    return value;
  }

  private Stmt convertReturnInstruction(DebuggingInformation debugInfo, SSAReturnInstruction inst) {
    int result = inst.getResult();
    if (inst.returnsVoid()) {
      // this is return void stmt
      return Jimple.newReturnVoidStmt(
          new PositionInfo(debugInfo.getInstructionPosition(inst.iindex), null));
    } else {
      Value ret;
      if (symbolTable.isConstant(result)) {
        ret = getConstant(result);
      } else {
        ret = this.getLocal(UnknownType.getInstance(), result);
      }

      Position[] operandPos = new Position[1];
      operandPos[0] = debugInfo.getOperandPosition(inst.iindex, 0);
      return Jimple.newReturnStmt(
          ret, new PositionInfo(debugInfo.getInstructionPosition(inst.iindex), operandPos));
    }
  }

  private Stmt convertBinaryOpInstruction(
      DebuggingInformation debugInfo, SSABinaryOpInstruction binOpInst) {
    int def = binOpInst.getDef();
    int val1 = binOpInst.getUse(0);
    int val2 = binOpInst.getUse(1);
    Type type = UnknownType.getInstance();
    Value op1;
    if (symbolTable.isConstant(val1)) {
      op1 = getConstant(val1);
    } else {
      op1 = getLocal(type, val1);
    }
    type = op1.getType();
    Value op2 = null;
    if (symbolTable.isConstant(val2)) {
      op2 = getConstant(val2);
    } else {
      op2 = getLocal(type, val2);
    }
    if (type.equals(UnknownType.getInstance())) type = op2.getType();
    AbstractBinopExpr binExpr = null;
    IBinaryOpInstruction.IOperator operator = binOpInst.getOperator();
    if (operator.equals(IBinaryOpInstruction.Operator.ADD)) {
      binExpr = Jimple.newAddExpr(op1, op2);
    } else if (operator.equals(IBinaryOpInstruction.Operator.SUB)) {
      binExpr = Jimple.newSubExpr(op1, op2);
    } else if (operator.equals(IBinaryOpInstruction.Operator.MUL)) {
      binExpr = Jimple.newMulExpr(op1, op2);
    } else if (operator.equals(IBinaryOpInstruction.Operator.DIV)) {
      binExpr = Jimple.newDivExpr(op1, op2);
    } else if (operator.equals(IBinaryOpInstruction.Operator.REM)) {
      binExpr = Jimple.newRemExpr(op1, op2);
    } else if (operator.equals(IBinaryOpInstruction.Operator.AND)) {
      binExpr = Jimple.newAndExpr(op1, op2);
    } else if (operator.equals(IBinaryOpInstruction.Operator.OR)) {
      binExpr = Jimple.newOrExpr(op1, op2);
    } else if (operator.equals(IBinaryOpInstruction.Operator.XOR)) {
      binExpr = Jimple.newXorExpr(op1, op2);
    } else if (operator.equals(CAstBinaryOp.EQ)) {
      binExpr = Jimple.newEqExpr(op1, op2);
      type = PrimitiveType.getBoolean();
    } else if (operator.equals(CAstBinaryOp.NE)) {
      binExpr = Jimple.newNeExpr(op1, op2);
      type = PrimitiveType.getBoolean();
    } else if (operator.equals(CAstBinaryOp.LT)) {
      binExpr = Jimple.newLtExpr(op1, op2);
      type = PrimitiveType.getBoolean();
    } else if (operator.equals(CAstBinaryOp.GE)) {
      binExpr = Jimple.newGeExpr(op1, op2);
      type = PrimitiveType.getBoolean();
    } else if (operator.equals(CAstBinaryOp.GT)) {
      binExpr = Jimple.newGtExpr(op1, op2);
      type = PrimitiveType.getBoolean();
    } else if (operator.equals(CAstBinaryOp.LE)) {
      binExpr = Jimple.newLeExpr(op1, op2);
      type = PrimitiveType.getBoolean();
    } else if (operator.equals(IShiftInstruction.Operator.SHL)) {
      binExpr = Jimple.newShlExpr(op1, op2);
    } else if (operator.equals(IShiftInstruction.Operator.SHR)) {
      binExpr = Jimple.newShrExpr(op1, op2);
    } else if (operator.equals(IShiftInstruction.Operator.USHR)) {
      binExpr = Jimple.newUshrExpr(op1, op2);
    } else {
      throw new RuntimeException("Unsupported binary operator: " + operator.getClass());
    }
    Position[] operandPos = new Position[2];
    Position p1 = debugInfo.getOperandPosition(binOpInst.iindex, 0);
    operandPos[0] = p1;
    Position p2 = debugInfo.getOperandPosition(binOpInst.iindex, 1);
    operandPos[1] = p2;
    Value result = getLocal(type, def);
    return Jimple.newAssignStmt(
        result,
        binExpr,
        new PositionInfo(debugInfo.getInstructionPosition(binOpInst.iindex), operandPos));
  }

  private Stmt convertGoToInstruction(DebuggingInformation debugInfo, SSAGotoInstruction gotoInst) {
    JStmtBox target = (JStmtBox) Jimple.newStmtBox(null);
    JGotoStmt gotoStmt =
        Jimple.newGotoStmt(
            target, new PositionInfo(debugInfo.getInstructionPosition(gotoInst.iindex), null));
    this.targetsOfGotoStmts.put(gotoStmt, gotoInst.getTarget());
    return gotoStmt;
  }

  private Stmt convertGetInstruction(DebuggingInformation debugInfo, SSAGetInstruction inst) {
    int def = inst.getDef(0);
    FieldReference fieldRef = inst.getDeclaredField();
    Type fieldType = converter.convertType(inst.getDeclaredFieldType());
    String walaClassName = fieldRef.getDeclaringClass().getName().toString();
    JavaClassType classSig =
        identifierFactory.getClassType(converter.convertClassNameFromWala(walaClassName));
    FieldSignature fieldSig =
        identifierFactory.getFieldSignature(
            fieldRef.getName().toString(), classSig, fieldType.toString());
    Value rvalue = null;
    if (inst.isStatic()) {
      rvalue = Jimple.newStaticFieldRef(fieldSig);
    } else {
      int ref = inst.getRef();
      Local base = getLocal(classSig, ref);
      rvalue = Jimple.newInstanceFieldRef(base, fieldSig);
    }

    Position[] operandPos = new Position[1];
    operandPos[0] = debugInfo.getOperandPosition(inst.iindex, 0);

    Value var = getLocal(fieldType, def);
    return Jimple.newAssignStmt(
        var, rvalue, new PositionInfo(debugInfo.getInstructionPosition(inst.iindex), operandPos));
  }

  private Constant getConstant(int valueNumber) {
    Object value = symbolTable.getConstantValue(valueNumber);
    if (value instanceof Boolean) {
      return BooleanConstant.getInstance((boolean) value);
    } else if (value instanceof Byte
        || value instanceof Char
        || value instanceof Short
        || value instanceof Integer) {
      return IntConstant.getInstance((int) value);
    } else if (symbolTable.isLongConstant(valueNumber)) {
      return LongConstant.getInstance((long) value);
    } else if (symbolTable.isDoubleConstant(valueNumber)) {
      return DoubleConstant.getInstance((double) value);
    } else if (symbolTable.isFloatConstant(valueNumber)) {
      return FloatConstant.getInstance((float) value);
    } else if (symbolTable.isStringConstant(valueNumber)) {
      return StringConstant.getInstance((String) value);
    } else if (symbolTable.isNullConstant(valueNumber)) {
      return NullConstant.getInstance();
    } else {
      throw new RuntimeException("Unsupported constant type: " + value.getClass().toString());
    }
  }

  private Local getLocal(Type type, int valueNumber) {
    if (locals.containsKey(valueNumber)) {
      return locals.get(valueNumber);
    }
    if (valueNumber == 1 || type.equals(methodSignature.getDeclClassSignature())) {
      // in wala symbol numbers start at 1 ... the "this" parameter will be symbol number 1 in a
      // non-static method.
      if (!walaMethod.isStatic()) {
        return localGenerator.getThisLocal();
      }
    }
    if (symbolTable.isParameter(valueNumber)) {
      Local para = localGenerator.getParameterLocal(valueNumber - 1);
      if (para != null) {
        return para;
      }
    }
    if (!locals.containsKey(valueNumber)) {
      Local local = localGenerator.generateLocal(type);
      locals.put(valueNumber, local);
    }
    Local ret = locals.get(valueNumber);

    if (!ret.getType().equals(type)) {
      // ret.setType(ret.getType().merge(type));
      // TODO. re-implement merge. Don't forget type can also be UnknownType.
      // throw new RuntimeException("Different types for same local
      // variable: "+ret.getType()+"<->"+type);
    }
    return ret;
  }

  /**
   * Test if the given stmt is the target stmt of {@link JIfStmt} or {@link JGotoStmt} and set it as
   * the target if it is the case.
   *
   * @param stmt the converted jimple stmt.
   * @param iindex the instruction index of the corresponding instruction in Wala.
   */
  protected void setTarget(Stmt stmt, int iindex) {
    if (this.targetsOfIfStmts.containsValue(iindex)) {
      for (JIfStmt ifStmt : this.targetsOfIfStmts.keySet()) {
        if (this.targetsOfIfStmts.get(ifStmt).equals(iindex)) {
          JIfStmt.$Accessor.setTarget(ifStmt, stmt);
        }
      }
    }

    // FIXME: [ms] targetbox of JGotoStmt is null @PositionInfoTest.java ->testSwitchInstruction()
    if (this.targetsOfGotoStmts.containsValue(iindex)) {
      for (JGotoStmt gotoStmt : this.targetsOfGotoStmts.keySet()) {
        if (this.targetsOfGotoStmts.get(gotoStmt).equals(iindex)) {
          JGotoStmt.$Accessor.setTarget(gotoStmt, stmt);
        }
      }
    }
    if (this.defaultOfLookUpSwitchStmts.containsValue(iindex)) {
      for (JLookupSwitchStmt lookupSwitch : this.defaultOfLookUpSwitchStmts.keySet()) {
        if (this.defaultOfLookUpSwitchStmts.get(lookupSwitch).equals(iindex)) {
          AbstractSwitchStmt.$Accessor.setDefaultTarget(lookupSwitch, stmt);
        }
      }
    }
<<<<<<< HEAD
    for (JLookupSwitchStmt lookupSwitch : this.targetsOfLookUpSwitchStmts.keySet()) {
      if (this.targetsOfLookUpSwitchStmts.get(lookupSwitch).contains(iindex)) {
        List<IStmt> targets = lookupSwitch.getTargets();
=======
    for (JLookupSwitchStmt lookupSwith : this.targetsOfLookUpSwitchStmts.keySet()) {
      if (this.targetsOfLookUpSwitchStmts.get(lookupSwith).contains(iindex)) {
        List<Stmt> targets = lookupSwith.getTargets();
>>>>>>> 794f40b2
        if (targets.contains(null)) { // targets only contains
          // placeholder
          targets = new ArrayList<>();
        }
        targets.add(stmt);
        AbstractSwitchStmt.$Accessor.setTargets(lookupSwitch, targets);
      }
    }
  }
}<|MERGE_RESOLUTION|>--- conflicted
+++ resolved
@@ -74,11 +74,7 @@
 import de.upb.soot.jimple.common.ref.JCaughtExceptionRef;
 import de.upb.soot.jimple.common.ref.JInstanceFieldRef;
 import de.upb.soot.jimple.common.ref.JStaticFieldRef;
-<<<<<<< HEAD
 import de.upb.soot.jimple.common.stmt.AbstractSwitchStmt;
-import de.upb.soot.jimple.common.stmt.IStmt;
-=======
->>>>>>> 794f40b2
 import de.upb.soot.jimple.common.stmt.JAssignStmt;
 import de.upb.soot.jimple.common.stmt.JGotoStmt;
 import de.upb.soot.jimple.common.stmt.JIfStmt;
@@ -1062,15 +1058,9 @@
         }
       }
     }
-<<<<<<< HEAD
     for (JLookupSwitchStmt lookupSwitch : this.targetsOfLookUpSwitchStmts.keySet()) {
       if (this.targetsOfLookUpSwitchStmts.get(lookupSwitch).contains(iindex)) {
-        List<IStmt> targets = lookupSwitch.getTargets();
-=======
-    for (JLookupSwitchStmt lookupSwith : this.targetsOfLookUpSwitchStmts.keySet()) {
-      if (this.targetsOfLookUpSwitchStmts.get(lookupSwith).contains(iindex)) {
-        List<Stmt> targets = lookupSwith.getTargets();
->>>>>>> 794f40b2
+        List<Stmt> targets = lookupSwitch.getTargets();
         if (targets.contains(null)) { // targets only contains
           // placeholder
           targets = new ArrayList<>();
