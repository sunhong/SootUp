--- conflicted
+++ resolved
@@ -387,13 +387,8 @@
     AbstractCFG<?, ?> cfg = walaMethod.cfg();
     if (cfg != null) {
       List<Trap> traps = new ArrayList<>();
-<<<<<<< HEAD
       List<Stmt> stmts = new ArrayList<>();
-      LocalGenerator localGenerator = new LocalGenerator();
-=======
-      List<IStmt> stmts = new ArrayList<>();
       LocalGenerator localGenerator = new LocalGenerator(new HashSet<>());
->>>>>>> 32e2c5d9
       // convert all wala instructions to jimple statements
       SSAInstruction[] insts = (SSAInstruction[]) cfg.getInstructions();
       if (insts.length > 0) {
