--- conflicted
+++ resolved
@@ -20,12 +20,7 @@
 import com.ibm.wala.util.intset.FixedSizeBitVector;
 import de.upb.soot.DefaultIdentifierFactory;
 import de.upb.soot.Project;
-import de.upb.soot.core.Body;
-import de.upb.soot.core.Modifier;
-import de.upb.soot.core.SootClass;
-import de.upb.soot.core.SootField;
-import de.upb.soot.core.SootMethod;
-import de.upb.soot.core.SourceType;
+import de.upb.soot.core.*;
 import de.upb.soot.frontends.ClassSource;
 import de.upb.soot.jimple.Jimple;
 import de.upb.soot.jimple.basic.Local;
@@ -38,22 +33,12 @@
 import de.upb.soot.namespaces.JavaSourcePathNamespace;
 import de.upb.soot.signatures.FieldSignature;
 import de.upb.soot.signatures.MethodSignature;
-import de.upb.soot.types.JavaClassType;
-import de.upb.soot.types.NullType;
-import de.upb.soot.types.PrimitiveType;
-import de.upb.soot.types.Type;
-import de.upb.soot.types.VoidType;
+import de.upb.soot.types.*;
 import de.upb.soot.views.JavaView;
 import java.net.URL;
 import java.nio.file.Path;
 import java.nio.file.Paths;
-import java.util.ArrayList;
-import java.util.EnumSet;
-import java.util.HashMap;
-import java.util.HashSet;
-import java.util.List;
-import java.util.Map;
-import java.util.Set;
+import java.util.*;
 import javax.annotation.Nullable;
 
 /**
@@ -70,15 +55,8 @@
   private Set<SootField> sootFields;
 
   public WalaIRToJimpleConverter(Set<String> sourceDirPath) {
-<<<<<<< HEAD
     srcNamespace = new JavaSourcePathNamespace(sourceDirPath);
-    Project project =
-        new Project(
-            srcNamespace, DefaultSignatureFactory.getInstance(), DefaultTypeFactory.getInstance());
-=======
-    // TODO According to the annotation, we shouldn't pass in null here
-    Project project = new Project(null, DefaultIdentifierFactory.getInstance());
->>>>>>> 82e84232
+    Project project = new Project(srcNamespace, DefaultIdentifierFactory.getInstance());
 
     view = new JavaView(project);
     clsWithInnerCls = new HashMap<>();
@@ -98,7 +76,8 @@
 
   ClassSource convertToClassSource(AstClass walaClass) {
     String fullyQualifiedClassName = convertClassNameFromWala(walaClass.getName().toString());
-    JavaClassType classSig = DefaultTypeFactory.getInstance().getClassType(fullyQualifiedClassName);
+    JavaClassType classSig =
+        DefaultIdentifierFactory.getInstance().getClassType(fullyQualifiedClassName);
     // get super class
     IClass sc = walaClass.getSuperclass();
     JavaClassType superClass = null;
