package de.upb.soot.frontends.asm;

import static org.objectweb.asm.tree.AbstractInsnNode.FIELD_INSN;
import static org.objectweb.asm.tree.AbstractInsnNode.FRAME;
import static org.objectweb.asm.tree.AbstractInsnNode.IINC_INSN;
import static org.objectweb.asm.tree.AbstractInsnNode.INSN;
import static org.objectweb.asm.tree.AbstractInsnNode.INT_INSN;
import static org.objectweb.asm.tree.AbstractInsnNode.INVOKE_DYNAMIC_INSN;
import static org.objectweb.asm.tree.AbstractInsnNode.JUMP_INSN;
import static org.objectweb.asm.tree.AbstractInsnNode.LABEL;
import static org.objectweb.asm.tree.AbstractInsnNode.LDC_INSN;
import static org.objectweb.asm.tree.AbstractInsnNode.LINE;
import static org.objectweb.asm.tree.AbstractInsnNode.LOOKUPSWITCH_INSN;
import static org.objectweb.asm.tree.AbstractInsnNode.METHOD_INSN;
import static org.objectweb.asm.tree.AbstractInsnNode.MULTIANEWARRAY_INSN;
import static org.objectweb.asm.tree.AbstractInsnNode.TABLESWITCH_INSN;
import static org.objectweb.asm.tree.AbstractInsnNode.TYPE_INSN;
import static org.objectweb.asm.tree.AbstractInsnNode.VAR_INSN;

import com.google.common.collect.ArrayListMultimap;
import com.google.common.collect.HashBasedTable;
import com.google.common.collect.Multimap;
import com.google.common.collect.Table;
import com.ibm.wala.cast.tree.CAstSourcePositionMap;
import de.upb.soot.DefaultIdentifierFactory;
import de.upb.soot.core.Body;
import de.upb.soot.core.SootClass;
import de.upb.soot.core.SootMethod;
import de.upb.soot.frontends.MethodSource;
import de.upb.soot.jimple.Jimple;
import de.upb.soot.jimple.basic.Local;
import de.upb.soot.jimple.basic.PositionInfo;
import de.upb.soot.jimple.basic.StmtBox;
import de.upb.soot.jimple.basic.Trap;
import de.upb.soot.jimple.basic.Value;
import de.upb.soot.jimple.basic.ValueBox;
import de.upb.soot.jimple.common.constant.ClassConstant;
import de.upb.soot.jimple.common.constant.Constant;
import de.upb.soot.jimple.common.constant.DoubleConstant;
import de.upb.soot.jimple.common.constant.FloatConstant;
import de.upb.soot.jimple.common.constant.IntConstant;
import de.upb.soot.jimple.common.constant.LongConstant;
import de.upb.soot.jimple.common.constant.MethodHandle;
import de.upb.soot.jimple.common.constant.MethodType;
import de.upb.soot.jimple.common.constant.NullConstant;
import de.upb.soot.jimple.common.constant.StringConstant;
import de.upb.soot.jimple.common.expr.AbstractBinopExpr;
import de.upb.soot.jimple.common.expr.AbstractConditionExpr;
import de.upb.soot.jimple.common.expr.AbstractInstanceInvokeExpr;
import de.upb.soot.jimple.common.expr.AbstractInvokeExpr;
import de.upb.soot.jimple.common.expr.AbstractUnopExpr;
import de.upb.soot.jimple.common.expr.JAddExpr;
import de.upb.soot.jimple.common.expr.JCastExpr;
import de.upb.soot.jimple.common.expr.JDynamicInvokeExpr;
import de.upb.soot.jimple.common.expr.JInstanceOfExpr;
import de.upb.soot.jimple.common.expr.JNewArrayExpr;
import de.upb.soot.jimple.common.expr.JNewMultiArrayExpr;
import de.upb.soot.jimple.common.expr.JStaticInvokeExpr;
import de.upb.soot.jimple.common.ref.FieldRef;
import de.upb.soot.jimple.common.ref.JArrayRef;
import de.upb.soot.jimple.common.ref.JCaughtExceptionRef;
import de.upb.soot.jimple.common.ref.JFieldRef;
import de.upb.soot.jimple.common.ref.JInstanceFieldRef;
import de.upb.soot.jimple.common.stmt.AbstractDefinitionStmt;
import de.upb.soot.jimple.common.stmt.AbstractOpStmt;
import de.upb.soot.jimple.common.stmt.JAssignStmt;
import de.upb.soot.jimple.common.stmt.JGotoStmt;
import de.upb.soot.jimple.common.stmt.JIdentityStmt;
import de.upb.soot.jimple.common.stmt.JNopStmt;
import de.upb.soot.jimple.common.stmt.JReturnStmt;
import de.upb.soot.jimple.common.stmt.JThrowStmt;
import de.upb.soot.jimple.common.stmt.Stmt;
import de.upb.soot.jimple.javabytecode.stmt.JLookupSwitchStmt;
import de.upb.soot.jimple.javabytecode.stmt.JTableSwitchStmt;
import de.upb.soot.signatures.FieldSignature;
import de.upb.soot.signatures.MethodSignature;
import de.upb.soot.types.ArrayType;
import de.upb.soot.types.JavaClassType;
import de.upb.soot.types.PrimitiveType;
import de.upb.soot.types.ReferenceType;
import de.upb.soot.types.Type;
import de.upb.soot.types.UnknownType;
import de.upb.soot.types.VoidType;
import de.upb.soot.util.NotYetImplementedException;
import java.util.ArrayDeque;
import java.util.ArrayList;
import java.util.Arrays;
import java.util.Collection;
import java.util.Collections;
import java.util.HashMap;
import java.util.HashSet;
import java.util.Iterator;
import java.util.LinkedList;
import java.util.List;
import java.util.Map;
import java.util.Set;
import javax.annotation.Nonnull;
import javax.annotation.Nullable;
import org.objectweb.asm.Handle;
import org.objectweb.asm.tree.AbstractInsnNode;
import org.objectweb.asm.tree.FieldInsnNode;
import org.objectweb.asm.tree.IincInsnNode;
import org.objectweb.asm.tree.InsnNode;
import org.objectweb.asm.tree.IntInsnNode;
import org.objectweb.asm.tree.InvokeDynamicInsnNode;
import org.objectweb.asm.tree.JumpInsnNode;
import org.objectweb.asm.tree.LabelNode;
import org.objectweb.asm.tree.LdcInsnNode;
import org.objectweb.asm.tree.LineNumberNode;
import org.objectweb.asm.tree.LocalVariableNode;
import org.objectweb.asm.tree.LookupSwitchInsnNode;
import org.objectweb.asm.tree.MethodInsnNode;
import org.objectweb.asm.tree.MultiANewArrayInsnNode;
import org.objectweb.asm.tree.TableSwitchInsnNode;
import org.objectweb.asm.tree.TryCatchBlockNode;
import org.objectweb.asm.tree.TypeInsnNode;
import org.objectweb.asm.tree.VarInsnNode;

/** @author Andreas Dann */
class AsmMethodSource extends org.objectweb.asm.commons.JSRInlinerAdapter implements MethodSource {

  private static final Operand DWORD_DUMMY = new Operand(null, null);

  // private static final String METAFACTORY_SIGNATURE =
  // "<java.lang.invoke.LambdaMetafactory: java.lang.invoke.CallSite "
  // +
  // "metafactory(java.lang.invoke.MethodHandles$Lookup,java.lang.String,java.lang.invoke.MethodType,"
  // + ""
  // +
  // "java.lang.invoke.MethodType,java.lang.invoke.MethodHandle,java.lang.invoke.MethodType)>";
  // private static final String ALT_METAFACTORY_SIGNATURE =
  // "<java.lang.invoke.LambdaMetafactory: java.lang.invoke.CallSite "
  // + "altMetafactory(java.lang.invoke.MethodHandles$Lookup,"
  // + "java.lang.String,java.lang.invoke.MethodType,java.lang.Object[])>";

  /* -state fields- */
  private int nextLocal;
  private Map<Integer, Local> locals;
  private Multimap<LabelNode, StmtBox> labels;
  private Map<AbstractInsnNode, Stmt> units;
  private ArrayList<Operand> stack;
  private Map<AbstractInsnNode, StackFrame> frames;
  private Multimap<LabelNode, StmtBox> trapHandlers;
  private int lastLineNumber = -1;

  /*
   * Hint: in InstructionConverter convertInvokeInstruction() ling creates string for methodRef and types and stores/replaces
   * the methodref with a MethodSignature (for the methodRef to call) and then creates the invoke Instruction
   * Jimple.newStaticInvokeExpr
   */

  /* -const fields- */

  @Nonnull private final Set<LabelNode> inlineExceptionLabels = new HashSet<>();

  @Nonnull private final Map<LabelNode, Stmt> inlineExceptionHandlers = new HashMap<>();

  @Nonnull private final CastAndReturnInliner castAndReturnInliner = new CastAndReturnInliner();

  public AsmMethodSource(
      int access,
      @Nonnull String name,
      @Nonnull String desc,
      @Nonnull String signature,
      @Nonnull String[] exceptions) {
    super(AsmUtil.SUPPORTED_ASM_OPCODE, null, access, name, desc, signature, exceptions);
  }

  @Override
  @Nonnull
  public MethodSignature getSignature() {
    // TODO Auto-generated methodRef stub
    throw new NotYetImplementedException("Getting method signature is not implemented, yet.");
  }

  @Override
  @Nullable
  public Body resolveBody(@Nonnull SootMethod sootMethod) throws AsmFrontendException {

    if (!sootMethod.isConcrete()) {
      return null;
    }

    Set<Local> bodyLocals = new HashSet<>();
    List<Trap> bodyTraps = new ArrayList<>();
    List<Stmt> bodyStmts = new ArrayList<>();
    // FIXME: add real line number
    // why do we use wala here?
    CAstSourcePositionMap.Position bodyPos = null;

    /* initialize */
    int nrInsn = instructions.size();
    nextLocal = maxLocals;
    locals = new HashMap<>(maxLocals + (maxLocals / 2));
    labels = ArrayListMultimap.create(4, 1);
    units = new HashMap<>(nrInsn);
    frames = new HashMap<>(nrInsn);
    trapHandlers = ArrayListMultimap.create(tryCatchBlocks.size(), 1);

    /* retrieve all trap handlers */
    for (TryCatchBlockNode tc : tryCatchBlocks) {
      trapHandlers.put(tc.handler, Jimple.newStmtBox(null));
    }
    /* convert instructions */
    try {
      convert(sootMethod);
    } catch (Throwable t) {
      throw new RuntimeException("Failed to convert " + sootMethod, t);
    }

    /* build body (add units, locals, traps, etc.) */
    emitLocals(sootMethod, bodyLocals, bodyStmts);
    emitTraps(bodyTraps);
    emitUnits(bodyStmts);

    /* clean up */
    locals = null;
    labels = null;
    units = null;
    stack = null;
    frames = null;

    // Make sure to inline patterns of the form to enable proper variable
    // splitting and type assignment:
    // a = new A();
    // goto l0;
    // l0:
    // b = (B) a;
    // return b;
    castAndReturnInliner.transform(bodyStmts, bodyTraps);

    try {
      // TODO: Implement body transformer
      // PackManager.v().getPack("jb").apply(jb);
    } catch (Throwable t) {
      throw new RuntimeException("Failed to apply jb to " + sootMethod, t);
    }

    return new Body(bodyLocals, bodyTraps, bodyStmts, bodyPos);
  }

  private StackFrame getFrame(AbstractInsnNode insn) {
    StackFrame frame = frames.get(insn);
    if (frame == null) {
      frame = new StackFrame(this);
      frames.put(insn, frame);
    }
    return frame;
  }

  private Local getLocal(int idx) {
    if (idx >= maxLocals) {
      throw new IllegalArgumentException("Invalid local index: " + idx);
    }
    Integer i = idx;
    Local l = locals.get(i);
    if (l == null) {
      String name;
      if (localVariables != null) {
        name = null;
        for (LocalVariableNode lvn : localVariables) {
          if (lvn.index == idx) {
            name = lvn.name;
            break;
          }
        }
        /* normally for try-catch blocks */
        if (name == null) {
          name = "l" + idx;
        }
      } else {
        name = "l" + idx;
      }
      l = Jimple.newLocal(name, UnknownType.getInstance());
      locals.put(i, l);
    }
    return l;
  }

  private void push(Operand opr) {
    stack.add(opr);
  }

  private void pushDual(Operand opr) {
    stack.add(DWORD_DUMMY);
    stack.add(opr);
  }

  private Operand peek() {
    return stack.get(stack.size() - 1);
  }

  private void push(Type t, Operand opr) {
    if (AsmUtil.isDWord(t)) {
      pushDual(opr);
    } else {
      push(opr);
    }
  }

  private Operand pop() {
    if (stack.isEmpty()) {
      throw new RuntimeException("Stack underrun");
    }
    return stack.remove(stack.size() - 1);
  }

  private Operand popDual() {
    Operand o = pop();
    Operand o2 = pop();
    if (o2 != DWORD_DUMMY && o2 != o) {
      throw new AssertionError("Not dummy operand, " + o2.value + " -- " + o.value);
    }
    return o;
  }

  @Nonnull
  private Operand pop(@Nonnull Type t) {
    return AsmUtil.isDWord(t) ? popDual() : pop();
  }

  @Nonnull
  private Operand popLocal(@Nonnull Operand o) {
    Value v = o.value;
    Local l = o.stack;
    if (l == null && !(v instanceof Local)) {
      l = o.stack = newStackLocal();
      setUnit(o.insn, Jimple.newAssignStmt(l, v, PositionInfo.createNoPositionInfo()));
      o.updateBoxes();
    }
    return o;
  }

  @Nonnull
  private Operand popImmediate(@Nonnull Operand o) {
    Value v = o.value;
    Local l = o.stack;
    if (l == null && !(v instanceof Local) && !(v instanceof Constant)) {
      l = o.stack = newStackLocal();
      setUnit(o.insn, Jimple.newAssignStmt(l, v, PositionInfo.createNoPositionInfo()));
      o.updateBoxes();
    }
    return o;
  }

  @Nonnull
  private Operand popStackConst(@Nonnull Operand o) {
    Value v = o.value;
    Local l = o.stack;
    if (l == null && !(v instanceof Constant)) {
      l = o.stack = newStackLocal();
      setUnit(o.insn, Jimple.newAssignStmt(l, v, PositionInfo.createNoPositionInfo()));
      o.updateBoxes();
    }
    return o;
  }

  @Nonnull
  private Operand popLocal() {
    return popLocal(pop());
  }

  @SuppressWarnings("unused")
  @Nonnull
  private Operand popLocalDual() {
    return popLocal(popDual());
  }

  @Nonnull
  private Operand popImmediate() {
    return popImmediate(pop());
  }

  @Nonnull
  private Operand popImmediateDual() {
    return popImmediate(popDual());
  }

  @Nonnull
  private Operand popImmediate(@Nonnull Type t) {
    return AsmUtil.isDWord(t) ? popImmediateDual() : popImmediate();
  }

  @Nonnull
  private Operand popStackConst() {
    return popStackConst(pop());
  }

  @SuppressWarnings("unused")
  @Nonnull
  private Operand popStackConstDual() {
    return popStackConst(popDual());
  }

  void setUnit(@Nonnull AbstractInsnNode insn, @Nonnull Stmt u) {
    // FIXME: re-add linenumber keep
    // ASM LineNumberNode
    // if (Options.keep_line_number() && lastLineNumber >= 0) {
    // Tag lineTag = u.getTag("LineNumberTag");
    // if (lineTag == null) {
    // lineTag = new LineNumberTag(lastLineNumber);
    // u.addTag(lineTag);
    // } else if (((LineNumberTag) lineTag).getLineNumber() != lastLineNumber) {
    // throw new RuntimeException("Line tag mismatch");
    // }
    // }

    Stmt o = units.put(insn, u);
    if (o != null) {
      throw new AssertionError(insn.getOpcode() + " already has a unit, " + o);
    }
  }

  void mergeUnits(@Nonnull AbstractInsnNode insn, @Nonnull Stmt u) {
    Stmt prev = units.put(insn, u);
    if (prev != null) {
      Stmt merged = new StmtContainer(prev, u);
      units.put(insn, merged);
    }
  }

  @Nonnull
  Local newStackLocal() {
    int idx = nextLocal++;
    Local l = Jimple.newLocal("$stack" + idx, UnknownType.getInstance());
    locals.put(idx, l);
    return l;
  }

  @SuppressWarnings("unchecked")
  <A extends Stmt> A getUnit(@Nonnull AbstractInsnNode insn) {
    return (A) units.get(insn);
  }

  private void assignReadOps(@Nullable Local l) {
    if (stack.isEmpty()) {
      return;
    }
    for (Operand opr : stack) {
      if (opr == DWORD_DUMMY || opr.stack != null || (l == null && opr.value instanceof Local)) {
        continue;
      }
      if (l != null && !opr.value.equivTo(l)) {
        List<ValueBox> uses = opr.value.getUseBoxes();
        boolean noref = true;
        for (ValueBox use : uses) {
          Value val = use.getValue();
          if (val.equivTo(l)) {
            noref = false;
            break;
          }
        }
        if (noref) {
          continue;
        }
      }
      int op = opr.insn.getOpcode();

      // FIXME: [JMP] The IF condition is always false.
      //        Shouldn't it be `l == null && op != GETFIELD && op != GETSTATIC && (op < IALOAD ||
      // op > SALOAD)`?
      //                                                                                        ^^
      // logical OR here
      if (l == null && op != GETFIELD && op != GETSTATIC && (op < IALOAD && op > SALOAD)) {
        continue;
      }
      Local stack = newStackLocal();
      opr.stack = stack;
      JAssignStmt as = Jimple.newAssignStmt(stack, opr.value, PositionInfo.createNoPositionInfo());
      opr.updateBoxes();
      setUnit(opr.insn, as);
    }
  }

  private void convertGetFieldInsn(@Nonnull FieldInsnNode insn) {
    StackFrame frame = getFrame(insn);
    Operand[] out = frame.out();
    Operand opr;
    Type type;
    if (out == null) {
      // SootClass declClass =
      // Scene.v().getSootClass(AsmUtil.toQualifiedName(insn.owner));
      JavaClassType declClass =
          DefaultIdentifierFactory.getInstance().getClassType(AsmUtil.toQualifiedName(insn.owner));
      // type = AsmUtil.toJimpleType(insn.desc);
      type = DefaultIdentifierFactory.getInstance().getType((AsmUtil.toQualifiedName(insn.desc)));
      Value val;
      // JFieldRef ref;
      FieldSignature ref;
      if (insn.getOpcode() == GETSTATIC) {
        // ref = Scene.v().makeFieldRef(declClass, insn.name, type, true);
        ref = DefaultIdentifierFactory.getInstance().getFieldSignature(insn.name, declClass, type);
        val = Jimple.newStaticFieldRef(ref);
      } else {
        Operand base = popLocal();
        // ref = Scene.v().makeFieldRef(declClass, insn.name, type, false);
        ref = DefaultIdentifierFactory.getInstance().getFieldSignature(insn.name, declClass, type);
        JInstanceFieldRef ifr = Jimple.newInstanceFieldRef(base.stackOrValue(), ref);
        val = ifr;
        base.addBox(ifr.getBaseBox());
        frame.in(base);
        frame.boxes(ifr.getBaseBox());
      }
      opr = new Operand(insn, val);
      frame.out(opr);
    } else {
      opr = out[0];
      type = opr.<JFieldRef>value().getFieldSignature().getSignature();
      if (insn.getOpcode() == GETFIELD) {
        frame.mergeIn(pop());
      }
    }
    push(type, opr);
  }

  private void convertPutFieldInsn(@Nonnull FieldInsnNode insn) {
    boolean instance = insn.getOpcode() == PUTFIELD;
    StackFrame frame = getFrame(insn);
    Operand[] out = frame.out();
    Operand opr, rvalue;
    Type type;
    if (out == null) {
      // SootClass declClass =
      // Scene.v().getSootClass(AsmUtil.toQualifiedName(insn.owner));
      JavaClassType declClass =
          DefaultIdentifierFactory.getInstance().getClassType(AsmUtil.toQualifiedName(insn.owner));
      // type = AsmUtil.toJimpleType(insn.desc);
      type = DefaultIdentifierFactory.getInstance().getType((AsmUtil.toQualifiedName(insn.desc)));

      Value val;
      FieldSignature ref;
      rvalue = popImmediate(type);
      if (!instance) {
        // ref = Scene.v().makeFieldRef(declClass, insn.name, type, true);
        ref = DefaultIdentifierFactory.getInstance().getFieldSignature(insn.name, declClass, type);
        val = Jimple.newStaticFieldRef(ref);
        frame.in(rvalue);
      } else {
        Operand base = popLocal();
        // ref = Scene.v().makeFieldRef(declClass, insn.name, type, false);
        ref = DefaultIdentifierFactory.getInstance().getFieldSignature(insn.name, declClass, type);
        JInstanceFieldRef ifr = Jimple.newInstanceFieldRef(base.stackOrValue(), ref);
        val = ifr;
        base.addBox(ifr.getBaseBox());
        frame.in(rvalue, base);
      }
      opr = new Operand(insn, val);
      frame.out(opr);
      JAssignStmt as =
          Jimple.newAssignStmt(val, rvalue.stackOrValue(), PositionInfo.createNoPositionInfo());
      rvalue.addBox(as.getRightOpBox());
      if (!instance) {
        frame.boxes(as.getRightOpBox());
      } else {
        frame.boxes(as.getRightOpBox(), ((JInstanceFieldRef) val).getBaseBox());
      }
      setUnit(insn, as);
    } else {
      opr = out[0];
      type = opr.<JFieldRef>value().getFieldSignature().getSignature();
      rvalue = pop(type);
      if (!instance) {
        /* PUTSTATIC only needs one operand on the stack, the rvalue */
        frame.mergeIn(rvalue);
      } else {
        /* PUTFIELD has a rvalue and a base */
        frame.mergeIn(rvalue, pop());
      }
    }
    /*
     * in case any static field or array is read from, and the static constructor or the field this instruction writes to,
     * modifies that field, write out any previous read from field/array
     */
    assignReadOps(null);
  }

  private void convertFieldInsn(@Nonnull FieldInsnNode insn) {
    int op = insn.getOpcode();
    if (op == GETSTATIC || op == GETFIELD) {
      convertGetFieldInsn(insn);
    } else {
      convertPutFieldInsn(insn);
    }
  }

  private void convertIincInsn(@Nonnull IincInsnNode insn) {
    Local local = getLocal(insn.var);
    assignReadOps(local);
    if (!units.containsKey(insn)) {
      JAddExpr add = Jimple.newAddExpr(local, IntConstant.getInstance(insn.incr));
      setUnit(insn, Jimple.newAssignStmt(local, add, PositionInfo.createNoPositionInfo()));
    }
  }

  private void convertConstInsn(@Nonnull InsnNode insn) {
    int op = insn.getOpcode();
    StackFrame frame = getFrame(insn);
    Operand[] out = frame.out();
    Operand opr;
    if (out == null) {
      Value v;
      if (op == ACONST_NULL) {
        v = NullConstant.getInstance();
      } else if (op >= ICONST_M1 && op <= ICONST_5) {
        v = IntConstant.getInstance(op - ICONST_0);
      } else if (op == LCONST_0 || op == LCONST_1) {
        v = LongConstant.getInstance(op - LCONST_0);
      } else if (op >= FCONST_0 && op <= FCONST_2) {
        v = FloatConstant.getInstance(op - FCONST_0);
      } else if (op == DCONST_0 || op == DCONST_1) {
        v = DoubleConstant.getInstance(op - DCONST_0);
      } else {
        throw new AssertionError("Unknown constant opcode: " + op);
      }
      opr = new Operand(insn, v);
      frame.out(opr);
    } else {
      opr = out[0];
    }
    if (op == LCONST_0 || op == LCONST_1 || op == DCONST_0 || op == DCONST_1) {
      pushDual(opr);
    } else {
      push(opr);
    }
  }

  private void convertArrayLoadInsn(@Nonnull InsnNode insn) {
    StackFrame frame = getFrame(insn);
    Operand[] out = frame.out();
    Operand opr;
    if (out == null) {
      Operand indx = popImmediate();
      Operand base = popImmediate();
      JArrayRef ar = Jimple.newArrayRef(base.stackOrValue(), indx.stackOrValue());
      indx.addBox(ar.getIndexBox());
      base.addBox(ar.getBaseBox());
      opr = new Operand(insn, ar);
      frame.in(indx, base);
      frame.boxes(ar.getIndexBox(), ar.getBaseBox());
      frame.out(opr);
    } else {
      opr = out[0];
      frame.mergeIn(pop(), pop());
    }
    int op = insn.getOpcode();
    if (op == DALOAD || op == LALOAD) {
      pushDual(opr);
    } else {
      push(opr);
    }
  }

  private void convertArrayStoreInsn(@Nonnull InsnNode insn) {
    StackFrame frame = getFrame(insn);
    Operand[] out = frame.out();
    Operand opr;
    if (out == null) {
      Operand indx = popImmediate();
      Operand base = popImmediate();
      JArrayRef ar = Jimple.newArrayRef(base.stackOrValue(), indx.stackOrValue());
      indx.addBox(ar.getIndexBox());
      base.addBox(ar.getBaseBox());
      opr = new Operand(insn, ar);
      frame.in(indx, base);
      frame.boxes(ar.getIndexBox(), ar.getBaseBox());
      frame.out(opr);
    } else {
      opr = out[0];
      frame.mergeIn(pop(), pop());
    }
    int op = insn.getOpcode();
    if (op == DALOAD || op == LALOAD) {
      pushDual(opr);
    } else {
      push(opr);
    }
  }

  /*
   * Following version is more complex, using stack frames as opposed to simply swapping
   */
  /*
   * StackFrame frame = getFrame(insn); Operand[] out = frame.out(); Operand dup, dup2 = null, dupd, dupd2 = null; if (out ==
   * null) { dupd = popImmediate(); dup = new Operand(insn, dupd.stackOrValue()); if (dword) { dupd2 = peek(); if (dupd2 ==
   * DWORD_DUMMY) { pop(); dupd2 = dupd; } else { dupd2 = popImmediate(); } dup2 = new Operand(insn, dupd2.stackOrValue());
   * frame.out(dup, dup2); frame.in(dupd, dupd2); } else { frame.out(dup); frame.in(dupd); } } else { dupd = pop(); dup =
   * out[0]; if (dword) { dupd2 = pop(); if (dupd2 == DWORD_DUMMY) dupd2 = dupd; dup2 = out[1]; frame.mergeIn(dupd, dupd2); }
   * else { frame.mergeIn(dupd); } }
   */

  private void convertDupInsn(@Nonnull InsnNode insn) {
    int op = insn.getOpcode();

    // Get the top stack value which we need in either case
    Operand dupd = popImmediate();
    Operand dupd2 = null;

    // Some instructions allow operands that take two registers
    boolean dword = op == DUP2 || op == DUP2_X1 || op == DUP2_X2;
    if (dword) {
      if (peek() == DWORD_DUMMY) {
        pop();
        dupd2 = dupd;
      } else {
        dupd2 = popImmediate();
      }
    }

    if (op == DUP) {
      // val -> val, val
      push(dupd);
      push(dupd);
    } else if (op == DUP_X1) {
      // val2, val1 -> val1, val2, val1
      // value1, value2 must not be of type double or long
      Operand o2 = popImmediate();
      push(dupd);
      push(o2);
      push(dupd);
    } else if (op == DUP_X2) {
      // value3, value2, value1 -> value1, value3, value2, value1
      Operand o2 = popImmediate();
      Operand o3 = peek() == DWORD_DUMMY ? pop() : popImmediate();
      push(dupd);
      push(o3);
      push(o2);
      push(dupd);
    } else if (op == DUP2) {
      // value2, value1 -> value2, value1, value2, value1
      push(dupd2);
      push(dupd);
      push(dupd2);
      push(dupd);
    } else if (op == DUP2_X1) {
      // value3, value2, value1 -> value2, value1, value3, value2, value1
      // Attention: value2 may be
      Operand o2 = popImmediate();
      push(dupd2);
      push(dupd);
      push(o2);
      push(dupd2);
      push(dupd);
    } else if (op == DUP2_X2) {
      // (value4, value3), (value2, value1) -> (value2, value1), (value4, value3),
      // (value2, value1)
      Operand o2 = popImmediate();
      Operand o2h = peek() == DWORD_DUMMY ? pop() : popImmediate();
      push(dupd2);
      push(dupd);
      push(o2h);
      push(o2);
      push(dupd2);
      push(dupd);
    }
  }

  private void convertBinopInsn(@Nonnull InsnNode insn) {
    int op = insn.getOpcode();
    boolean dword =
        op == DADD
            || op == LADD
            || op == DSUB
            || op == LSUB
            || op == DMUL
            || op == LMUL
            || op == DDIV
            || op == LDIV
            || op == DREM
            || op == LREM
            || op == LSHL
            || op == LSHR
            || op == LUSHR
            || op == LAND
            || op == LOR
            || op == LXOR
            || op == LCMP
            || op == DCMPL
            || op == DCMPG;
    StackFrame frame = getFrame(insn);
    Operand[] out = frame.out();
    Operand opr;
    if (out == null) {
      Operand op2 =
          (dword && op != LSHL && op != LSHR && op != LUSHR) ? popImmediateDual() : popImmediate();
      Operand op1 = dword ? popImmediateDual() : popImmediate();
      Value v1 = op1.stackOrValue();
      Value v2 = op2.stackOrValue();
      AbstractBinopExpr binop;
      if (op >= IADD && op <= DADD) {
        binop = Jimple.newAddExpr(v1, v2);
      } else if (op >= ISUB && op <= DSUB) {
        binop = Jimple.newSubExpr(v1, v2);
      } else if (op >= IMUL && op <= DMUL) {
        binop = Jimple.newMulExpr(v1, v2);
      } else if (op >= IDIV && op <= DDIV) {
        binop = Jimple.newDivExpr(v1, v2);
      } else if (op >= IREM && op <= DREM) {
        binop = Jimple.newRemExpr(v1, v2);
      } else if (op >= ISHL && op <= LSHL) {
        binop = Jimple.newShlExpr(v1, v2);
      } else if (op >= ISHR && op <= LSHR) {
        binop = Jimple.newShrExpr(v1, v2);
      } else if (op >= IUSHR && op <= LUSHR) {
        binop = Jimple.newUshrExpr(v1, v2);
      } else if (op >= IAND && op <= LAND) {
        binop = Jimple.newAndExpr(v1, v2);
      } else if (op >= IOR && op <= LOR) {
        binop = Jimple.newOrExpr(v1, v2);
      } else if (op >= IXOR && op <= LXOR) {
        binop = Jimple.newXorExpr(v1, v2);
      } else if (op == LCMP) {
        binop = Jimple.newCmpExpr(v1, v2);
      } else if (op == FCMPL || op == DCMPL) {
        binop = Jimple.newCmplExpr(v1, v2);
      } else if (op == FCMPG || op == DCMPG) {
        binop = Jimple.newCmpgExpr(v1, v2);
      } else {
        throw new AssertionError("Unknown binop: " + op);
      }
      op1.addBox(binop.getOp1Box());
      op2.addBox(binop.getOp2Box());
      opr = new Operand(insn, binop);
      frame.in(op2, op1);
      frame.boxes(binop.getOp2Box(), binop.getOp1Box());
      frame.out(opr);
    } else {
      opr = out[0];
      if (dword) {
        if (op != LSHL && op != LSHR && op != LUSHR) {
          frame.mergeIn(popDual(), popDual());
        } else {
          frame.mergeIn(pop(), popDual());
        }
      } else {
        frame.mergeIn(pop(), pop());
      }
    }
    if (dword && (op < LCMP || op > DCMPG)) {
      pushDual(opr);
    } else {
      push(opr);
    }
  }

  private void convertUnopInsn(@Nonnull InsnNode insn) {
    int op = insn.getOpcode();
    boolean dword = op == LNEG || op == DNEG;
    StackFrame frame = getFrame(insn);
    Operand[] out = frame.out();
    Operand opr;
    if (out == null) {
      Operand op1 = dword ? popImmediateDual() : popImmediate();
      Value v1 = op1.stackOrValue();
      AbstractUnopExpr unop;
      if (op >= INEG && op <= DNEG) {
        unop = Jimple.newNegExpr(v1);
      } else if (op == ARRAYLENGTH) {
        unop = Jimple.newLengthExpr(v1);
      } else {
        throw new AssertionError("Unknown unop: " + op);
      }
      op1.addBox(unop.getOpBox());
      opr = new Operand(insn, unop);
      frame.in(op1);
      frame.boxes(unop.getOpBox());
      frame.out(opr);
    } else {
      opr = out[0];
      frame.mergeIn(dword ? popDual() : pop());
    }
    if (dword) {
      pushDual(opr);
    } else {
      push(opr);
    }
  }

  private void convertPrimCastInsn(@Nonnull InsnNode insn) {
    int op = insn.getOpcode();
    boolean tod = op == I2L || op == I2D || op == F2L || op == F2D || op == D2L || op == L2D;
    boolean fromd = op == D2L || op == L2D || op == D2I || op == L2I || op == D2F || op == L2F;
    StackFrame frame = getFrame(insn);
    Operand[] out = frame.out();
    Operand opr;
    if (out == null) {
      Type totype;
      if (op == I2L || op == F2L || op == D2L) {
        totype = PrimitiveType.getLong();
      } else if (op == L2I || op == F2I || op == D2I) {
        totype = PrimitiveType.getInt();
      } else if (op == I2F || op == L2F || op == D2F) {
        totype = PrimitiveType.getFloat();
      } else if (op == I2D || op == L2D || op == F2D) {
        totype = PrimitiveType.getDouble();
      } else if (op == I2B) {
        totype = PrimitiveType.getByte();
      } else if (op == I2S) {
        totype = PrimitiveType.getShort();
      } else if (op == I2C) {
        totype = PrimitiveType.getChar();
      } else {
        throw new AssertionError("Unknonw prim cast op: " + op);
      }
      Operand val = fromd ? popImmediateDual() : popImmediate();
      JCastExpr cast = Jimple.newCastExpr(val.stackOrValue(), totype);
      opr = new Operand(insn, cast);
      val.addBox(cast.getOpBox());
      frame.in(val);
      frame.boxes(cast.getOpBox());
      frame.out(opr);
    } else {
      opr = out[0];
      frame.mergeIn(fromd ? popDual() : pop());
    }
    if (tod) {
      pushDual(opr);
    } else {
      push(opr);
    }
  }

  private void convertReturnInsn(@Nonnull InsnNode insn) {
    int op = insn.getOpcode();
    boolean dword = op == LRETURN || op == DRETURN;
    StackFrame frame = getFrame(insn);
    if (!units.containsKey(insn)) {
      Operand val = dword ? popImmediateDual() : popImmediate();
      JReturnStmt ret =
          Jimple.newReturnStmt(val.stackOrValue(), PositionInfo.createNoPositionInfo());
      val.addBox(ret.getOpBox());
      frame.in(val);
      frame.boxes(ret.getOpBox());
      setUnit(insn, ret);
    } else {
      frame.mergeIn(dword ? popDual() : pop());
    }
  }

  private void convertInsn(@Nonnull InsnNode insn) {
    int op = insn.getOpcode();
    if (op == NOP) {
      /*
       * We can ignore NOP instructions, but for completeness, we handle them
       */
      if (!units.containsKey(insn)) {
        units.put(insn, Jimple.newNopStmt(PositionInfo.createNoPositionInfo()));
      }
    } else if (op >= ACONST_NULL && op <= DCONST_1) {
      convertConstInsn(insn);
    } else if (op >= IALOAD && op <= SALOAD) {
      convertArrayLoadInsn(insn);
    } else if (op >= IASTORE && op <= SASTORE) {
      convertArrayStoreInsn(insn);
    } else if (op == POP) {
      popImmediate();
    } else if (op == POP2) {
      popImmediate();
      if (peek() == DWORD_DUMMY) {
        pop();
      } else {
        popImmediate();
      }
    } else if (op >= DUP && op <= DUP2_X2) {
      convertDupInsn(insn);
    } else if (op == SWAP) {
      Operand o1 = popImmediate();
      Operand o2 = popImmediate();
      push(o1);
      push(o2);
    } else if ((op >= IADD && op <= DREM)
        || (op >= ISHL && op <= LXOR)
        || (op >= LCMP && op <= DCMPG)) {
      convertBinopInsn(insn);
    } else if ((op >= INEG && op <= DNEG) || op == ARRAYLENGTH) {
      convertUnopInsn(insn);
    } else if (op >= I2L && op <= I2S) {
      convertPrimCastInsn(insn);
    } else if (op >= IRETURN && op <= ARETURN) {
      convertReturnInsn(insn);
    } else if (op == RETURN) {
      if (!units.containsKey(insn)) {
        setUnit(insn, Jimple.newReturnVoidStmt(PositionInfo.createNoPositionInfo()));
      }
    } else if (op == ATHROW) {
      StackFrame frame = getFrame(insn);
      Operand opr;
      if (!units.containsKey(insn)) {
        opr = popImmediate();
        JThrowStmt ts =
            Jimple.newThrowStmt(opr.stackOrValue(), PositionInfo.createNoPositionInfo());
        opr.addBox(ts.getOpBox());
        frame.in(opr);
        frame.out(opr);
        frame.boxes(ts.getOpBox());
        setUnit(insn, ts);
      } else {
        opr = pop();
        frame.mergeIn(opr);
      }
      push(opr);
    } else if (op == MONITORENTER || op == MONITOREXIT) {
      StackFrame frame = getFrame(insn);
      if (!units.containsKey(insn)) {
        Operand opr = popStackConst();
        AbstractOpStmt ts =
            op == MONITORENTER
                ? Jimple.newEnterMonitorStmt(
                    opr.stackOrValue(), PositionInfo.createNoPositionInfo())
                : Jimple.newExitMonitorStmt(
                    opr.stackOrValue(), PositionInfo.createNoPositionInfo());
        opr.addBox(ts.getOpBox());
        frame.in(opr);
        frame.boxes(ts.getOpBox());
        setUnit(insn, ts);
      } else {
        frame.mergeIn(pop());
      }
    } else {
      throw new AssertionError("Unknown insn op: " + op);
    }
  }

  private void convertIntInsn(@Nonnull IntInsnNode insn) {
    int op = insn.getOpcode();
    StackFrame frame = getFrame(insn);
    Operand[] out = frame.out();
    Operand opr;
    if (out == null) {
      Value v;
      if (op == BIPUSH || op == SIPUSH) {
        v = IntConstant.getInstance(insn.operand);
      } else {
        Type type;
        switch (insn.operand) {
          case T_BOOLEAN:
            type = PrimitiveType.getBoolean();
            break;
          case T_CHAR:
            type = PrimitiveType.getChar();
            break;
          case T_FLOAT:
            type = PrimitiveType.getFloat();
            break;
          case T_DOUBLE:
            type = PrimitiveType.getDouble();
            break;
          case T_BYTE:
            type = PrimitiveType.getByte();
            break;
          case T_SHORT:
            type = PrimitiveType.getShort();
            break;
          case T_INT:
            type = PrimitiveType.getInt();
            break;
          case T_LONG:
            type = PrimitiveType.getLong();
            break;
          default:
            throw new AssertionError("Unknown NEWARRAY type!");
        }
        Operand size = popImmediate();
        JNewArrayExpr anew = Jimple.newNewArrayExpr(type, size.stackOrValue());
        size.addBox(anew.getSizeBox());
        frame.in(size);
        frame.boxes(anew.getSizeBox());
        v = anew;
      }
      opr = new Operand(insn, v);
      frame.out(opr);
    } else {
      opr = out[0];
      if (op == NEWARRAY) {
        frame.mergeIn(pop());
      }
    }
    push(opr);
  }

  @SuppressWarnings("ConstantConditions")
  private void convertJumpInsn(@Nonnull JumpInsnNode insn) {
    int op = insn.getOpcode();
    if (op == GOTO) {
      if (!units.containsKey(insn)) {
        StmtBox box = Jimple.newStmtBox(null);
        labels.put(insn.label, box);
        setUnit(insn, Jimple.newGotoStmt(box, PositionInfo.createNoPositionInfo()));
      }
      return;
    }
    /* must be ifX insn */
    StackFrame frame = getFrame(insn);
    if (!units.containsKey(insn)) {
      Operand val = popImmediate();
      Value v = val.stackOrValue();
      AbstractConditionExpr cond;
      if (op >= IF_ICMPEQ && op <= IF_ACMPNE) {
        Operand val1 = popImmediate();
        Value v1 = val1.stackOrValue();
        if (op == IF_ICMPEQ) {
          cond = Jimple.newEqExpr(v1, v);
        } else if (op == IF_ICMPNE) {
          cond = Jimple.newNeExpr(v1, v);
        } else if (op == IF_ICMPLT) {
          cond = Jimple.newLtExpr(v1, v);
        } else if (op == IF_ICMPGE) {
          cond = Jimple.newGeExpr(v1, v);
        } else if (op == IF_ICMPGT) {
          cond = Jimple.newGtExpr(v1, v);
        } else if (op == IF_ICMPLE) {
          cond = Jimple.newLeExpr(v1, v);
        } else if (op == IF_ACMPEQ) {
          cond = Jimple.newEqExpr(v1, v);
        } else if (op == IF_ACMPNE) {
          cond = Jimple.newNeExpr(v1, v);
        } else {
          throw new AssertionError("Unknown if op: " + op);
        }
        val1.addBox(cond.getOp1Box());
        val.addBox(cond.getOp2Box());
        frame.boxes(cond.getOp2Box(), cond.getOp1Box());
        frame.in(val, val1);
      } else {
        if (op == IFEQ) {
          cond = Jimple.newEqExpr(v, IntConstant.getInstance(0));
        } else if (op == IFNE) {
          cond = Jimple.newNeExpr(v, IntConstant.getInstance(0));
        } else if (op == IFLT) {
          cond = Jimple.newLtExpr(v, IntConstant.getInstance(0));
        } else if (op == IFGE) {
          cond = Jimple.newGeExpr(v, IntConstant.getInstance(0));
        } else if (op == IFGT) {
          cond = Jimple.newGtExpr(v, IntConstant.getInstance(0));
        } else if (op == IFLE) {
          cond = Jimple.newLeExpr(v, IntConstant.getInstance(0));
        } else if (op == IFNULL) {
          cond = Jimple.newEqExpr(v, NullConstant.getInstance());
        } else if (op == IFNONNULL) {
          cond = Jimple.newNeExpr(v, NullConstant.getInstance());
        } else {
          throw new AssertionError("Unknown if op: " + op);
        }
        val.addBox(cond.getOp1Box());
        frame.boxes(cond.getOp1Box());
        frame.in(val);
      }
      StmtBox box = Jimple.newStmtBox(null);
      labels.put(insn.label, box);
      setUnit(insn, Jimple.newIfStmt(cond, box, PositionInfo.createNoPositionInfo()));
    } else {
      if (op >= IF_ICMPEQ && op <= IF_ACMPNE) {
        frame.mergeIn(pop(), pop());
      } else {
        frame.mergeIn(pop());
      }
    }
  }

  private void convertLdcInsn(@Nonnull LdcInsnNode insn) {
    Object val = insn.cst;
    boolean dword = val instanceof Long || val instanceof Double;
    StackFrame frame = getFrame(insn);
    Operand[] out = frame.out();
    Operand opr;
    if (out == null) {
      Value v = toSootValue(val);
      opr = new Operand(insn, v);
      frame.out(opr);
    } else {
      opr = out[0];
    }
    if (dword) {
      pushDual(opr);
    } else {
      push(opr);
    }
  }

  private Value toSootValue(@Nonnull Object val) throws AssertionError {
    Value v;
    if (val instanceof Integer) {
      v = IntConstant.getInstance((Integer) val);
    } else if (val instanceof Float) {
      v = FloatConstant.getInstance((Float) val);
    } else if (val instanceof Long) {
      v = LongConstant.getInstance((Long) val);
    } else if (val instanceof Double) {
      v = DoubleConstant.getInstance((Double) val);
    } else if (val instanceof String) {
      v = StringConstant.getInstance(val.toString());
    } else if (val instanceof org.objectweb.asm.Type) {
      org.objectweb.asm.Type t = (org.objectweb.asm.Type) val;
      if (t.getSort() == org.objectweb.asm.Type.METHOD) {
        List<Type> paramTypes =
            AsmUtil.toJimpleSignatureDesc(((org.objectweb.asm.Type) val).getDescriptor());
        Type returnType = paramTypes.remove(paramTypes.size() - 1);
        v = MethodType.getInstance(paramTypes, returnType);
      } else {
        v = ClassConstant.getInstance(((org.objectweb.asm.Type) val).getDescriptor());
      }
    } else if (val instanceof Handle) {
      Handle h = (Handle) val;
      if (MethodHandle.isMethodRef(h.getTag())) {
        v = MethodHandle.getInstance(toMethodSignature((Handle) val), ((Handle) val).getTag());
      } else {
        v = MethodHandle.getInstance(toSootFieldRef((Handle) val), ((Handle) val).getTag());
      }
    } else {
      throw new AssertionError("Unknown constant type: " + val.getClass());
    }
    return v;
  }

  private FieldRef toSootFieldRef(Handle methodHandle) {
    String bsmClsName = AsmUtil.toQualifiedName(methodHandle.getOwner());
    JavaClassType bsmCls = DefaultIdentifierFactory.getInstance().getClassType(bsmClsName);
    Type t = AsmUtil.toJimpleSignatureDesc(methodHandle.getDesc()).get(0);
    int kind = methodHandle.getTag();
    FieldSignature fieldSignature =
        DefaultIdentifierFactory.getInstance().getFieldSignature(methodHandle.getName(), bsmCls, t);
    if (kind == MethodHandle.Kind.REF_GET_FIELD_STATIC.getValue()
        || kind == MethodHandle.Kind.REF_PUT_FIELD_STATIC.getValue()) {
      return Jimple.newStaticFieldRef(fieldSignature);
    } else {
      Operand base = popLocal();
      return Jimple.newInstanceFieldRef(base.stackOrValue(), fieldSignature);
    }
  }

  private MethodSignature toMethodSignature(Handle methodHandle) {
    String bsmClsName = AsmUtil.toQualifiedName(methodHandle.getOwner());
    JavaClassType bsmCls = DefaultIdentifierFactory.getInstance().getClassType(bsmClsName);
    List<Type> bsmSigTypes = AsmUtil.toJimpleSignatureDesc(methodHandle.getDesc());
    Type returnType = bsmSigTypes.remove(bsmSigTypes.size() - 1);
    return DefaultIdentifierFactory.getInstance()
        .getMethodSignature(methodHandle.getName(), bsmCls, returnType, bsmSigTypes);
  }

  private void convertLookupSwitchInsn(@Nonnull LookupSwitchInsnNode insn) {
    StackFrame frame = getFrame(insn);
    if (units.containsKey(insn)) {
      frame.mergeIn(pop());
      return;
    }
    Operand key = popImmediate();
    StmtBox dflt = Jimple.newStmtBox(null);

    List<StmtBox> targets = new ArrayList<>(insn.labels.size());
    labels.put(insn.dflt, dflt);
    for (LabelNode ln : insn.labels) {
      StmtBox box = Jimple.newStmtBox(null);
      targets.add(box);
      labels.put(ln, box);
    }

    List<IntConstant> keys = new ArrayList<>(insn.keys.size());
    for (Integer i : insn.keys) {
      keys.add(IntConstant.getInstance(i));
    }

    JLookupSwitchStmt lss =
        Jimple.newLookupSwitchStmt(
            key.stackOrValue(), keys, targets, dflt, PositionInfo.createNoPositionInfo());
    key.addBox(lss.getKeyBox());
    frame.in(key);
    frame.boxes(lss.getKeyBox());
    setUnit(insn, lss);
  }

  private void convertMethodInsn(@Nonnull SootMethod sootmethod, @Nonnull MethodInsnNode insn) {
    int op = insn.getOpcode();
    boolean instance = op != INVOKESTATIC;
    StackFrame frame = getFrame(insn);
    Operand[] out = frame.out();
    Operand opr;
    // Type returnType;
    Type returnType;
    if (out == null) {
      String clsName = AsmUtil.toQualifiedName(insn.owner);
      if (clsName.charAt(0) == '[') {
        clsName = "java.lang.Object";
      }
      // SootClass cls = Scene.v().getSootClass(clsName);
      JavaClassType cls =
          DefaultIdentifierFactory.getInstance().getClassType(AsmUtil.toQualifiedName(clsName));
      // List<Type> sigTypes = AsmUtil.toJimpleDesc(insn.desc);
      List<Type> sigTypes = AsmUtil.toJimpleSignatureDesc(insn.desc);
      // returnType = sigTypes.remove(sigTypes.size() - 1);
      returnType = sigTypes.remove((sigTypes.size() - 1));
      // SootMethodRef ref = Scene.v().makeMethodRef(cls, insn.name, sigTypes,
      // returnType,
      // !instance);
      MethodSignature methodSignature =
          DefaultIdentifierFactory.getInstance()
              .getMethodSignature(insn.name, cls, returnType, sigTypes);
      // MethodRef ref = Jimple.newMethodRef(view, methodSignature, !instance);
      int nrArgs = sigTypes.size();
      final Operand[] args;
      List<Value> argList = Collections.emptyList();
      if (!instance) {
        args = nrArgs == 0 ? null : new Operand[nrArgs];
        if (args != null) {
          argList = new ArrayList<>(nrArgs);
        }
      } else {
        args = new Operand[nrArgs + 1];
        if (nrArgs != 0) {
          argList = new ArrayList<>(nrArgs);
        }
      }
      while (nrArgs-- != 0) {
        args[nrArgs] = popImmediate(sigTypes.get(nrArgs));
        argList.add(args[nrArgs].stackOrValue());
      }
      if (argList.size() > 1) {
        Collections.reverse(argList);
      }
      if (instance) {
        args[args.length - 1] = popLocal();
      }
      ValueBox[] boxes = args == null ? null : new ValueBox[args.length];
      AbstractInvokeExpr invoke;
      if (!instance) {
        invoke = Jimple.newStaticInvokeExpr(methodSignature, argList);
      } else {
        Local base = (Local) args[args.length - 1].stackOrValue();
        AbstractInstanceInvokeExpr iinvoke;
        if (op == INVOKESPECIAL) {
          iinvoke = Jimple.newSpecialInvokeExpr(base, methodSignature, argList);
        } else if (op == INVOKEVIRTUAL) {
          iinvoke = Jimple.newVirtualInvokeExpr(base, methodSignature, argList);
        } else if (op == INVOKEINTERFACE) {
          iinvoke = Jimple.newInterfaceInvokeExpr(base, methodSignature, argList);
        } else {
          throw new AssertionError("Unknown invoke op:" + op);
        }
        boxes[boxes.length - 1] = iinvoke.getBaseBox();
        args[args.length - 1].addBox(boxes[boxes.length - 1]);
        invoke = iinvoke;
      }
      if (boxes != null) {
        for (int i = 0; i != sigTypes.size(); i++) {
          boxes[i] = invoke.getArgBox(i);
          args[i].addBox(boxes[i]);
        }
        frame.boxes(boxes);
        frame.in(args);
      }
      opr = new Operand(insn, invoke);
      frame.out(opr);
    } else {
      opr = out[0];
      AbstractInvokeExpr expr = (AbstractInvokeExpr) opr.value;
      List<Type> types = expr.getMethodSignature().getParameterSignatures();
      Operand[] oprs;
      int nrArgs = types.size();
      if (sootmethod.isStatic()) {
        oprs = nrArgs == 0 ? null : new Operand[nrArgs];
      } else {
        oprs = new Operand[nrArgs + 1];
      }
      if (oprs != null) {
        while (nrArgs-- != 0) {
          oprs[nrArgs] = pop(types.get(nrArgs));
        }
        if (!sootmethod.isStatic()) {
          oprs[oprs.length - 1] = pop();
        }
        frame.mergeIn(oprs);
        nrArgs = types.size();
      }
      returnType = expr.getMethodSignature().getSignature();
    }
    if (AsmUtil.isDWord(returnType)) {
      pushDual(opr);
    } else if (!(returnType == VoidType.getInstance())) {
      push(opr);
    } else if (!units.containsKey(insn)) {
      setUnit(insn, Jimple.newInvokeStmt(opr.value, PositionInfo.createNoPositionInfo()));
    }
    /*
     * assign all read ops in case the methodRef modifies any of the fields
     */
    assignReadOps(null);
  }

  private void convertInvokeDynamicInsn(@Nonnull InvokeDynamicInsnNode insn) {
    StackFrame frame = getFrame(insn);
    Operand[] out = frame.out();
    Operand opr;
    Type returnType;
    if (out == null) {
      // convert info on bootstrap method
      MethodSignature bsmMethodRef = toMethodSignature(insn.bsm);
      List<Value> bsmMethodArgs = new ArrayList<Value>(insn.bsmArgs.length);
      for (Object bsmArg : insn.bsmArgs) {
        bsmMethodArgs.add(toSootValue(bsmArg));
      }

      // create ref to actual method
      JavaClassType bclass =
          DefaultIdentifierFactory.getInstance()
              .getClassType(SootClass.INVOKEDYNAMIC_DUMMY_CLASS_NAME);

      // Generate parameters & returnType & parameterTypes
      List<Type> types = AsmUtil.toJimpleSignatureDesc(insn.desc);
      int nrArgs = types.size() - 1;
      List<Type> parameterTypes = new ArrayList<>(nrArgs);
      List<Value> methodArgs = new ArrayList<>(nrArgs);

      Operand[] args = new Operand[nrArgs];
      ValueBox[] boxes = new ValueBox[nrArgs];

      // Beware: Call stack is FIFO, Jimple is linear

      for (int i = nrArgs - 1; i >= 0; i--) {
        parameterTypes.add(types.get(i));
        args[i] = popImmediate(types.get(i));
        methodArgs.add(args[i].stackOrValue());
      }
      if (methodArgs.size() > 1) {
        Collections.reverse(methodArgs); // Call stack is FIFO, Jimple is linear
        Collections.reverse(parameterTypes);
      }
      returnType = types.get(types.size() - 1);

      // we always model invokeDynamic method refs as static method references
      // of methods on the type SootClass.INVOKEDYNAMIC_DUMMY_CLASS_NAME
      MethodSignature methodRef =
          DefaultIdentifierFactory.getInstance()
              .getMethodSignature(insn.name, bclass, returnType, parameterTypes);

      JDynamicInvokeExpr indy =
          Jimple.newDynamicInvokeExpr(
              bsmMethodRef, bsmMethodArgs, methodRef, insn.bsm.getTag(), methodArgs);
      for (int i = 0; i < types.size() - 1; i++) {
        boxes[i] = indy.getArgBox(i);
        args[i].addBox(boxes[i]);
      }

      frame.boxes(boxes);
      frame.in(args);
      opr = new Operand(insn, indy);
      frame.out(opr);
    } else {
      opr = out[0];
      AbstractInvokeExpr expr = (AbstractInvokeExpr) opr.value;
      List<Type> types = expr.getMethodSignature().getParameterSignatures();
      Operand[] oprs;
      int nrArgs = types.size();
      if (expr instanceof JStaticInvokeExpr) {
        oprs = (nrArgs == 0) ? null : new Operand[nrArgs];
      } else {
        oprs = new Operand[nrArgs + 1];
      }
      if (oprs != null) {
        while (nrArgs-- >= 0) {
          oprs[nrArgs] = pop(types.get(nrArgs));
        }
        if (!(expr instanceof JStaticInvokeExpr)) {
          oprs[oprs.length - 1] = pop();
        }
        frame.mergeIn(oprs);
      }
      returnType = expr.getType();
    }
    if (AsmUtil.isDWord(returnType)) {
      pushDual(opr);
    } else if (!(returnType instanceof VoidType)) {
      push(opr);
    } else if (!units.containsKey(insn)) {
      // FIXME: [JMP] Set correct position information
      setUnit(insn, Jimple.newInvokeStmt(opr.value, PositionInfo.createNoPositionInfo()));
    }
    /*
     * assign all read ops in case the method modifies any of the fields
     */
    assignReadOps(null);
  }

  // private @Nonnull MethodRef toSootMethodRef(@Nonnull Handle methodHandle) {
  // String bsmClsName = AsmUtil.toQualifiedName(methodHandle.getOwner());
  // JavaClassType bsmCls = view.getIdentifierFactory().getClassSignature(bsmClsName);
  // List<Type> bsmSigTypes = AsmUtil.toJimpleSignatureDesc(methodHandle.getDesc(), view);
  // Type returnType = bsmSigTypes.remove(bsmSigTypes.size() - 1);
  // MethodSignature methodSignature =
  // view.getIdentifierFactory().getMethodSignature(methodHandle.getName(), bsmCls,
  // returnType, bsmSigTypes);
  // boolean isStatic = methodHandle.getTag() == MethodHandle.Kind.REF_INVOKE_STATIC.getValue();
  // return Jimple.createSymbolicMethodRef(methodSignature, isStatic);
  // }
  //
  // private FieldRef toSootFieldRef(Handle methodHandle) {
  // String bsmClsName = AsmUtil.toQualifiedName(methodHandle.getOwner());
  // JavaClassType bsmCls = view.getIdentifierFactory().getClassSignature(bsmClsName);
  //
  // Type t = AsmUtil.toJimpleSignatureDesc(methodHandle.getDesc(), view).get(0);
  // int kind = methodHandle.getTag();
  // boolean isStatic = kind == MethodHandle.Kind.REF_GET_FIELD_STATIC.getValue()
  // || kind == MethodHandle.Kind.REF_PUT_FIELD_STATIC.getValue();
  //
  // FieldSignature fieldSignature =
  // view.getIdentifierFactory().getFieldSignature(methodHandle.getName(), bsmCls, t);
  // return Jimple.createSymbolicFieldRef(fieldSignature, isStatic);
  // }

  private void convertMultiANewArrayInsn(@Nonnull MultiANewArrayInsnNode insn) {
    StackFrame frame = getFrame(insn);
    Operand[] out = frame.out();
    Operand opr;
    if (out == null) {
      ArrayType t = (ArrayType) AsmUtil.toJimpleType(insn.desc);
      int dims = insn.dims;
      Operand[] sizes = new Operand[dims];
      Value[] sizeVals = new Value[dims];
      ValueBox[] boxes = new ValueBox[dims];
      while (dims-- != 0) {
        sizes[dims] = popImmediate();
        sizeVals[dims] = sizes[dims].stackOrValue();
      }
      JNewMultiArrayExpr nm = Jimple.newNewMultiArrayExpr(t, Arrays.asList(sizeVals));
      for (int i = 0; i != boxes.length; i++) {
        ValueBox vb = nm.getSizeBox(i);
        sizes[i].addBox(vb);
        boxes[i] = vb;
      }
      frame.boxes(boxes);
      frame.in(sizes);
      opr = new Operand(insn, nm);
      frame.out(opr);
    } else {
      opr = out[0];
      int dims = insn.dims;
      Operand[] sizes = new Operand[dims];
      while (dims-- != 0) {
        sizes[dims] = pop();
      }
      frame.mergeIn(sizes);
    }
    push(opr);
  }

  private void convertTableSwitchInsn(@Nonnull TableSwitchInsnNode insn) {
    StackFrame frame = getFrame(insn);
    if (units.containsKey(insn)) {
      frame.mergeIn(pop());
      return;
    }
    Operand key = popImmediate();
    StmtBox dflt = Jimple.newStmtBox(null);
    List<StmtBox> targets = new ArrayList<>(insn.labels.size());
    labels.put(insn.dflt, dflt);
    for (LabelNode ln : insn.labels) {
      StmtBox box = Jimple.newStmtBox(null);
      targets.add(box);
      labels.put(ln, box);
    }
    JTableSwitchStmt tss =
        Jimple.newTableSwitchStmt(
            key.stackOrValue(),
            insn.min,
            insn.max,
            targets,
            dflt,
            PositionInfo.createNoPositionInfo());
    key.addBox(tss.getKeyBox());
    frame.in(key);
    frame.boxes(tss.getKeyBox());
    setUnit(insn, tss);
  }

  private void convertTypeInsn(@Nonnull TypeInsnNode insn) {
    int op = insn.getOpcode();
    StackFrame frame = getFrame(insn);
    Operand[] out = frame.out();
    Operand opr;
    if (out == null) {
      Type t = DefaultIdentifierFactory.getInstance().getType(insn.desc);
      Value val;
      if (op == NEW) {
        val = Jimple.newNewExpr((ReferenceType) t);
      } else {
        Operand op1 = popImmediate();
        Value v1 = op1.stackOrValue();
        ValueBox vb;
        if (op == ANEWARRAY) {
          JNewArrayExpr expr = Jimple.newNewArrayExpr(t, v1);
          vb = expr.getSizeBox();
          val = expr;
        } else if (op == CHECKCAST) {
          JCastExpr expr = Jimple.newCastExpr(v1, t);
          vb = expr.getOpBox();
          val = expr;
        } else if (op == INSTANCEOF) {
          JInstanceOfExpr expr = Jimple.newInstanceOfExpr(v1, t);
          vb = expr.getOpBox();
          val = expr;
        } else {
          throw new AssertionError("Unknown type op: " + op);
        }
        op1.addBox(vb);
        frame.in(op1);
        frame.boxes(vb);
      }
      opr = new Operand(insn, val);
      frame.out(opr);
    } else {
      opr = out[0];
      if (op != NEW) {
        frame.mergeIn(pop());
      }
    }
    push(opr);
  }

  private void convertVarLoadInsn(@Nonnull VarInsnNode insn) {
    int op = insn.getOpcode();
    boolean dword = op == LLOAD || op == DLOAD;
    StackFrame frame = getFrame(insn);
    Operand[] out = frame.out();
    Operand opr;
    if (out == null) {
      opr = new Operand(insn, getLocal(insn.var));
      frame.out(opr);
    } else {
      opr = out[0];
    }
    if (dword) {
      pushDual(opr);
    } else {
      push(opr);
    }
  }

  private void convertVarStoreInsn(@Nonnull VarInsnNode insn) {
    int op = insn.getOpcode();
    boolean dword = op == LSTORE || op == DSTORE;
    StackFrame frame = getFrame(insn);
    Operand opr = dword ? popDual() : pop();
    Local local = getLocal(insn.var);
    if (!units.containsKey(insn)) {
      AbstractDefinitionStmt as =
          Jimple.newAssignStmt(local, opr.stackOrValue(), PositionInfo.createNoPositionInfo());
      opr.addBox(as.getRightOpBox());
      frame.boxes(as.getRightOpBox());
      frame.in(opr);
      setUnit(insn, as);
    } else {
      frame.mergeIn(opr);
    }
    assignReadOps(local);
  }

  private void convertVarInsn(@Nonnull VarInsnNode insn) {
    int op = insn.getOpcode();
    if (op >= ILOAD && op <= ALOAD) {
      convertVarLoadInsn(insn);
    } else if (op >= ISTORE && op <= ASTORE) {
      convertVarStoreInsn(insn);
    } else if (op == RET) {
      /* we handle it, even thought it should be removed */
      if (!units.containsKey(insn)) {
        setUnit(insn, Jimple.newRetStmt(getLocal(insn.var), PositionInfo.createNoPositionInfo()));
      }
    } else {
      throw new AssertionError("Unknown var op: " + op);
    }
  }

  private void convertLabel(@Nonnull LabelNode ln) {
    if (!trapHandlers.containsKey(ln)) {
      return;
    }

    // We create a nop statement as a placeholder so that we can jump
    // somewhere from the real exception handler in case this is inline
    // code
    if (inlineExceptionLabels.contains(ln)) {
      if (!units.containsKey(ln)) {
        JNopStmt nop = Jimple.newNopStmt(PositionInfo.createNoPositionInfo());
        setUnit(ln, nop);
      }
      return;
    }

    StackFrame frame = getFrame(ln);
    Operand[] out = frame.out();
    Operand opr;
    if (out == null) {
      JCaughtExceptionRef ref = Jimple.newCaughtExceptionRef();
      Local stack = newStackLocal();
      AbstractDefinitionStmt as =
          Jimple.newIdentityStmt(stack, ref, PositionInfo.createNoPositionInfo());
      opr = new Operand(ln, ref);
      opr.stack = stack;
      frame.out(opr);
      setUnit(ln, as);
    } else {
      opr = out[0];
    }
    push(opr);
  }

  private void convertLine(@Nonnull LineNumberNode ln) {
    lastLineNumber = ln.line;
  }

  /* Conversion */

  // FIXME: is it reasonable to get rid of it?
  private final class Edge {
    /* edge endpoint */
    final AbstractInsnNode insn;
    /* previous stacks at edge */
    final LinkedList<Operand[]> prevStacks;
    /* current stack at edge */
    ArrayList<Operand> stack;

    Edge(AbstractInsnNode insn, ArrayList<Operand> stack) {
      this.insn = insn;
      this.prevStacks = new LinkedList<>();
      this.stack = stack;
    }

    Edge(AbstractInsnNode insn) {
      this(insn, new ArrayList<>(AsmMethodSource.this.stack));
    }
  }

  private Table<AbstractInsnNode, AbstractInsnNode, Edge> edges;
  private ArrayDeque<Edge> conversionWorklist;

  private void addEdges(
      @Nonnull AbstractInsnNode cur,
      @Nonnull AbstractInsnNode tgt1,
      @Nullable List<LabelNode> tgts) {
    int lastIdx = tgts == null ? -1 : tgts.size() - 1;
    Operand[] stackss = (new ArrayList<>(stack)).toArray(new Operand[stack.size()]);
    AbstractInsnNode tgt = tgt1;
    int i = 0;
    tgt_loop:
    do {
      Edge edge = edges.get(cur, tgt);
      if (edge == null) {
        edge = new Edge(tgt);
        edge.prevStacks.add(stackss);
        edges.put(cur, tgt, edge);
        conversionWorklist.add(edge);
        continue;
      }
      if (edge.stack != null) {
        ArrayList<Operand> stackTemp = edge.stack;
        if (stackTemp.size() != stackss.length) {
          throw new AssertionError("Multiple un-equal stacks!");
        }
        for (int j = 0; j != stackss.length; j++) {
          if (!stackTemp.get(j).equivTo(stackss[j])) {
            throw new AssertionError("Multiple un-equal stacks!");
          }
        }
        continue;
      }
      for (Operand[] ps : edge.prevStacks) {
        if (Arrays.equals(ps, stackss)) {
          continue tgt_loop;
        }
      }
      edge.stack = new ArrayList<>(stack);
      edge.prevStacks.add(stackss);
      conversionWorklist.add(edge);
    } while (i <= lastIdx && (tgt = tgts.get(i++)) != null);
  }

  @SuppressWarnings("StatementWithEmptyBody")
  private void convert(@Nonnull SootMethod sootMethod) {
    ArrayDeque<Edge> worklist = new ArrayDeque<>();
    for (LabelNode ln : trapHandlers.keySet()) {
      if (checkInlineExceptionHandler(ln)) {
        handleInlineExceptionHandler(ln, worklist);
      } else {
        worklist.add(new Edge(ln, new ArrayList<>()));
      }
    }
    worklist.add(new Edge(instructions.getFirst(), new ArrayList<>()));
    conversionWorklist = worklist;
    edges = HashBasedTable.create(1, 1);

    do {
      Edge edge = worklist.pollLast();
      AbstractInsnNode insn = edge.insn;
      stack = edge.stack;
      edge.stack = null;
      do {
        int type = insn.getType();
        if (type == FIELD_INSN) {
          convertFieldInsn((FieldInsnNode) insn);
        } else if (type == IINC_INSN) {
          convertIincInsn((IincInsnNode) insn);
        } else if (type == INSN) {
          convertInsn((InsnNode) insn);
          int op = insn.getOpcode();
          if ((op >= IRETURN && op <= RETURN) || op == ATHROW) {
            break;
          }
        } else if (type == INT_INSN) {
          convertIntInsn((IntInsnNode) insn);
        } else if (type == LDC_INSN) {
          convertLdcInsn((LdcInsnNode) insn);
        } else if (type == JUMP_INSN) {
          JumpInsnNode jmp = (JumpInsnNode) insn;
          convertJumpInsn(jmp);
          int op = jmp.getOpcode();
          if (op == JSR) {
            throw new UnsupportedOperationException("JSR!");
          }
          if (op != GOTO) {
            /* ifX opcode, i.e. two successors */
            AbstractInsnNode next = insn.getNext();
            addEdges(insn, next, Collections.singletonList(jmp.label));
          } else {
            addEdges(insn, jmp.label, null);
          }
          break;
        } else if (type == LOOKUPSWITCH_INSN) {
          LookupSwitchInsnNode swtch = (LookupSwitchInsnNode) insn;
          convertLookupSwitchInsn(swtch);
          LabelNode dflt = swtch.dflt;
          addEdges(insn, dflt, swtch.labels);
          break;
        } else if (type == METHOD_INSN) {
          convertMethodInsn(sootMethod, (MethodInsnNode) insn);
        } else if (type == INVOKE_DYNAMIC_INSN) {
          convertInvokeDynamicInsn((InvokeDynamicInsnNode) insn);
        } else if (type == MULTIANEWARRAY_INSN) {
          convertMultiANewArrayInsn((MultiANewArrayInsnNode) insn);
        } else if (type == TABLESWITCH_INSN) {
          TableSwitchInsnNode swtch = (TableSwitchInsnNode) insn;
          convertTableSwitchInsn(swtch);
          LabelNode dflt = swtch.dflt;
          addEdges(insn, dflt, swtch.labels);
          break;
        } else if (type == TYPE_INSN) {
          convertTypeInsn((TypeInsnNode) insn);
        } else if (type == VAR_INSN) {
          if (insn.getOpcode() == RET) {
            throw new UnsupportedOperationException("RET!");
          }
          convertVarInsn((VarInsnNode) insn);
        } else if (type == LABEL) {
          convertLabel((LabelNode) insn);
        } else if (type == LINE) {
          convertLine((LineNumberNode) insn);
        } else if (type == FRAME) {
          // we can ignore it
        } else {
          throw new RuntimeException("Unknown instruction type: " + type);
        }
      } while ((insn = insn.getNext()) != null);
    } while (!worklist.isEmpty());
    conversionWorklist = null;
    edges = null;
  }

  private void handleInlineExceptionHandler(LabelNode ln, ArrayDeque<Edge> worklist) {
    // Catch the exception
    JCaughtExceptionRef ref = Jimple.newCaughtExceptionRef();
    Local local = newStackLocal();
    AbstractDefinitionStmt as =
        Jimple.newIdentityStmt(local, ref, PositionInfo.createNoPositionInfo());

    Operand opr = new Operand(ln, ref);
    opr.stack = local;

    ArrayList<Operand> stack = new ArrayList<>();
    stack.add(opr);
    worklist.add(new Edge(ln, stack));

    // Save the statements
    inlineExceptionHandlers.put(ln, as);
  }

  private boolean checkInlineExceptionHandler(@Nonnull LabelNode ln) {
    // If this label is reachable through an exception and through normal
    // code, we have to split the exceptional case (with the exception on
    // the stack) from the normal fall-through case without anything on the
    // stack.
    for (Iterator<AbstractInsnNode> it = instructions.iterator(); it.hasNext(); ) {
      AbstractInsnNode node = it.next();
      if (node instanceof JumpInsnNode) {
        if (((JumpInsnNode) node).label == ln) {
          inlineExceptionLabels.add(ln);
          return true;
        }
      } else if (node instanceof LookupSwitchInsnNode) {
        if (((LookupSwitchInsnNode) node).labels.contains(ln)) {
          inlineExceptionLabels.add(ln);
          return true;
        }
      } else if (node instanceof TableSwitchInsnNode) {
        if (((TableSwitchInsnNode) node).labels.contains(ln)) {
          inlineExceptionLabels.add(ln);
          return true;
        }
      }
    }
    return false;
  }

  private void emitLocals(
      @Nonnull SootMethod m, @Nonnull Collection<Local> jbl, @Nonnull Collection<Stmt> jbu)
      throws AsmFrontendException {
    int iloc = 0;
    if (!m.isStatic()) {
      Local l = getLocal(iloc++);
      SootClass declaringClass = m.getDeclaringClass();
      jbu.add(
          Jimple.newIdentityStmt(
              l, Jimple.newThisRef(declaringClass.getType()), PositionInfo.createNoPositionInfo()));
    }
    int nrp = 0;
    for (Type ot : m.getParameterTypes()) {
      Local l = getLocal(iloc);
      jbu.add(
          Jimple.newIdentityStmt(
              l, Jimple.newParameterRef(ot, nrp++), PositionInfo.createNoPositionInfo()));
      if (AsmUtil.isDWord(ot)) {
        iloc += 2;
      } else {
        iloc++;
      }
    }
    jbl.addAll(locals.values());
  }

  private void emitTraps(@Nonnull Collection<Trap> traps) throws AsmFrontendException {
    // SootClass throwable = Scene.v().getSootClass("java.lang.Throwable");
    JavaClassType throwable =
        DefaultIdentifierFactory.getInstance().getClassType("java.lang.Throwable");

    Map<LabelNode, Iterator<StmtBox>> handlers = new HashMap<>(tryCatchBlocks.size());
    for (TryCatchBlockNode tc : tryCatchBlocks) {
      StmtBox start = Jimple.newStmtBox(null);
      StmtBox end = Jimple.newStmtBox(null);
      Iterator<StmtBox> hitr = handlers.get(tc.handler);
      if (hitr == null) {
        hitr = trapHandlers.get(tc.handler).iterator();
        handlers.put(tc.handler, hitr);
      }
      StmtBox handler = hitr.next();
      JavaClassType cls;
      if (tc.type == null) {
        cls = throwable;
      } else {
        // Scene.v().getSootClass(AsmUtil.toQualifiedName(tc.type));

        cls = DefaultIdentifierFactory.getInstance().getClassType(AsmUtil.toQualifiedName(tc.type));
      }
      Trap trap = Jimple.newTrap(cls, start, end, handler);
      traps.add(trap);
      labels.put(tc.start, start);
      labels.put(tc.end, end);
    }
  }

  private void emitUnits(@Nonnull List<Stmt> bodyStmts, @Nonnull Stmt u) {
    if (u instanceof StmtContainer) {
      for (Stmt uu : ((StmtContainer) u).units) {
        emitUnits(bodyStmts, uu);
      }
    } else {
      bodyStmts.add(u);
    }
  }

  private void emitUnits(@Nonnull List<Stmt> bodyStmts) {
    AbstractInsnNode insn = instructions.getFirst();
    ArrayDeque<LabelNode> labls = new ArrayDeque<>();

    while (insn != null) {
      // Save the label to assign it to the next real Stmt
      if (insn instanceof LabelNode) {
        labls.add((LabelNode) insn);
      }

      // Get the Stmt associated with the current instruction
      Stmt u = units.get(insn);
      if (u == null) {
        insn = insn.getNext();
        continue;
      }

      emitUnits(bodyStmts, u);

      // If this is an exception handler, register the starting Stmt for it
      {
        JIdentityStmt caughtEx = null;
        if (u instanceof JIdentityStmt) {
          caughtEx = (JIdentityStmt) u;
        } else if (u instanceof StmtContainer) {
          caughtEx = getIdentityRefFromContrainer((StmtContainer) u);
        }

        if (insn instanceof LabelNode
            && caughtEx != null
            && caughtEx.getRightOp() instanceof JCaughtExceptionRef) {
          // We directly place this label
<<<<<<< HEAD
          Collection<IStmtBox> traps = trapHandlers.get((LabelNode) insn);
          for (IStmtBox ub : traps) {
            IStmtBox.$Accessor.setStmt(ub, caughtEx);
=======
          Collection<StmtBox> traps = trapHandlers.get((LabelNode) insn);
          for (StmtBox ub : traps) {
            ub.setStmt(caughtEx);
>>>>>>> 794f40b2
          }
        }
      }

      // Register this Stmt for all targets of the labels ending up at it
      while (!labls.isEmpty()) {
        LabelNode ln = labls.poll();
        Collection<StmtBox> boxes = labels.get(ln);
        if (boxes != null) {
<<<<<<< HEAD
          for (IStmtBox box : boxes) {
            IStmtBox.$Accessor.setStmt(
                box, u instanceof StmtContainer ? ((StmtContainer) u).getFirstUnit() : u);
=======
          for (StmtBox box : boxes) {
            box.setStmt(u instanceof StmtContainer ? ((StmtContainer) u).getFirstUnit() : u);
>>>>>>> 794f40b2
          }
        }
      }
      insn = insn.getNext();
    }

    // Emit the inline exception handlers
    for (LabelNode ln : this.inlineExceptionHandlers.keySet()) {
      Stmt handler = this.inlineExceptionHandlers.get(ln);
      emitUnits(bodyStmts, handler);

<<<<<<< HEAD
      Collection<IStmtBox> traps = trapHandlers.get(ln);
      for (IStmtBox ub : traps) {
        IStmtBox.$Accessor.setStmt(ub, handler);
=======
      Collection<StmtBox> traps = trapHandlers.get(ln);
      for (StmtBox ub : traps) {
        ub.setStmt(handler);
>>>>>>> 794f40b2
      }

      // We need to jump to the original implementation
      Stmt targetUnit = units.get(ln);
      JGotoStmt gotoImpl = Jimple.newGotoStmt(targetUnit, PositionInfo.createNoPositionInfo());
      bodyStmts.add(gotoImpl);
    }

    /* set remaining labels & boxes to last Stmt of chain */
    if (labls.isEmpty()) {
      return;
    }
    Stmt end = Jimple.newNopStmt(PositionInfo.createNoPositionInfo());
    bodyStmts.add(end);
    while (!labls.isEmpty()) {
      LabelNode ln = labls.poll();
      Collection<StmtBox> boxes = labels.get(ln);
      if (boxes != null) {
<<<<<<< HEAD
        for (IStmtBox box : boxes) {
          IStmtBox.$Accessor.setStmt(box, end);
=======
        for (StmtBox box : boxes) {
          box.setStmt(end);
>>>>>>> 794f40b2
        }
      }
    }
  }

  private @Nullable JIdentityStmt getIdentityRefFromContrainer(@Nonnull StmtContainer u) {
    for (Stmt uu : u.units) {
      if (uu instanceof JIdentityStmt) {
        return (JIdentityStmt) uu;
      } else if (uu instanceof StmtContainer) {
        return getIdentityRefFromContrainer((StmtContainer) uu);
      }
    }
    return null;
  }
}<|MERGE_RESOLUTION|>--- conflicted
+++ resolved
@@ -2004,15 +2004,9 @@
             && caughtEx != null
             && caughtEx.getRightOp() instanceof JCaughtExceptionRef) {
           // We directly place this label
-<<<<<<< HEAD
-          Collection<IStmtBox> traps = trapHandlers.get((LabelNode) insn);
-          for (IStmtBox ub : traps) {
-            IStmtBox.$Accessor.setStmt(ub, caughtEx);
-=======
           Collection<StmtBox> traps = trapHandlers.get((LabelNode) insn);
           for (StmtBox ub : traps) {
-            ub.setStmt(caughtEx);
->>>>>>> 794f40b2
+            StmtBox.$Accessor.setStmt(ub, caughtEx);
           }
         }
       }
@@ -2022,14 +2016,9 @@
         LabelNode ln = labls.poll();
         Collection<StmtBox> boxes = labels.get(ln);
         if (boxes != null) {
-<<<<<<< HEAD
-          for (IStmtBox box : boxes) {
-            IStmtBox.$Accessor.setStmt(
+          for (StmtBox box : boxes) {
+            StmtBox.$Accessor.setStmt(
                 box, u instanceof StmtContainer ? ((StmtContainer) u).getFirstUnit() : u);
-=======
-          for (StmtBox box : boxes) {
-            box.setStmt(u instanceof StmtContainer ? ((StmtContainer) u).getFirstUnit() : u);
->>>>>>> 794f40b2
           }
         }
       }
@@ -2041,15 +2030,9 @@
       Stmt handler = this.inlineExceptionHandlers.get(ln);
       emitUnits(bodyStmts, handler);
 
-<<<<<<< HEAD
-      Collection<IStmtBox> traps = trapHandlers.get(ln);
-      for (IStmtBox ub : traps) {
-        IStmtBox.$Accessor.setStmt(ub, handler);
-=======
       Collection<StmtBox> traps = trapHandlers.get(ln);
       for (StmtBox ub : traps) {
-        ub.setStmt(handler);
->>>>>>> 794f40b2
+        StmtBox.$Accessor.setStmt(ub, handler);
       }
 
       // We need to jump to the original implementation
@@ -2068,13 +2051,8 @@
       LabelNode ln = labls.poll();
       Collection<StmtBox> boxes = labels.get(ln);
       if (boxes != null) {
-<<<<<<< HEAD
-        for (IStmtBox box : boxes) {
-          IStmtBox.$Accessor.setStmt(box, end);
-=======
         for (StmtBox box : boxes) {
-          box.setStmt(end);
->>>>>>> 794f40b2
+          StmtBox.$Accessor.setStmt(box, end);
         }
       }
     }
