--- conflicted
+++ resolved
@@ -2,15 +2,7 @@
 
 import de.upb.soot.DefaultIdentifierFactory;
 import de.upb.soot.core.Modifier;
-<<<<<<< HEAD
 import de.upb.soot.types.*;
-=======
-import de.upb.soot.frontends.ClassSource;
-import de.upb.soot.types.JavaClassType;
-import de.upb.soot.types.PrimitiveType;
-import de.upb.soot.types.Type;
-import de.upb.soot.types.VoidType;
->>>>>>> 82e84232
 import java.io.IOException;
 import java.io.InputStream;
 import java.nio.file.Files;
@@ -218,13 +210,8 @@
       return Collections.emptyList();
     }
 
-<<<<<<< HEAD
     return StreamSupport.stream(asmClassNames.spliterator(), false)
         .map(p -> asmIDToSignature(p))
-=======
-    return StreamSupport.stream(modules.spliterator(), false)
-        .map(p -> (DefaultIdentifierFactory.getInstance().getClassType(toQualifiedName(p))))
->>>>>>> 82e84232
         .collect(Collectors.toList());
   }
 
@@ -233,6 +220,6 @@
     if (asmClassName == null || asmClassName.isEmpty()) {
       return null;
     }
-    return DefaultTypeFactory.getInstance().getClassType(toQualifiedName(asmClassName));
+    return DefaultIdentifierFactory.getInstance().getClassType(toQualifiedName(asmClassName));
   }
 }