package de.upb.soot.frontends.asm;

import de.upb.soot.jimple.basic.JimpleComparator;
import de.upb.soot.jimple.basic.PositionInfo;
import de.upb.soot.jimple.basic.StmtBox;
import de.upb.soot.jimple.basic.ValueBox;
import de.upb.soot.jimple.common.expr.AbstractInvokeExpr;
import de.upb.soot.jimple.common.ref.JArrayRef;
import de.upb.soot.jimple.common.ref.JFieldRef;
import de.upb.soot.jimple.common.stmt.Stmt;
import de.upb.soot.jimple.visitor.Visitor;
import de.upb.soot.util.printer.StmtPrinter;
import java.util.List;
import javax.annotation.Nonnull;

/**
 * A psuedo unit containing different units.
 *
 * @author Aaloan Miftah
 */
@SuppressWarnings("serial")
<<<<<<< HEAD
class StmtContainer extends IStmt {
=======
class StmtContainer implements Stmt {
>>>>>>> 794f40b2

  @Nonnull final Stmt[] units;

  StmtContainer(@Nonnull Stmt... units) {
    this.units = units;
  }

  /**
   * Searches the depth of the StmtContainer until the actual first Unit represented is found.
   *
   * @return the first Stmt of the container
   */
  @Nonnull
  Stmt getFirstUnit() {
    Stmt ret = units[0];
    while (ret instanceof StmtContainer) {
      ret = ((StmtContainer) ret).units[0];
    }
    return ret;
  }

  @Override
  public List<ValueBox> getUseBoxes() {
    throw new UnsupportedOperationException();
  }

  @Override
  public List<ValueBox> getDefBoxes() {
    throw new UnsupportedOperationException();
  }

  @Override
  public List<StmtBox> getStmtBoxes() {
    throw new UnsupportedOperationException();
  }

  @Override
  public List<StmtBox> getBoxesPointingToThis() {
    throw new UnsupportedOperationException();
  }

  @Override
<<<<<<< HEAD
=======
  public void addBoxPointingToThis(StmtBox b) {
    throw new UnsupportedOperationException();
  }

  @Override
  public void removeBoxPointingToThis(StmtBox b) {
    throw new UnsupportedOperationException();
  }

  @Override
  public void clearStmtBoxes() {
    throw new UnsupportedOperationException();
  }

  @Override
>>>>>>> 794f40b2
  public List<ValueBox> getUseAndDefBoxes() {
    throw new UnsupportedOperationException();
  }

  @Override
  public Stmt clone() {
    throw new UnsupportedOperationException();
  }

  @Override
  public boolean fallsThrough() {
    throw new UnsupportedOperationException();
  }

  @Override
  public boolean branches() {
    throw new UnsupportedOperationException();
  }

  @Override
<<<<<<< HEAD
  public void toString(IStmtPrinter up) {
=======
  public void redirectJumpsToThisTo(Stmt newLocation) {
    throw new UnsupportedOperationException();
  }

  @Override
  public void toString(StmtPrinter up) {
>>>>>>> 794f40b2
    throw new UnsupportedOperationException();
  }

  @Override
  public boolean containsInvokeExpr() {
    throw new UnsupportedOperationException();
  }

  @Override
  public AbstractInvokeExpr getInvokeExpr() {
    throw new UnsupportedOperationException();
  }

  @Override
  public ValueBox getInvokeExprBox() {
    throw new UnsupportedOperationException();
  }

  @Override
  public boolean containsArrayRef() {
    throw new UnsupportedOperationException();
  }

  @Override
  public JArrayRef getArrayRef() {
    throw new UnsupportedOperationException();
  }

  @Override
  public ValueBox getArrayRefBox() {
    throw new UnsupportedOperationException();
  }

  @Override
  public boolean containsFieldRef() {
    throw new UnsupportedOperationException();
  }

  @Override
  public JFieldRef getFieldRef() {
    throw new UnsupportedOperationException();
  }

  @Override
  public ValueBox getFieldRefBox() {
    throw new UnsupportedOperationException();
  }

  @Override
  public int equivHashCode() {
    throw new UnsupportedOperationException();
  }

  @Override
  public void accept(Visitor v) {
    throw new UnsupportedOperationException();
  }

  @Override
  public boolean equivTo(Object o, JimpleComparator comparator) {
    throw new UnsupportedOperationException();
  }

  @Override
  public PositionInfo getPositionInfo() {
    throw new UnsupportedOperationException();
  }
}<|MERGE_RESOLUTION|>--- conflicted
+++ resolved
@@ -19,11 +19,7 @@
  * @author Aaloan Miftah
  */
 @SuppressWarnings("serial")
-<<<<<<< HEAD
-class StmtContainer extends IStmt {
-=======
-class StmtContainer implements Stmt {
->>>>>>> 794f40b2
+class StmtContainer extends Stmt {
 
   @Nonnull final Stmt[] units;
 
@@ -66,24 +62,6 @@
   }
 
   @Override
-<<<<<<< HEAD
-=======
-  public void addBoxPointingToThis(StmtBox b) {
-    throw new UnsupportedOperationException();
-  }
-
-  @Override
-  public void removeBoxPointingToThis(StmtBox b) {
-    throw new UnsupportedOperationException();
-  }
-
-  @Override
-  public void clearStmtBoxes() {
-    throw new UnsupportedOperationException();
-  }
-
-  @Override
->>>>>>> 794f40b2
   public List<ValueBox> getUseAndDefBoxes() {
     throw new UnsupportedOperationException();
   }
@@ -104,16 +82,7 @@
   }
 
   @Override
-<<<<<<< HEAD
-  public void toString(IStmtPrinter up) {
-=======
-  public void redirectJumpsToThisTo(Stmt newLocation) {
-    throw new UnsupportedOperationException();
-  }
-
-  @Override
   public void toString(StmtPrinter up) {
->>>>>>> 794f40b2
     throw new UnsupportedOperationException();
   }
 
