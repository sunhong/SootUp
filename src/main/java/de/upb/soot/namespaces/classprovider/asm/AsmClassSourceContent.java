--- conflicted
+++ resolved
@@ -153,13 +153,7 @@
     {
       // add super class
 
-<<<<<<< HEAD
       Optional<SootClass> superClass = resolveAsmNameToSootClass(superName, view);
-=======
-      String superClassName = AsmUtil.toQualifiedName(superName);
-      de.upb.soot.signatures.JavaClassSignature superSignature = view.getSignatureFacotry().getClassSignature(superClassName);
-      Optional<AbstractClass> superClass = view.getClass(superSignature);
->>>>>>> ed2c62b0
       if (superClass.isPresent()) {
         // sootClass.setSuperclass(superClass.get());
       }
@@ -169,17 +163,8 @@
       Iterable<Optional<SootClass>> optionals = resolveAsmNamesToSootClasses(this.interfaces, view);
       for (Optional<SootClass> interfaceClass : optionals) {
 
-<<<<<<< HEAD
         if (interfaceClass.isPresent()) {
           sootClass.addInterface(interfaceClass.get());
-=======
-      for (String interfaceName : this.interfaces) {
-        String fqInterfaceName = AsmUtil.toQualifiedName(interfaceName);
-        de.upb.soot.signatures.JavaClassSignature interfaceSig = view.getSignatureFacotry().getClassSignature(fqInterfaceName);
-        Optional<AbstractClass> interfaceClass = view.getClass(interfaceSig);
-        if (interfaceClass.isPresent()) {
-          // sootClass.setSuperclass(interfaceClass.get());
->>>>>>> ed2c62b0
         }
       }
     }
@@ -211,18 +196,10 @@
         List<Type> sigTypes = AsmUtil.toJimpleDesc(methodSource.desc, view);
         Type retType = sigTypes.remove(sigTypes.size() - 1);
         List<SootClass> exceptions = new ArrayList<>();
-<<<<<<< HEAD
         Iterable<Optional<SootClass>> optionals = resolveAsmNamesToSootClasses(methodSource.exceptions, view);
 
         for (Optional<SootClass> excepetionClass : optionals) {
 
-=======
-        for (String exceptionName : methodSource.exceptions) {
-          String excepetionFQName = AsmUtil.toQualifiedName(exceptionName);
-          de.upb.soot.signatures.JavaClassSignature exceptionSig
-              = view.getSignatureFacotry().getClassSignature(excepetionFQName);
-          Optional<AbstractClass> excepetionClass = view.getClass(exceptionSig);
->>>>>>> ed2c62b0
           if (excepetionClass.isPresent()) {
             exceptions.add((SootClass) excepetionClass.get());
           }
