--- conflicted
+++ resolved
@@ -172,12 +172,7 @@
   // FIXME: double check optional here
   public static Optional<JavaClassSignature> resolveAsmNameToClassSignature(String asmClassName, IView view) {
     String excepetionFQName = toQualifiedName(asmClassName);
-<<<<<<< HEAD
     JavaClassSignature classSignature = view.getSignatureFacotry().getClassSignature(excepetionFQName);
-=======
-    JavaClassSignature classSignature
-        = view.getSignatureFactory().getClassSignature(excepetionFQName);
->>>>>>> eedd7a83
     return Optional.ofNullable(classSignature);
   }
 }