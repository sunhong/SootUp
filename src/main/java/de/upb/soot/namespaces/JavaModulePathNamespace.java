package de.upb.soot.namespaces;

import com.google.common.base.Preconditions;
<<<<<<< HEAD
import de.upb.soot.frontends.ClassSource;
import de.upb.soot.frontends.IClassProvider;
=======

import de.upb.soot.namespaces.classprovider.AbstractClassSource;
import de.upb.soot.namespaces.classprovider.IClassProvider;
>>>>>>> 9b3be17f
import de.upb.soot.signatures.FieldSignature;
import de.upb.soot.signatures.JavaClassSignature;
import de.upb.soot.signatures.MethodSignature;
import de.upb.soot.signatures.ModulePackageSignature;
import de.upb.soot.signatures.ModuleSignatureFactory;
import de.upb.soot.signatures.PackageSignature;
import de.upb.soot.signatures.SignatureFactory;
import de.upb.soot.signatures.TypeSignature;
import org.apache.commons.io.FilenameUtils;
import org.slf4j.Logger;
import org.slf4j.LoggerFactory;

<<<<<<< HEAD
import javax.annotation.Nonnull;
=======
>>>>>>> 9b3be17f
import java.nio.file.Path;
import java.util.Collection;
import java.util.HashSet;
import java.util.List;
import java.util.Optional;
import java.util.Set;

/**
 * An implementation of the {@link INamespace} interface for the Java modulepath. Handles directories, archives (including
 * wildcard denoted archives) as stated in the official documentation:
 *
 * @author Andreas Dann created on 28.05.18
 * @see <a
 *      href=http://docs.oracle.com/javase/9/docs/api/java/lang/module/ModuleFinder.html#of-java.nio.file.Path...->ModuleFinder</a>
 */
public class JavaModulePathNamespace extends AbstractNamespace {
  private static final @Nonnull Logger logger = LoggerFactory.getLogger(JavaModulePathNamespace.class);

  private final ModuleFinder moduleFinder;

  public JavaModulePathNamespace(@Nonnull String modulePath) {
    this(modulePath, getDefaultClassProvider());
  }

  /**
   * Creates a {@link JavaModulePathNamespace} which locates classes in the given module path.
   *
   * @param modulePath
<<<<<<< HEAD
   *          The class path to search in The {@link IClassProvider} for generating {@link ClassSource}es for the files found
   *          on the class path
=======
   *          The class path to search in The {@link IClassProvider} for generating {@link AbstractClassSource}es for the
   *          files found on the class path
>>>>>>> 9b3be17f
   */
  public JavaModulePathNamespace(@Nonnull String modulePath, @Nonnull IClassProvider classProvider) {
    super(classProvider);
    this.moduleFinder = new ModuleFinder(classProvider, modulePath);
  }

  @Override
  public @Nonnull Collection<ClassSource> getClassSources(@Nonnull SignatureFactory factory) {
    Preconditions.checkArgument(factory instanceof ModuleSignatureFactory, "Factory must be a ModuleSignatureFactory");

    Set<ClassSource> found = new HashSet<>();
    Collection<String> availableModules = moduleFinder.discoverAllModules();
    for (String module : availableModules) {
      AbstractNamespace ns = moduleFinder.discoverModule(module);
      SignatureFactory signatureFactoryWrapper = factory;

      if (!(ns instanceof JrtFileSystemNamespace)) {
        /*
         * we need a wrapper to create correct signatures for the found classes, all other ignore modules by default, or have
         * no clue about modules.
         */
        signatureFactoryWrapper = new SignatureFactoryWrapper(factory, module);
      }

      // FIXME: [JMP] `ns` may be `null`
      found.addAll(ns.getClassSources(signatureFactoryWrapper));
    }

    return found;

  }

  @Override
  public @Nonnull Optional<ClassSource> getClassSource(@Nonnull JavaClassSignature signature) {

    String modulename = ((ModulePackageSignature) signature.packageSignature).moduleSignature.moduleName;
    // lookup the ns for the class provider from the cache and use him...
    AbstractNamespace ns = moduleFinder.discoverModule(modulename);

    if (ns == null) {
      try {
        throw new ClassResolvingException("No Namespace for class " + signature);
      } catch (ClassResolvingException e) {
        e.printStackTrace();
        // FIXME: [JMP] Throwing exception and catching it immediately? This causes `ns` to remain `null`.
      }
    }
<<<<<<< HEAD
  
    // FIXME: [JMP] `ns` may be `null`
    return ns.getClassSource(signature);
=======

    final Optional<AbstractClassSource> classSource = ns.getClassSource(signature);
    return classSource;

>>>>>>> 9b3be17f
  }

  private class SignatureFactoryWrapper implements SignatureFactory {

    private final String moduleName;
    private final SignatureFactory factory;

    private SignatureFactoryWrapper(@Nonnull SignatureFactory factory, @Nonnull String moduleName) {
      this.factory = factory;
      this.moduleName = moduleName;
    }

    @Override
    public @Nonnull PackageSignature getPackageSignature(@Nonnull String packageName) {
      return factory.getPackageSignature(packageName);
    }

    @Override
    public @Nonnull JavaClassSignature getClassSignature(@Nonnull String className, @Nonnull String packageName) {
      return factory.getClassSignature(className, packageName);
    }

    @Override
    public @Nonnull JavaClassSignature getClassSignature(@Nonnull String fullyQualifiedClassName) {
      return factory.getClassSignature(fullyQualifiedClassName);
    }

    @Override
    public @Nonnull TypeSignature getTypeSignature(@Nonnull String typeName) {
      return factory.getTypeSignature(typeName);
    }

    @Override
    public @Nonnull TypeSignature getArrayTypeSignature(@Nonnull TypeSignature baseType, int dim) {
      return factory.getArrayTypeSignature(baseType, dim);
    }

    @Override
    public @Nonnull MethodSignature getMethodSignature(@Nonnull String methodName, @Nonnull String fullyQualifiedNameDeclClass, @Nonnull String fqReturnType,
        @Nonnull List<String> parameters) {
      return factory.getMethodSignature(methodName, fullyQualifiedNameDeclClass, fqReturnType, parameters);
    }

    @Override
<<<<<<< HEAD
    public MethodSignature getMethodSignature(@Nonnull String methodName, @Nonnull JavaClassSignature declaringClassSignature,
        @Nonnull String fqReturnType, @Nonnull List<String> parameters) {
      return factory.getMethodSignature(methodName, declaringClassSignature, fqReturnType, parameters);
    }

    @Override
    public @Nonnull MethodSignature getMethodSignature(@Nonnull String methodName, @Nonnull JavaClassSignature declaringClassSignature,
        @Nonnull TypeSignature fqReturnType, @Nonnull List<TypeSignature> parameters) {
=======
    public MethodSignature getMethodSignature(String methodName, JavaClassSignature declaringClassSignature,
        String fqReturnType, List<String> parameters) {
>>>>>>> 9b3be17f
      return factory.getMethodSignature(methodName, declaringClassSignature, fqReturnType, parameters);
    }

    @Override
    public @Nonnull JavaClassSignature fromPath(@Nonnull Path file) {
      if (factory instanceof ModuleSignatureFactory) {
        ModuleSignatureFactory moduleSignatureFactory = (ModuleSignatureFactory) factory;
        String fullyQualifiedName = FilenameUtils.removeExtension(file.toString()).replace('/', '.');
        String packageName = "";
        int index = fullyQualifiedName.lastIndexOf(".");
        String className = fullyQualifiedName;
        if (index > 0) {
          className = fullyQualifiedName.substring(index);
          packageName = fullyQualifiedName.substring(0, index);
        }
        return moduleSignatureFactory.getClassSignature(className, packageName, this.moduleName);
      }
      return factory.fromPath(file);
    }

    @Override
    public @Nonnull FieldSignature getFieldSignature(@Nonnull String fieldName, @Nonnull JavaClassSignature declaringClassSignature, @Nonnull String fieldType) {
      return factory.getFieldSignature(fieldName, declaringClassSignature, fieldType);
    }

    @Override
    public @Nonnull FieldSignature getFieldSignature(@Nonnull String fieldName, @Nonnull JavaClassSignature declaringClassSignature,
        @Nonnull TypeSignature fieldType) {
      return factory.getFieldSignature(fieldName, declaringClassSignature, fieldType);
    }
  }

}<|MERGE_RESOLUTION|>--- conflicted
+++ resolved
@@ -1,14 +1,8 @@
 package de.upb.soot.namespaces;
 
 import com.google.common.base.Preconditions;
-<<<<<<< HEAD
 import de.upb.soot.frontends.ClassSource;
 import de.upb.soot.frontends.IClassProvider;
-=======
-
-import de.upb.soot.namespaces.classprovider.AbstractClassSource;
-import de.upb.soot.namespaces.classprovider.IClassProvider;
->>>>>>> 9b3be17f
 import de.upb.soot.signatures.FieldSignature;
 import de.upb.soot.signatures.JavaClassSignature;
 import de.upb.soot.signatures.MethodSignature;
@@ -21,10 +15,7 @@
 import org.slf4j.Logger;
 import org.slf4j.LoggerFactory;
 
-<<<<<<< HEAD
 import javax.annotation.Nonnull;
-=======
->>>>>>> 9b3be17f
 import java.nio.file.Path;
 import java.util.Collection;
 import java.util.HashSet;
@@ -53,13 +44,8 @@
    * Creates a {@link JavaModulePathNamespace} which locates classes in the given module path.
    *
    * @param modulePath
-<<<<<<< HEAD
    *          The class path to search in The {@link IClassProvider} for generating {@link ClassSource}es for the files found
    *          on the class path
-=======
-   *          The class path to search in The {@link IClassProvider} for generating {@link AbstractClassSource}es for the
-   *          files found on the class path
->>>>>>> 9b3be17f
    */
   public JavaModulePathNamespace(@Nonnull String modulePath, @Nonnull IClassProvider classProvider) {
     super(classProvider);
@@ -107,16 +93,9 @@
         // FIXME: [JMP] Throwing exception and catching it immediately? This causes `ns` to remain `null`.
       }
     }
-<<<<<<< HEAD
-  
+
     // FIXME: [JMP] `ns` may be `null`
     return ns.getClassSource(signature);
-=======
-
-    final Optional<AbstractClassSource> classSource = ns.getClassSource(signature);
-    return classSource;
-
->>>>>>> 9b3be17f
   }
 
   private class SignatureFactoryWrapper implements SignatureFactory {
@@ -155,25 +134,22 @@
     }
 
     @Override
-    public @Nonnull MethodSignature getMethodSignature(@Nonnull String methodName, @Nonnull String fullyQualifiedNameDeclClass, @Nonnull String fqReturnType,
-        @Nonnull List<String> parameters) {
+    public @Nonnull MethodSignature getMethodSignature(@Nonnull String methodName,
+        @Nonnull String fullyQualifiedNameDeclClass, @Nonnull String fqReturnType, @Nonnull List<String> parameters) {
       return factory.getMethodSignature(methodName, fullyQualifiedNameDeclClass, fqReturnType, parameters);
     }
 
     @Override
-<<<<<<< HEAD
-    public MethodSignature getMethodSignature(@Nonnull String methodName, @Nonnull JavaClassSignature declaringClassSignature,
-        @Nonnull String fqReturnType, @Nonnull List<String> parameters) {
+    public MethodSignature getMethodSignature(@Nonnull String methodName,
+        @Nonnull JavaClassSignature declaringClassSignature, @Nonnull String fqReturnType,
+        @Nonnull List<String> parameters) {
       return factory.getMethodSignature(methodName, declaringClassSignature, fqReturnType, parameters);
     }
 
     @Override
-    public @Nonnull MethodSignature getMethodSignature(@Nonnull String methodName, @Nonnull JavaClassSignature declaringClassSignature,
-        @Nonnull TypeSignature fqReturnType, @Nonnull List<TypeSignature> parameters) {
-=======
-    public MethodSignature getMethodSignature(String methodName, JavaClassSignature declaringClassSignature,
-        String fqReturnType, List<String> parameters) {
->>>>>>> 9b3be17f
+    public @Nonnull MethodSignature getMethodSignature(@Nonnull String methodName,
+        @Nonnull JavaClassSignature declaringClassSignature, @Nonnull TypeSignature fqReturnType,
+        @Nonnull List<TypeSignature> parameters) {
       return factory.getMethodSignature(methodName, declaringClassSignature, fqReturnType, parameters);
     }
 
@@ -195,13 +171,14 @@
     }
 
     @Override
-    public @Nonnull FieldSignature getFieldSignature(@Nonnull String fieldName, @Nonnull JavaClassSignature declaringClassSignature, @Nonnull String fieldType) {
+    public @Nonnull FieldSignature getFieldSignature(@Nonnull String fieldName,
+        @Nonnull JavaClassSignature declaringClassSignature, @Nonnull String fieldType) {
       return factory.getFieldSignature(fieldName, declaringClassSignature, fieldType);
     }
 
     @Override
-    public @Nonnull FieldSignature getFieldSignature(@Nonnull String fieldName, @Nonnull JavaClassSignature declaringClassSignature,
-        @Nonnull TypeSignature fieldType) {
+    public @Nonnull FieldSignature getFieldSignature(@Nonnull String fieldName,
+        @Nonnull JavaClassSignature declaringClassSignature, @Nonnull TypeSignature fieldType) {
       return factory.getFieldSignature(fieldName, declaringClassSignature, fieldType);
     }
   }
