package de.upb.soot.namespaces;

import de.upb.soot.Utils;
import de.upb.soot.namespaces.classprovider.ClassProvider;
import de.upb.soot.namespaces.classprovider.ClassSource;
import de.upb.soot.signatures.ClassSignature;
import de.upb.soot.signatures.SignatureFactory;

import java.io.IOException;
import java.nio.file.FileSystem;
import java.nio.file.FileSystems;
import java.nio.file.Files;
import java.nio.file.Path;
import java.util.Collection;
import java.util.Optional;
import java.util.stream.Collectors;

/**
 * Base class for {@link INamespace}s that can be located by a {@link Path} object.
 *
 * @author Manuel Benz created on 22.05.18
 */
public abstract class PathBasedNamespace extends AbstractNamespace {
  protected final Path path;

<<<<<<< HEAD
  private PathBasedNamespace(de.upb.soot.namespaces.classprovider.ClassProvider classProvider, Path path) {
=======
  private PathBasedNamespace(Path path) {
    this(path, getDefaultClassProvider());
  }

  private PathBasedNamespace(Path path, IClassProvider classProvider) {
>>>>>>> 62cdc7f6
    super(classProvider);
    this.path = path;
  }

  /**
   * Creates a {@link PathBasedNamespace} depending on the given {@link Path}, e.g., differs between directories, archives
   * (and possibly network path's in the future).
   * 
<<<<<<< HEAD
   * @param classProvider
   *          The {@link ClassProvider} for generating {@link ClassSource}es out of the found files on the given path
=======
>>>>>>> 62cdc7f6
   * @param path
   *          The path to search in
   * @return A {@link PathBasedNamespace} implementation dependent on the given {@link Path}'s {@link FileSystem}
   */
<<<<<<< HEAD
  public static PathBasedNamespace createForClassContainer(de.upb.soot.namespaces.classprovider.ClassProvider classProvider,
                                                           Path path) {
=======
  public static PathBasedNamespace createForClassContainer(Path path) {
>>>>>>> 62cdc7f6
    if (Files.isDirectory(path)) {
      return new DirectoryBasedNamespace(path);
    } else if (PathUtils.isArchive(path)) {
      return new ArchiveBasedNamespace(path);
    } else {
      throw new IllegalArgumentException(
          "Path has to be pointing to the root of a class container, e.g. directory, jar, zip, apk, etc.");
    }
  }

  protected Collection<ClassSource> walkDirectory(Path dirPath, SignatureFactory factory) {
    try {
      final FileType handledFileType = classProvider.getHandledFileType();

      return Files.walk(dirPath).filter(filePath -> PathUtils.hasExtension(filePath, handledFileType))
          .flatMap(p -> Utils.optionalToStream(Optional.of(classProvider.createClassSource(this, p, factory.fromPath(p)))))
          .collect(Collectors.toList());

    } catch (IOException e) {
      throw new IllegalArgumentException(e);
    }
  }

  protected Optional<ClassSource> getClassSourceInternal(ClassSignature signature, Path path) {
    Path pathToClass = path.resolve(signature.toPath(classProvider.getHandledFileType(), path.getFileSystem()));

    if (!Files.exists(pathToClass)) {
      return Optional.empty();
    }

    return Optional.of(classProvider.createClassSource(this, pathToClass, signature));
  }

  private static final class DirectoryBasedNamespace extends PathBasedNamespace {

<<<<<<< HEAD
    private DirectoryBasedNamespace(de.upb.soot.namespaces.classprovider.ClassProvider classProvider, Path path) {
      super(classProvider, path);
=======
    private DirectoryBasedNamespace(Path path) {
      super(path);
>>>>>>> 62cdc7f6
    }

    @Override
    public Collection<ClassSource> getClassSources(SignatureFactory factory) {
      return walkDirectory(path, factory);
    }

    @Override
    public Optional<ClassSource> getClassSource(ClassSignature signature) {
      return getClassSourceInternal(signature, path);
    }
  }

  private static final class ArchiveBasedNamespace extends PathBasedNamespace {

<<<<<<< HEAD
    private ArchiveBasedNamespace(de.upb.soot.namespaces.classprovider.ClassProvider classProvider, Path path) {
      super(classProvider, path);
=======
    private ArchiveBasedNamespace(Path path) {
      super(path);
>>>>>>> 62cdc7f6
    }

    @Override
    public Optional<ClassSource> getClassSource(ClassSignature signature) {
      try (FileSystem fs = FileSystems.newFileSystem(path, null)) {
        final Path archiveRoot = fs.getPath("/");
        return getClassSourceInternal(signature, archiveRoot);
      } catch (IOException e) {
        throw new RuntimeException(e);
      }
    }

    @Override
    protected Collection<ClassSource> getClassSources(SignatureFactory factory) {
      try (FileSystem fs = FileSystems.newFileSystem(path, null)) {
        final Path archiveRoot = fs.getPath("/");
        return walkDirectory(archiveRoot, factory);
      } catch (IOException e) {
        throw new RuntimeException(e);
      }
    }
  }
}<|MERGE_RESOLUTION|>--- conflicted
+++ resolved
@@ -1,8 +1,8 @@
 package de.upb.soot.namespaces;
 
 import de.upb.soot.Utils;
-import de.upb.soot.namespaces.classprovider.ClassProvider;
 import de.upb.soot.namespaces.classprovider.ClassSource;
+import de.upb.soot.namespaces.classprovider.IClassProvider;
 import de.upb.soot.signatures.ClassSignature;
 import de.upb.soot.signatures.SignatureFactory;
 
@@ -23,15 +23,11 @@
 public abstract class PathBasedNamespace extends AbstractNamespace {
   protected final Path path;
 
-<<<<<<< HEAD
-  private PathBasedNamespace(de.upb.soot.namespaces.classprovider.ClassProvider classProvider, Path path) {
-=======
   private PathBasedNamespace(Path path) {
     this(path, getDefaultClassProvider());
   }
 
   private PathBasedNamespace(Path path, IClassProvider classProvider) {
->>>>>>> 62cdc7f6
     super(classProvider);
     this.path = path;
   }
@@ -40,21 +36,11 @@
    * Creates a {@link PathBasedNamespace} depending on the given {@link Path}, e.g., differs between directories, archives
    * (and possibly network path's in the future).
    * 
-<<<<<<< HEAD
-   * @param classProvider
-   *          The {@link ClassProvider} for generating {@link ClassSource}es out of the found files on the given path
-=======
->>>>>>> 62cdc7f6
    * @param path
    *          The path to search in
    * @return A {@link PathBasedNamespace} implementation dependent on the given {@link Path}'s {@link FileSystem}
    */
-<<<<<<< HEAD
-  public static PathBasedNamespace createForClassContainer(de.upb.soot.namespaces.classprovider.ClassProvider classProvider,
-                                                           Path path) {
-=======
   public static PathBasedNamespace createForClassContainer(Path path) {
->>>>>>> 62cdc7f6
     if (Files.isDirectory(path)) {
       return new DirectoryBasedNamespace(path);
     } else if (PathUtils.isArchive(path)) {
@@ -90,13 +76,8 @@
 
   private static final class DirectoryBasedNamespace extends PathBasedNamespace {
 
-<<<<<<< HEAD
-    private DirectoryBasedNamespace(de.upb.soot.namespaces.classprovider.ClassProvider classProvider, Path path) {
-      super(classProvider, path);
-=======
     private DirectoryBasedNamespace(Path path) {
       super(path);
->>>>>>> 62cdc7f6
     }
 
     @Override
@@ -112,13 +93,8 @@
 
   private static final class ArchiveBasedNamespace extends PathBasedNamespace {
 
-<<<<<<< HEAD
-    private ArchiveBasedNamespace(de.upb.soot.namespaces.classprovider.ClassProvider classProvider, Path path) {
-      super(classProvider, path);
-=======
     private ArchiveBasedNamespace(Path path) {
       super(path);
->>>>>>> 62cdc7f6
     }
 
     @Override
