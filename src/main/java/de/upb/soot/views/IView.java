--- conflicted
+++ resolved
@@ -80,13 +80,6 @@
    */
   Optional<Scope> getScope();
 
-<<<<<<< HEAD
-=======
-  /**
-   * Add a SootClass object to this view.
-   */
-  void addSootClass(SootClass klass);
->>>>>>> e2be6ca4
 
   ArrayNumberer<SootField> getFieldNumberer();
 
@@ -114,10 +107,12 @@
   RefType getObjectType();
 
   // TODO. remove references to this method later
-  SootClass getSootClass(String className);
+  Optional<SootClass> getSootClass(ClassSignature superSignature);
 
   RefType getRefType(String className);
 
   Options getOptions();
 
+  SootClass getSootClass(String className);
+
 }