--- conflicted
+++ resolved
@@ -10,22 +10,19 @@
  */
 
 public class SootClass {
-<<<<<<< HEAD
-  public static final String INVOKEDYNAMIC_DUMMY_CLASS_NAME = null;
-  public static final String HIERARCHY = null;
-=======
 
+
+    public final int level;
   static public class Resolve {
-    public final int level;
-
     public Resolve(int level) {
       this.level = level;
     }
   }
 
   private ClassSource cs;
->>>>>>> 7b88bd06
 
+  public static final String HIERARCHY = null;
+  public static final String INVOKEDYNAMIC_DUMMY_CLASS_NAME = null;
   public SootClass(ClassSource cs) {
     this.cs = cs;
   }
@@ -36,8 +33,8 @@
   }
 
   public void checkLevelIgnoreResolving(String hierarchy2) {
+
     // TODO Auto-generated method stub
-
   }
 
   public boolean isInterface() {
@@ -48,14 +45,14 @@
   public boolean isPhantom() {
     // TODO Auto-generated method stub
     return false;
+
   }
-
   public String getName() {
     // TODO Auto-generated method stub
+  }
     return null;
-  }
+  public SootClass getSuperclassUnsafe() {
 
-  public SootClass getSuperclassUnsafe() {
     // TODO Auto-generated method stub
     return null;
   }
@@ -64,5 +61,4 @@
     // TODO Auto-generated method stub
     return null;
   }
-
 }