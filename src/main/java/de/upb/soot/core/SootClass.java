package de.upb.soot.core;
/*-
 * #%L
 * Soot - a J*va Optimization Framework
 * %%
 * Copyright (C) 1997 - 1999 Raja Vallee-Rai
 * %%
 * This program is free software: you can redistribute it and/or modify
 * it under the terms of the GNU Lesser General Public License as
 * published by the Free Software Foundation, either version 2.1 of the
 * License, or (at your option) any later version.
 * 
 * This program is distributed in the hope that it will be useful,
 * but WITHOUT ANY WARRANTY; without even the implied warranty of
 * MERCHANTABILITY or FITNESS FOR A PARTICULAR PURPOSE.  See the
 * GNU General Lesser Public License for more details.
 * 
 * You should have received a copy of the GNU General Lesser Public
 * License along with this program.  If not, see
 * <http://www.gnu.org/licenses/lgpl-2.1.html>.
 * #L%
 */

import com.ibm.wala.cast.tree.CAstSourcePositionMap.Position;

import de.upb.soot.frontends.ClassSource;
import de.upb.soot.frontends.ResolveException;
import de.upb.soot.jimple.common.type.RefType;
import de.upb.soot.jimple.common.type.Type;
import de.upb.soot.signatures.JavaClassSignature;
import de.upb.soot.signatures.MethodSignature;
import de.upb.soot.validation.ClassFlagsValidator;
import de.upb.soot.validation.ClassValidator;
import de.upb.soot.validation.MethodDeclarationValidator;
import de.upb.soot.validation.OuterClassValidator;
import de.upb.soot.validation.ValidationException;
import de.upb.soot.views.IView;

import java.io.Serializable;
import java.util.ArrayList;
import java.util.Arrays;
import java.util.Collection;
import java.util.Collections;
import java.util.EnumSet;
import java.util.HashSet;
import java.util.List;
import java.util.Optional;
import java.util.Set;
import java.util.regex.Pattern;

import javax.annotation.Nullable;

/*
 * Incomplete and inefficient implementation.
 *
 * Implementation notes:
 *
 * 1. The getFieldOf() methodRef is slow because it traverses the list of fields, comparing the names,
 * one by one.  If you establish a Dictionary of Name->Field, you will need to add a
 * notifyOfNameChange() methodRef, and register fields which belong to classes, because the hashtable
 * will need to be updated.  I will do this later. - kor  16-Sep-97
 *
 * 2. Note 1 is kept for historical (i.e. amusement) reasons.  In fact, there is no longer a list of fields;
 * these are kept in a Chain now.  But that's ok; there is no longer a getFieldOf() methodRef,
 * either.  There still is no efficient way to get a field by name, although one could establish
 * a Chain of EquivalentValue-like objects and do an O(1) search on that.  - plam 2-24-00
 */

/**
 * Soot's counterpart of the source languages class concept. Soot representation of a Java class. They are usually created by
 * a Scene, but can also be constructed manually through the given constructors.
 *
 * @author Manuel Benz created on 06.06.18.
 * @author Linghui Luo
 */

public class SootClass extends AbstractClass implements Serializable {

  // implementation of StepBuilder Pattern to create SootClasses consistent
  // http://www.svlada.com/step-builder-pattern/

  /**
   * Creates a SootClass with a fluent interfaces and enforces at compile team a clean order to ensure a consistent state of
   * the soot class Therefore, a different Interface is returned after each step.. (therby order is enforced)
   */
  public interface DanglingStep extends Build {
    HierachyStep dangling(IView view, ClassSource source, ClassType classType);
  }

  public interface HierachyStep extends Build {
    SignatureStep hierachy(@Nullable JavaClassSignature superclass, Set<JavaClassSignature> interfaces,
        EnumSet<Modifier> modifiers, @Nullable JavaClassSignature outerClass);
  }

  public interface SignatureStep extends Build {
    BodyStep signature(Set<SootField> fields, Set<IMethod> methods);
  }

  public interface BodyStep extends Build {
    Build bodies(String content);
  }

  public interface Build {
    SootClass build();
  }

  public static class SootClassBuilder implements DanglingStep, HierachyStep, SignatureStep, BodyStep, Build {
    private ResolvingLevel resolvingLevel;
    private ClassType classType;
    private Position position;
    private EnumSet<Modifier> modifiers;
    private RefType refType;
    private Set<? extends IField> fields;
    private Set<? extends IMethod> methods;
    private Set<JavaClassSignature> interfaces;

    @Nullable
    private JavaClassSignature superClass;
    @Nullable
    private JavaClassSignature outerClass;

    private ClassSource classSource;
    private IView view;

    public SootClassBuilder() {
    }

    @Override
    public HierachyStep dangling(IView view, ClassSource source, ClassType classType) {
      this.view = view;
      this.classSource = source;
      this.classType = classType;
      this.resolvingLevel = ResolvingLevel.DANGLING;
      return this;
    }

    // FIXME: decided what a Class at Hierachy Level must have resoled...
    @Override
    public SignatureStep hierachy(JavaClassSignature superclass, Set<JavaClassSignature> interfaces,
        EnumSet<Modifier> modifiers, JavaClassSignature outerClass) {

      this.superClass = superclass;
      this.interfaces = interfaces;
      this.modifiers = modifiers;
      this.resolvingLevel = ResolvingLevel.HIERARCHY;
      return this;
    }

    @Override
    public BodyStep signature(Set<SootField> fields, Set<IMethod> methods) {
      this.fields = fields;
      this.methods = methods;
      this.resolvingLevel = ResolvingLevel.SIGNATURES;
      return this;
    }

    @Override
    public Build bodies(String content) {
      return null;
    }

    @Override
    public SootClass build() {
      return new SootClass(this);
    }

  }

  public static DanglingStep builder() {
    return new SootClassBuilder();
  }

  // FIXME: check if everything is here...
  public static SootClassBuilder fromExisting(SootClass sootClass) {
    SootClassBuilder builder = new SootClassBuilder();
    builder.resolvingLevel = sootClass.resolvingLevel;
    builder.methods = sootClass.methods;
    builder.fields = sootClass.fields;
    builder.modifiers = sootClass.modifiers;
    builder.classSource = sootClass.classSource;
    builder.classType = sootClass.classType;
    builder.interfaces = sootClass.interfaces;
    return builder;
  }

  // FIXME: add missing statements
  private SootClass(SootClassBuilder builder) {
    super(builder.view, builder.classSource, builder.methods, builder.fields);
    this.resolvingLevel = builder.resolvingLevel;
    this.classType = builder.classType;
    this.superClass = builder.superClass;
    this.interfaces = builder.interfaces;
    this.classSignature = builder.classSource.getClassSignature();
    this.refType = builder.view.getRefType(classSignature);
    refType.setSootClass(this);
    this.outerClass = builder.outerClass;
    this.position = builder.position;
    this.modifiers = builder.modifiers;
    builder.view.addClass(this);

  }

  /**
   * 
   */
  private static final long serialVersionUID = -4145583783298080555L;

  private final ResolvingLevel resolvingLevel;
  private final ClassType classType;
  private final Position position;
  private final EnumSet<Modifier> modifiers;
  private final RefType refType;
  private final JavaClassSignature classSignature;
  private final Set<JavaClassSignature> interfaces;

  @Nullable
  private final JavaClassSignature superClass;
  @Nullable
  private final JavaClassSignature outerClass;

  public final static String INVOKEDYNAMIC_DUMMY_CLASS_NAME = "soot.dummy.InvokeDynamic";

  public SootClass(IView view, ResolvingLevel resolvingLevel, ClassSource classSource, ClassType type,
      @Nullable JavaClassSignature superClass, Collection<JavaClassSignature> interfaces,
      @Nullable JavaClassSignature outerClass, Position position, EnumSet<Modifier> modifiers) {
    this(view, resolvingLevel, classSource, type, superClass, interfaces, outerClass, new HashSet<>(), new HashSet<>(),
        position, modifiers);
  }

  public SootClass(IView view, ResolvingLevel resolvingLevel, ClassSource classSource, ClassType type,
      @Nullable JavaClassSignature superClass, Collection<JavaClassSignature> interfaces,
      @Nullable JavaClassSignature outerClass, Set<SootField> fields, Set<SootMethod> methods, Position position,
      EnumSet<Modifier> modifiers) {
    super(view, classSource, methods, fields);
    this.resolvingLevel = resolvingLevel;
    this.classType = type;
    this.superClass = superClass;
    this.interfaces = Collections.unmodifiableSet(new HashSet<>(interfaces));
    this.classSignature = classSource.getClassSignature();
    this.refType = view.getRefType(classSignature);
    refType.setSootClass(this);
    this.outerClass = outerClass;
    this.position = position;
    this.modifiers = modifiers;
    view.addClass(this);
  }

  // FIXME: error handling
  public void resolve(de.upb.soot.core.ResolvingLevel resolvingLevel) {
    try {
      this.getClassSource().getContent().resolve(resolvingLevel, getView());
    } catch (ResolveException e) {
      e.printStackTrace();
    }
  }

  /**
   * Checks if the class has at lease the resolving level specified. This check does nothing is the class resolution process
   * is not completed.
   *
   * @param level
   *          the resolution level, one of DANGLING, HIERARCHY, SIGNATURES, and BODIES
   * @throws java.lang.RuntimeException
   *           if the resolution is at an insufficient level
   */
  public void checkLevel(ResolvingLevel level) {
    // Fast check: e.g. FastHierarchy.canStoreClass calls this methodRef quite
    // often
    ResolvingLevel currentLevel = resolvingLevel();
    if (currentLevel.ordinal() >= level.ordinal()) {
      return;
    }

    if (!this.getView().doneResolving() || this.getView().getOptions().ignore_resolving_levels()) {
      return;
    }
    checkLevelIgnoreResolving(level);
  }

  /**
   * Checks if the class has at lease the resolving level specified. This check ignores the resolution completeness.
   *
   * @param level
   *          the resolution level, one of DANGLING, HIERARCHY, SIGNATURES, and BODIES
   * @throws java.lang.RuntimeException
   *           if the resolution is at an insufficient level
   */
  public void checkLevelIgnoreResolving(ResolvingLevel level) {
    ResolvingLevel currentLevel = resolvingLevel();
    if (currentLevel.ordinal() < level.ordinal()) {
      String hint = "\nIf you are extending Soot, try to add the following call before calling soot.Main.main(..):\n"
          + "Scene.getInstance().addBasicClass(" + classSignature + "," + level + ");\n"
          + "Otherwise, try whole-program mode (-w).";
      throw new RuntimeException("This operation requires resolving level " + level + " but " + classSignature.className
          + " is at resolving level " + currentLevel + hint);
    }
  }

  public ResolvingLevel resolvingLevel() {
    return resolvingLevel;
  }

  /**
   * Returns the number of fields in this class.
   */

  public int getFieldCount() {
    checkLevel(ResolvingLevel.SIGNATURES);
    return fields == null ? 0 : fields.size();
  }

  /**
   * Returns the field of this class with the given name and type. If the field cannot be found, an exception is thrown.
   */
  public SootField getField(String name, Type type) {
    SootField sf = getFieldUnsafe(name, type);
    if (sf == null) {
      throw new RuntimeException("No field " + name + " in class " + classSignature);
    }
    return sf;
  }

  /**
   * Returns the field of this class with the given name and type. If the field cannot be found, null is returned.
   */
  public SootField getFieldUnsafe(String name, Type type) {
    checkLevel(ResolvingLevel.SIGNATURES);
    if (fields == null) {
      return null;
    }
    for (IField f : fields) {
      SootField field = (SootField) f;
      if (field.getSignature().equals(name) && field.getType().equals(type)) {
        return field;
      }
    }
    return null;
  }

  /**
   * Returns the field of this class with the given name. Throws a RuntimeException if there is more than one field with the
   * given name or if no such field exists at all.
   */
  public SootField getFieldByName(String name) {
    SootField foundField = getFieldByNameUnsafe(name);
    if (foundField == null) {
      throw new RuntimeException("No field " + name + " in class " + classSignature);
    }
    return foundField;
  }

  /**
   * Returns the field of this class with the given name. Throws a RuntimeException if there is more than one field with the
   * given name. Returns null if no field with the given name exists.
   */
  public SootField getFieldByNameUnsafe(String name) {
    checkLevel(ResolvingLevel.SIGNATURES);
    if (fields == null) {
      return null;
    }
    SootField foundField = null;
    for (IField f : fields) {
      SootField field = (SootField) f;
      if (field.getSignature().name.equals(name)) {
        if (foundField == null) {
          foundField = field;
        } else {
          throw new RuntimeException("ambiguous field: " + name);
        }
      }
    }
    return foundField;
  }

  /**
   * Returns the field of this class with the given subsignature. If such a field does not exist, an exception is thrown.
   */
  public SootField getField(String subsignature) {
    SootField sf = getFieldUnsafe(subsignature);
    if (sf == null) {
      throw new RuntimeException("No field " + subsignature + " in class " + classSignature);
    }
    return sf;
  }

  /**
   * Returns the field of this class with the given subsignature. If such a field does not exist, null is returned.
   */
  public SootField getFieldUnsafe(String subsignature) {
    checkLevel(ResolvingLevel.SIGNATURES);
    if (fields == null) {
      return null;
    }
    for (IField f : fields) {
      SootField field = (SootField) f;
      if (field.getSubSignature().equals(subsignature)) {
        return field;
      }
    }
    return null;
  }

  /**
   * Attempts to retrieve the methodRef with the given signature, parameters and return type. If no matching methodRef can be
   * found, an exception is thrown.
   */
  public SootMethod getMethod(MethodSignature signature) {
    SootMethod sm = getMethodUnsafe(signature);
    if (sm != null) {
      return sm;
    }

    throw new RuntimeException("Class " + classSignature + " doesn't have methodRef " + signature);
  }

  /**
   * Attempts to retrieve the methodRef with the given signature, parameters and return type. If no matching methodRef can be
   * found, null is returned.
   */
  @Nullable
  public SootMethod getMethodUnsafe(MethodSignature signature) {
    checkLevel(ResolvingLevel.SIGNATURES);
    if (methods == null) {
      return null;
    }

    return methods.stream().map(m -> (SootMethod) m).filter(method -> method.getSignature().equals(signature)).findFirst()
        .orElse(null);
  }

  /**
   * Attempts to retrieve the methodRef with the given name and parameters. This methodRef may throw an
   * AmbiguousMethodException if there is more than one methodRef with the given name and parameter.
   */

  public SootMethod getMethod(String name, List<Type> parameterTypes) {
    checkLevel(ResolvingLevel.SIGNATURES);
    SootMethod foundMethod = null;

    if (methods == null) {
      return null;
    }

    for (IMethod m : methods) {
      SootMethod method = (SootMethod) m;
      if (method.getSignature().equals(name) && parameterTypes.equals(method.getParameterTypes())) {
        if (foundMethod == null) {
          foundMethod = method;
        } else {
          throw new RuntimeException("ambiguous methodRef");
        }
      }
    }

    if (foundMethod == null) {
      throw new RuntimeException("couldn't find methodRef " + name + "(" + parameterTypes + ") in " + this);
    }
    return foundMethod;
  }

  /**
   * Attempts to retrieve the methodRef with the given subSignature. This methodRef may throw an AmbiguousMethodException if
   * there are more than one methodRef with the given subSignature. If no methodRef with the given is found, null is
   * returned.
   */
  public SootMethod getMethodBySubSignature(String subSignature) {
    checkLevel(ResolvingLevel.SIGNATURES);
    SootMethod foundMethod = null;
    if (methods == null) {
      return null;
    }
    for (IMethod m : methods) {
      SootMethod method = (SootMethod) m;
      if (method.getSubSignature().equals(subSignature)) {
        if (foundMethod == null) {
          foundMethod = method;
        } else {
          throw new RuntimeException("ambiguous methodRef: " + subSignature + " in class " + this);
        }
      }
    }
    return foundMethod;
  }

  /**
   * Attempts to retrieve the methodRef with the given name. This methodRef may throw an AmbiguousMethodException if there
   * are more than one methodRef with the given name. If no methodRef with the given is found, an exception is thrown as
   * well.
   */
  public SootMethod getMethodByName(String name) {
    SootMethod foundMethod = getMethodBySubSignature(name);
    if (foundMethod == null) {
      throw new RuntimeException("couldn't find methodRef " + name + "(*) in " + this);
    }
    return foundMethod;
  }

  /**
   * Returns the modifiers of this class.
   */
  public EnumSet<Modifier> getModifiers() {
    return modifiers;
  }

  /**
   * Returns the number of interfaces being directly implemented by this class. Note that direct implementation corresponds
   * to an "implements" keyword in the Java class file and that this class may still be implementing additional interfaces in
   * the usual sense by being a subclass of a class which directly implements some interfaces.
   */

  public int getInterfaceCount() {
    checkLevel(ResolvingLevel.HIERARCHY);
    return interfaces == null ? 0 : interfaces.size();
  }

  /**
   * Returns a backed Chain of the interfaces that are directly implemented by this class. (see getInterfaceCount())
   */
  public Collection<SootClass> getInterfaces() {
    checkLevel(ResolvingLevel.HIERARCHY);
    Set<SootClass> ret = new HashSet<>();
    for (JavaClassSignature i : interfaces) {
      Optional<AbstractClass> op = this.getView().getClass(i);
      op.ifPresent(abstractClass -> ret.add((SootClass) abstractClass));
    }
    return ret;
  }

  /**
   * Does this class directly implement the given interface? (see getInterfaceCount())
   */

  public boolean implementsInterface(JavaClassSignature classSignature) {
    checkLevel(ResolvingLevel.HIERARCHY);
    if (interfaces == null) {
      return false;
    }

    for (JavaClassSignature sc : interfaces) {
      if (sc.equals(classSignature)) {
        return true;
      }
    }
    return false;
  }

  /**
   * WARNING: interfaces are subclasses of the java.lang.Object class! Does this class have a superclass? False implies that
   * this is the java.lang.Object class. Note that interfaces are subclasses of the java.lang.Object class.
   */

  public boolean hasSuperclass() {
    checkLevel(ResolvingLevel.HIERARCHY);
<<<<<<< HEAD
    return superClass.isPresent();
=======
    return superClass != null && getSuperclass().isPresent();
>>>>>>> 221dee8a
  }

  /**
   * WARNING: interfaces are subclasses of the java.lang.Object class! Returns the superclass of this class. (see
   * hasSuperclass())
   */
  public Optional<SootClass> getSuperclass() {
    checkLevel(ResolvingLevel.HIERARCHY);
    return superClass != null ? getView().getClass(superClass).map(c -> (SootClass) c) : Optional.empty();
  }

  public boolean hasOuterClass() {
    checkLevel(ResolvingLevel.HIERARCHY);
<<<<<<< HEAD
    return outerClass.isPresent();
=======
    return outerClass != null && getOuterClass().isPresent();
>>>>>>> 221dee8a
  }

  /**
   * This methodRef returns the outer class.
   */
  public Optional<SootClass> getOuterClass() {
    checkLevel(ResolvingLevel.HIERARCHY);
    return outerClass != null ? getView().getClass(outerClass).map(c -> (SootClass) c) : Optional.empty();
  }

  public boolean isInnerClass() {
    return hasOuterClass();
  }

  /**
   * Returns the ClassSignature of this class.
   */
  @Override
  public JavaClassSignature getSignature() {
    return classSignature;
  }

  /** Convenience methodRef; returns true if this class is an interface. */
  public boolean isInterface() {
    checkLevel(ResolvingLevel.HIERARCHY);
    return Modifier.isInterface(this.getModifiers());
  }

  /** Convenience methodRef; returns true if this class is an enumeration. */
  public boolean isEnum() {
    checkLevel(ResolvingLevel.HIERARCHY);
    return Modifier.isEnum(this.getModifiers());
  }

  /** Convenience methodRef; returns true if this class is synchronized. */
  public boolean isSynchronized() {
    checkLevel(ResolvingLevel.HIERARCHY);
    return Modifier.isSynchronized(this.getModifiers());
  }

  /** Returns true if this class is not an interface and not abstract. */
  public boolean isConcrete() {
    return !isInterface() && !isAbstract();
  }

  /** Convenience methodRef; returns true if this class is public. */
  public boolean isPublic() {
    return Modifier.isPublic(this.getModifiers());
  }

  public boolean hasRefType() {
    return refType != null;
  }

  /** Returns the RefType corresponding to this class. */
  public RefType getType() {
    return refType;
  }

  /** Returns the name of this class. */
  @Override
  public String toString() {
    return classSignature.toString();
  }

  /**
   * Returns true if this class is an application class.
   *
   * 
   */
  public boolean isApplicationClass() {
    return classType.equals(ClassType.Application);
  }

  /**
   * Returns true if this class is a library class.
   *
   */
  public boolean isLibraryClass() {
    return classType.equals(ClassType.Library);
  }

  /**
   * Sometimes we need to know which class is a JDK class. There is no simple way to distinguish a user class and a JDK
   * class, here we use the package prefix as the heuristic.
   */
  private static final Pattern libraryClassPattern
      = Pattern.compile("^(?:java\\.|sun\\.|javax\\.|com\\.sun\\.|org\\.omg\\.|org\\.xml\\.|org\\.w3c\\.dom)");

  public boolean isJavaLibraryClass() {
    return libraryClassPattern.matcher(classSignature.className).find();
  }

  /**
   * Returns true if this class is a phantom class.
   *
   * 
   */
  public boolean isPhantomClass() {
    return classType.equals(ClassType.Phantom);
  }

  /**
   * Convenience methodRef returning true if this class is private.
   */
  public boolean isPrivate() {
    return Modifier.isPrivate(this.getModifiers());
  }

  /**
   * Convenience methodRef returning true if this class is protected.
   */
  public boolean isProtected() {
    return Modifier.isProtected(this.getModifiers());
  }

  /**
   * Convenience methodRef returning true if this class is abstract.
   */
  public boolean isAbstract() {
    return Modifier.isAbstract(this.getModifiers());
  }

  /**
   * Convenience methodRef returning true if this class is final.
   */
  public boolean isFinal() {
    return Modifier.isFinal(this.getModifiers());
  }

  /**
   * Convenience methodRef returning true if this class is static.
   */
  public boolean isStatic() {
    return Modifier.isStatic(this.getModifiers());
  }

  protected int number = 0;

  /**
   * An array containing some validators in order to validate the SootClass
   */
  private static final List<ClassValidator> validators
      = Arrays.asList(new OuterClassValidator(), new MethodDeclarationValidator(), new ClassFlagsValidator());

  /**
   * Validates this SootClass for logical errors. Note that this does not validate the methodRef bodies, only the class
   * structure.
   */
  public void validate() {
    final List<ValidationException> exceptionList = new ArrayList<>();
    validate(exceptionList);
    if (!exceptionList.isEmpty()) {
      throw exceptionList.get(0);
    }
  }

  /**
   * Validates this SootClass for logical errors. Note that this does not validate the methodRef bodies, only the class
   * structure. All found errors are saved into the given list.
   */
  public void validate(List<ValidationException> exceptionList) {
    final boolean runAllValidators = this.getView().getOptions().debug() || this.getView().getOptions().validate();
    for (ClassValidator validator : validators) {
      if (!validator.isBasicValidator() && !runAllValidators) {
        continue;
      }
      validator.validate(this, exceptionList);
    }
  }

  public Position getPosition() {
    return this.position;
  }

  @Override
  public ClassSource getClassSource() {
    return classSource;
  }

  @Override
  public String getName() {
    return this.classSignature.getFullyQualifiedName();
  }

  public Optional<JavaClassSignature> getSuperclassSignature() {
    return superClass;
  }

  public Optional<JavaClassSignature> getOuterClassSignature() {
    return outerClass;
  }

}<|MERGE_RESOLUTION|>--- conflicted
+++ resolved
@@ -551,11 +551,7 @@
 
   public boolean hasSuperclass() {
     checkLevel(ResolvingLevel.HIERARCHY);
-<<<<<<< HEAD
-    return superClass.isPresent();
-=======
     return superClass != null && getSuperclass().isPresent();
->>>>>>> 221dee8a
   }
 
   /**
@@ -569,11 +565,7 @@
 
   public boolean hasOuterClass() {
     checkLevel(ResolvingLevel.HIERARCHY);
-<<<<<<< HEAD
-    return outerClass.isPresent();
-=======
     return outerClass != null && getOuterClass().isPresent();
->>>>>>> 221dee8a
   }
 
   /**
