package de.upb.soot.core;
/*-
 * #%L
 * Soot - a J*va Optimization Framework
 * %%
 * Copyright (C) 1997 - 1999 Raja Vallee-Rai
 * %%
 * This program is free software: you can redistribute it and/or modify
 * it under the terms of the GNU Lesser General Public License as
 * published by the Free Software Foundation, either version 2.1 of the
 * License, or (at your option) any later version.
 * 
 * This program is distributed in the hope that it will be useful,
 * but WITHOUT ANY WARRANTY; without even the implied warranty of
 * MERCHANTABILITY or FITNESS FOR A PARTICULAR PURPOSE.  See the
 * GNU General Lesser Public License for more details.
 * 
 * You should have received a copy of the GNU General Lesser Public
 * License along with this program.  If not, see
 * <http://www.gnu.org/licenses/lgpl-2.1.html>.
 * #L%
 */

import com.ibm.wala.cast.loader.AstMethod.DebuggingInformation;
<<<<<<< HEAD
import de.upb.soot.frontends.IMethodSourceContent;
import de.upb.soot.frontends.ResolveException;
=======

>>>>>>> 9b3be17f
import de.upb.soot.jimple.common.type.Type;
import de.upb.soot.signatures.JavaClassSignature;
import de.upb.soot.signatures.MethodSignature;
import de.upb.soot.signatures.TypeSignature;
import de.upb.soot.views.IView;

<<<<<<< HEAD
import javax.annotation.Nullable;
=======
>>>>>>> 9b3be17f
import java.util.ArrayList;
import java.util.Collection;
import java.util.Collections;
import java.util.EnumSet;
import java.util.HashSet;
import java.util.Iterator;
import java.util.List;
import java.util.Optional;
import java.util.StringTokenizer;

/**
 * Soot's counterpart of th import java.util.stream.Collectors;e source language's methodRef concept. Soot representation of
 * a Java methodRef. Can be declared to belong to a SootClass. Does not contain the actual code, which belongs to a Body. The
 * getActiveBody() methodRef points to the currently-active body.
 *
 * Modified by Linghui Luo
 *
 */

public class SootMethod extends SootClassMember implements IMethod {
  /**
   * 
   */
  private static final long serialVersionUID = -7438746401781827520L;

  private static final String constructorName = "<init>";
  private static final String staticInitializerName = "<clinit>";

  private final DebuggingInformation debugInfo;
  /**
   * An array of parameter types taken by this <code>SootMethod</code> object, in declaration order.
   */
  private final List<TypeSignature> parameterTypes;

  /** Declared exceptions thrown by this methodRef. Created upon demand. */
  protected final List<JavaClassSignature> exceptions;

  /** Active body associated with this methodRef. */
  protected final @Nullable Body activeBody;

  /** Tells this methodRef how to find out where its body lives. */
  private final IMethodSourceContent methodSource;


  // FIXME: remove Wala DebuggingInformation from this Class, IMHO it does not belong to a sootmethod
  /**
   * Constructs a SootMethod object with the given attributes. It contains no active body.
   */
<<<<<<< HEAD
  public SootMethod(IView view, JavaClassSignature declaringClass, IMethodSourceContent source,
      List<TypeSignature> parameterTypes, TypeSignature returnType, EnumSet<Modifier> modifiers,
      DebuggingInformation debugInfo) {
    this(view, declaringClass, source, source.getSignature(), modifiers, Collections.<JavaClassSignature>emptyList(),
        debugInfo);
=======
  public SootMethod(IView view, JavaClassSignature declaringClass, IMethodSource source, List<TypeSignature> parameterTypes,
      TypeSignature returnType, EnumSet<Modifier> modifiers, DebuggingInformation debugInfo) {
    this(view, declaringClass, source, parameterTypes, returnType, modifiers, Collections.emptyList(), debugInfo);
>>>>>>> 9b3be17f
  }

  /**
   * Constructs a SootMethod object with the given attributes. It contains no active body.
   */
  public SootMethod(IView view, JavaClassSignature declaringClass, IMethodSourceContent source,
      List<TypeSignature> parameterTypes, TypeSignature returnType, EnumSet<Modifier> modifiers) {
    this(view, declaringClass, source, source.getSignature(), modifiers, Collections.<JavaClassSignature>emptyList(), null);
  }

  public SootMethod(IView view, JavaClassSignature declaringClass, IMethodSourceContent source, MethodSignature signature,
      EnumSet<Modifier> modifiers) {
    this(view, declaringClass, source, signature, modifiers, Collections.<JavaClassSignature>emptyList(), null);
  }

  /**
   * Constructs a SootMethod object with the given attributes.
   */
  public SootMethod(IView view, JavaClassSignature declaringClass, IMethodSourceContent source,
      MethodSignature methodSignature, EnumSet<Modifier> modifiers, List<JavaClassSignature> thrownExceptions,
      DebuggingInformation debugInfo) {
    super(view, declaringClass, methodSignature, methodSignature.typeSignature, modifiers);
    Body myActiveBody = null;
    this.methodSource = source;
    this.parameterTypes = Collections.unmodifiableList(methodSignature.parameterSignatures);
    this.exceptions = Collections.unmodifiableList(thrownExceptions);
    this.debugInfo = debugInfo;
    try {

      // FIXME: error handling
      myActiveBody = source.getBody(this);
      if (myActiveBody != null) {
        myActiveBody.setMethod(this);
      }

    } catch (ResolveException e) {
      myActiveBody = null;
      e.printStackTrace();

    }
    activeBody = myActiveBody;

  }

  /**
<<<<<<< HEAD
   * Construct a SootMethod object with the attributes of given methodRef and activeBody.
   *
   * @param method
   * @param activeBody
=======
   * Construct a SootMethod object with the attributes of given method and activeBody.
>>>>>>> 9b3be17f
   */
  public SootMethod(SootMethod method, Body activeBody) {
    super(method.getView(), method.getDeclaringClassSignature(), method.signature, method.typeSignature, method.modifiers);
    this.methodSource = method.methodSource;
    this.parameterTypes = Collections.unmodifiableList(method.parameterTypes);
    this.exceptions = Collections.unmodifiableList(method.exceptions);
    this.debugInfo = method.debugInfo;
    this.activeBody = activeBody;
    if (this.activeBody != null) {
      this.activeBody.setMethod(this);
    }
  }

  /**
   * Returns true if this methodRef is not phantom, abstract or native, i.e. this methodRef can have a body.
   */
  public boolean isConcrete() {
    return !isPhantom() && !isAbstract() && !isNative();
  }

  /** Returns the return type of this methodRef. */
  public Type getReturnType() {
    return this.getView().getType(this.typeSignature);
  }

  /** Returns the number of parameters taken by this methodRef. */
  public int getParameterCount() {
    return parameterTypes == null ? 0 : parameterTypes.size();
  }

  /** Gets the type of the <i>n</i>th parameter of this methodRef. */
  public Type getParameterType(int n) {
    return this.getView().getType(parameterTypes.get(n));
  }

  /**
   * Returns a read-only list of the parameter types of this methodRef.
   */
  public Collection<Type> getParameterTypes() {
    List<Type> ret = new ArrayList<>();
    parameterTypes.forEach(t -> ret.add(this.getView().getType(t)));
    return ret;
  }

  /**
   * Retrieves the active body for this methodRef.
   */
  public Body getActiveBody() {
    return this.activeBody;
  }

  /** Returns true if this methodRef has an active body. */
  public boolean hasActiveBody() {
    return activeBody != null;
  }

  /** Returns true if this methodRef throws exception <code>e</code>. */
  public boolean throwsException(SootClass e) {
<<<<<<< HEAD
    // FIXME: [JMP] `exceptions` contain instances of type `JavaClassSignature`,
    //              but `contains(…)` is called with `SootClass`
    return exceptions != null && exceptions.contains(e);
=======
    return exceptions != null && exceptions.contains(e.getSignature());
>>>>>>> 9b3be17f
  }

  /**
   * Returns a backed list of the exceptions thrown by this methodRef.
   */
  public Collection<SootClass> getExceptions() {
<<<<<<< HEAD
    // FIXME: `Collections.emptySet()` is immutable, this it can't be modified!
    Collection<SootClass> ret = Collections.emptySet();
=======
    Collection<SootClass> ret = new HashSet<>();
>>>>>>> 9b3be17f
    exceptions.stream().filter(e -> this.getView().getClass(e).isPresent())
        .forEach(e -> ret.add((SootClass) this.getView().getClass(e).get()));
    return ret;
  }

  /**
   * Convenience methodRef returning true if this methodRef is abstract.
   */
  public boolean isAbstract() {
    return Modifier.isAbstract(this.getModifiers());
  }

  /**
   * Convenience methodRef returning true if this methodRef is native.
   */
  public boolean isNative() {
    return Modifier.isNative(this.getModifiers());
  }

  /**
   * Convenience methodRef returning true if this methodRef is synchronized.
   */
  public boolean isSynchronized() {
    return Modifier.isSynchronized(this.getModifiers());
  }

  /**
   *
   * @return yes if this is the main methodRef
   */
  public boolean isMain() {
    if (isPublic() && isStatic()) {
      return this.getSubSignature().equals("void main(java.lang.String[])");
    }
    return false;
  }

  /**
   *
   * @return yes, if this function is a constructor. Please not that <clinit> methods are not treated as constructors in this
   *         methodRef.
   */
  public boolean isConstructor() {
    return this.signature.name.equals(constructorName);
  }

  /**
   *
   * @return yes, if this function is a static initializer.
   */
  public boolean isStaticInitializer() {
    return this.signature.name.equals(staticInitializerName);
  }

  /**
   * We rely on the JDK class recognition to decide if a methodRef is JDK methodRef.
   */
  public boolean isJavaLibraryMethod() {
    Optional<SootClass> op = getDeclaringClass();
    if (op.isPresent()) {
      SootClass cl = op.get();
      return cl.isJavaLibraryClass();
    } else {
      return false;
    }
  }

  /**
   * Returns the declaration of this methodRef, as used at the top of textual body representations (before the {}'s
   * containing the code for representation.)
   */
  public String getDeclaration() {
    StringBuilder builder = new StringBuilder();

    // modifiers
    StringTokenizer st = new StringTokenizer(Modifier.toString(this.getModifiers()));
    if (st.hasMoreTokens()) {
      builder.append(st.nextToken());
    }

    while (st.hasMoreTokens()) {
      builder.append(" ").append(st.nextToken());
    }

    if (builder.length() != 0) {
      builder.append(" ");
    }

    // return type + name

    builder.append(this.getReturnType().toQuotedString()).append(" ");
    builder.append(this.getView().quotedNameOf(this.getSignature().name));

    builder.append("(");

    // parameters
    Iterator<Type> typeIt = this.getParameterTypes().iterator();
    // int count = 0;
    while (typeIt.hasNext()) {
      Type t = typeIt.next();
      builder.append(t.toQuotedString());
      if (typeIt.hasNext()) {
        builder.append(", ");
      }
    }
    builder.append(")");

    // Print exceptions
    if (exceptions != null) {
      Iterator<SootClass> exceptionIt = this.getExceptions().iterator();

      if (exceptionIt.hasNext()) {
        builder.append(" throws ").append(this.getView().quotedNameOf(exceptionIt.next().getSignature().toString()));

        while (exceptionIt.hasNext()) {
          builder.append(", ").append(this.getView().quotedNameOf(exceptionIt.next().getSignature().toString()));
        }
      }
    }

    return builder.toString().intern();
  }

  public int getJavaSourceStartLineNumber() {
    return debugInfo.getCodeBodyPosition().getFirstLine();
  }

  public DebuggingInformation getDebugInfo() {
    return this.debugInfo;
  }

}<|MERGE_RESOLUTION|>--- conflicted
+++ resolved
@@ -22,22 +22,15 @@
  */
 
 import com.ibm.wala.cast.loader.AstMethod.DebuggingInformation;
-<<<<<<< HEAD
 import de.upb.soot.frontends.IMethodSourceContent;
 import de.upb.soot.frontends.ResolveException;
-=======
-
->>>>>>> 9b3be17f
 import de.upb.soot.jimple.common.type.Type;
 import de.upb.soot.signatures.JavaClassSignature;
 import de.upb.soot.signatures.MethodSignature;
 import de.upb.soot.signatures.TypeSignature;
 import de.upb.soot.views.IView;
 
-<<<<<<< HEAD
 import javax.annotation.Nullable;
-=======
->>>>>>> 9b3be17f
 import java.util.ArrayList;
 import java.util.Collection;
 import java.util.Collections;
@@ -81,22 +74,14 @@
   /** Tells this methodRef how to find out where its body lives. */
   private final IMethodSourceContent methodSource;
 
-
   // FIXME: remove Wala DebuggingInformation from this Class, IMHO it does not belong to a sootmethod
   /**
    * Constructs a SootMethod object with the given attributes. It contains no active body.
    */
-<<<<<<< HEAD
   public SootMethod(IView view, JavaClassSignature declaringClass, IMethodSourceContent source,
       List<TypeSignature> parameterTypes, TypeSignature returnType, EnumSet<Modifier> modifiers,
       DebuggingInformation debugInfo) {
-    this(view, declaringClass, source, source.getSignature(), modifiers, Collections.<JavaClassSignature>emptyList(),
-        debugInfo);
-=======
-  public SootMethod(IView view, JavaClassSignature declaringClass, IMethodSource source, List<TypeSignature> parameterTypes,
-      TypeSignature returnType, EnumSet<Modifier> modifiers, DebuggingInformation debugInfo) {
-    this(view, declaringClass, source, parameterTypes, returnType, modifiers, Collections.emptyList(), debugInfo);
->>>>>>> 9b3be17f
+    this(view, declaringClass, source, source.getSignature(), modifiers, Collections.emptyList(), debugInfo);
   }
 
   /**
@@ -142,14 +127,7 @@
   }
 
   /**
-<<<<<<< HEAD
    * Construct a SootMethod object with the attributes of given methodRef and activeBody.
-   *
-   * @param method
-   * @param activeBody
-=======
-   * Construct a SootMethod object with the attributes of given method and activeBody.
->>>>>>> 9b3be17f
    */
   public SootMethod(SootMethod method, Body activeBody) {
     super(method.getView(), method.getDeclaringClassSignature(), method.signature, method.typeSignature, method.modifiers);
@@ -208,25 +186,17 @@
 
   /** Returns true if this methodRef throws exception <code>e</code>. */
   public boolean throwsException(SootClass e) {
-<<<<<<< HEAD
     // FIXME: [JMP] `exceptions` contain instances of type `JavaClassSignature`,
-    //              but `contains(…)` is called with `SootClass`
-    return exceptions != null && exceptions.contains(e);
-=======
+    // but `contains(…)` is called with `SootClass`
     return exceptions != null && exceptions.contains(e.getSignature());
->>>>>>> 9b3be17f
   }
 
   /**
    * Returns a backed list of the exceptions thrown by this methodRef.
    */
   public Collection<SootClass> getExceptions() {
-<<<<<<< HEAD
     // FIXME: `Collections.emptySet()` is immutable, this it can't be modified!
-    Collection<SootClass> ret = Collections.emptySet();
-=======
     Collection<SootClass> ret = new HashSet<>();
->>>>>>> 9b3be17f
     exceptions.stream().filter(e -> this.getView().getClass(e).isPresent())
         .forEach(e -> ret.add((SootClass) this.getView().getClass(e).get()));
     return ret;
