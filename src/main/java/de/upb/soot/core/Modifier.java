--- conflicted
+++ resolved
@@ -31,11 +31,7 @@
  * A class that provides static methods and constants to represent and work with with Java modifiers (ie public, final,...)
  * Represents Java modifiers as int constants that can be packed and combined by bitwise operations and methods to query
  * these.
-<<<<<<< HEAD
- * 
-=======
- *
->>>>>>> 62cdc7f6
+ *
  */
 public class Modifier {
   public static final int ABSTRACT = 0x0400;
