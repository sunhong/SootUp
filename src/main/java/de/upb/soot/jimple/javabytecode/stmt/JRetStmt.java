/* Soot - a J*va Optimization Framework
 * Copyright (C) 1999 Patrick Lam
 *
 * This library is free software; you can redistribute it and/or
 * modify it under the terms of the GNU Lesser General Public
 * License as published by the Free Software Foundation; either
 * version 2.1 of the License, or (at your option) any later version.
 *
 * This library is distributed in the hope that it will be useful,
 * but WITHOUT ANY WARRANTY; without even the implied warranty of
 * MERCHANTABILITY or FITNESS FOR A PARTICULAR PURPOSE.  See the GNU
 * Lesser General Public License for more details.
 *
 * You should have received a copy of the GNU Lesser General Public
 * License along with this library; if not, write to the
 * Free Software Foundation, Inc., 59 Temple Place - Suite 330,
 * Boston, MA 02111-1307, USA.
 */

/*
 * Modified by the Sable Research Group and others 1997-1999.  
 * See the 'credits' file distributed with Soot for the complete list of
 * contributors.  (Soot is distributed at http://www.sable.mcgill.ca/soot)
 */

package de.upb.soot.jimple.javabytecode.stmt;

import java.util.ArrayList;
import java.util.List;

import de.upb.soot.jimple.Jimple;
import de.upb.soot.jimple.basic.JimpleComparator;
import de.upb.soot.jimple.basic.PositionInfo;
import de.upb.soot.jimple.basic.Value;
import de.upb.soot.jimple.basic.ValueBox;
import de.upb.soot.jimple.common.stmt.AbstractStmt;
import de.upb.soot.jimple.visitor.IStmtVisitor;
import de.upb.soot.jimple.visitor.IVisitor;
import de.upb.soot.util.printer.IStmtPrinter;

public class JRetStmt extends AbstractStmt {
  /**
   * 
   */
  private static final long serialVersionUID = -5082469551010642932L;
  final ValueBox stmtAddressBox;
  // List useBoxes;

  public JRetStmt(Value stmtAddress, PositionInfo positionInfo) {
    this(Jimple.newLocalBox(stmtAddress), positionInfo);
  }

  protected JRetStmt(ValueBox stmtAddressBox, PositionInfo positionInfo) {
    super(positionInfo);
    this.stmtAddressBox = stmtAddressBox;

  }

  @Override
  public JRetStmt clone() {
    return new JRetStmt(Jimple.cloneIfNecessary(getStmtAddress()), getPositionInfo().clone());
  }

  @Override
  public String toString() {
    return Jimple.RET + " " + stmtAddressBox.getValue().toString();
  }

  @Override
  public void toString(IStmtPrinter up) {
    up.literal(Jimple.RET);
    up.literal(" ");
    stmtAddressBox.toString(up);
  }

  public Value getStmtAddress() {
    return stmtAddressBox.getValue();
  }

  public ValueBox getStmtAddressBox() {
    return stmtAddressBox;
  }

  // TODO: remove setter to support immutability?
  public void setStmtAddress(Value stmtAddress) {
    stmtAddressBox.setValue(stmtAddress);
  }

  @Override
  public List<ValueBox> getUseBoxes() {

    List<ValueBox> useBoxes = new ArrayList<>(stmtAddressBox.getValue().getUseBoxes());
    useBoxes.add(stmtAddressBox);

    return useBoxes;
  }

  @Override
  public void accept(IVisitor sw) {
    ((IStmtVisitor) sw).caseRetStmt(this);
  }

  @Override
  public boolean fallsThrough() {
    return true;
  }

  @Override
  public boolean branches() {
    return false;
  }

  @Override
  public boolean equivTo(Object o) {
<<<<<<< HEAD
    return JimpleComparator.getInstance().caseRetStmt(this, o);

=======
    if (!(o instanceof JReturnStmt)) {
      return false;
    }
    return stmtAddressBox == ((JRetStmt) o).stmtAddressBox;
>>>>>>> 221dee8a
  }

  @Override
  public boolean equivTo(Object o, JimpleComparator comparator) {
    return comparator.caseRetStmt(this, o);
  }

  @Override
<<<<<<< HEAD
  public int equivHashCode() {
    return stmtAddressBox.getValue().equivHashCode();
=======
  public boolean equivTo(Object o, Comparator<Object> comparator) {
    return comparator.compare(this, o) == 0;
>>>>>>> 221dee8a
  }

}<|MERGE_RESOLUTION|>--- conflicted
+++ resolved
@@ -112,15 +112,8 @@
 
   @Override
   public boolean equivTo(Object o) {
-<<<<<<< HEAD
     return JimpleComparator.getInstance().caseRetStmt(this, o);
 
-=======
-    if (!(o instanceof JReturnStmt)) {
-      return false;
-    }
-    return stmtAddressBox == ((JRetStmt) o).stmtAddressBox;
->>>>>>> 221dee8a
   }
 
   @Override
@@ -129,13 +122,8 @@
   }
 
   @Override
-<<<<<<< HEAD
   public int equivHashCode() {
     return stmtAddressBox.getValue().equivHashCode();
-=======
-  public boolean equivTo(Object o, Comparator<Object> comparator) {
-    return comparator.compare(this, o) == 0;
->>>>>>> 221dee8a
   }
 
 }