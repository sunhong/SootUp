--- conflicted
+++ resolved
@@ -48,19 +48,9 @@
   int lowIndex;
   int highIndex;
 
-<<<<<<< HEAD
   // This methodRef is necessary to deal with constructor-must-be-first-ism.
-  private static IStmtBox[] getTargetBoxesArray(List<? extends IStmt> targets) {
-    IStmtBox[] targetBoxes = new IStmtBox[targets.size()];
-    for (int i = 0; i < targetBoxes.length; i++) {
-      targetBoxes[i] = Jimple.newStmtBox(targets.get(i));
-    }
-    return targetBoxes;
-=======
-  // This method is necessary to deal with constructor-must-be-first-ism.
   private static List<IStmtBox> getTargetBoxes(List<? extends IStmt> targets) {
     return targets.stream().map(Jimple::newStmtBox).collect(Collectors.toList());
->>>>>>> 9b3be17f
   }
 
   @Override
