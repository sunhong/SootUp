--- conflicted
+++ resolved
@@ -125,12 +125,4 @@
     ((IExprVisitor) sw).caseInstanceOfExpr(this);
   }
 
-<<<<<<< HEAD
-=======
-  @Override
-  public boolean equivTo(Object o, Comparator<Object> comparator) {
-    return comparator.compare(this, o) == 0;
-  }
-
->>>>>>> 221dee8a
 }