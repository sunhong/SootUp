--- conflicted
+++ resolved
@@ -50,10 +50,7 @@
    */
   public JStaticInvokeExpr(IView view, MethodRef method, List<? extends Value> args) {
     super(view, method, new ValueBox[args.size()]);
-<<<<<<< HEAD
     this.methodSignature = method;
-=======
->>>>>>> 221dee8a
     for (int i = 0; i < args.size(); i++) {
       this.argBoxes[i] = Jimple.newImmediateBox(args.get(i));
     }
@@ -95,15 +92,9 @@
   public String toString() {
     StringBuilder builder = new StringBuilder();
 
-<<<<<<< HEAD
     buffer.append(Jimple.STATICINVOKE + " " + methodSignature + "(");
     argBoxesToString(buffer);
     buffer.append(")");
-=======
-    builder.append(Jimple.STATICINVOKE + " ").append(method).append("(");
-    argBoxesToString(builder);
-    builder.append(")");
->>>>>>> 221dee8a
 
     return builder.toString();
   }
@@ -115,11 +106,7 @@
   public void toString(IStmtPrinter up) {
     up.literal(Jimple.STATICINVOKE);
     up.literal(" ");
-<<<<<<< HEAD
     up.methodSignature(methodSignature);
-=======
-    up.methodSignature(method.getSignature());
->>>>>>> 221dee8a
     up.literal("(");
 
     argBoxesToPrinter(up);
@@ -132,12 +119,4 @@
     ((IExprVisitor) sw).caseStaticInvokeExpr(this);
   }
 
-<<<<<<< HEAD
-=======
-  @Override
-  public boolean equivTo(Object o, Comparator<Object> comparator) {
-    return comparator.compare(this, o) == 0;
-  }
-
->>>>>>> 221dee8a
 }