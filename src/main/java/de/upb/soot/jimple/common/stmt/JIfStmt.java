/* Soot - a J*va Optimization Framework
 * Copyright (C) 1999 Patrick Lam
 *
 * This library is free software; you can redistribute it and/or
 * modify it under the terms of the GNU Lesser General Public
 * License as published by the Free Software Foundation; either
 * version 2.1 of the License, or (at your option) any later version.
 *
 * This library is distributed in the hope that it will be useful,
 * but WITHOUT ANY WARRANTY; without even the implied warranty of
 * MERCHANTABILITY or FITNESS FOR A PARTICULAR PURPOSE.  See the GNU
 * Lesser General Public License for more details.
 *
 * You should have received a copy of the GNU Lesser General Public
 * License along with this library; if not, write to the
 * Free Software Foundation, Inc., 59 Temple Place - Suite 330,
 * Boston, MA 02111-1307, USA.
 */

/*
 * Modified by the Sable Research Group and others 1997-1999.  
 * See the 'credits' file distributed with Soot for the complete list of
 * contributors.  (Soot is distributed at http://www.sable.mcgill.ca/soot)
 */

package de.upb.soot.jimple.common.stmt;

import java.util.ArrayList;
import java.util.Collections;
import java.util.List;

import de.upb.soot.jimple.Jimple;
import de.upb.soot.jimple.basic.IStmtBox;
import de.upb.soot.jimple.basic.PositionInfo;
import de.upb.soot.jimple.basic.JimpleComparator;
import de.upb.soot.jimple.basic.Value;
import de.upb.soot.jimple.basic.ValueBox;
import de.upb.soot.jimple.visitor.IStmtVisitor;
import de.upb.soot.jimple.visitor.IVisitor;
import de.upb.soot.util.printer.IStmtPrinter;

<<<<<<< HEAD
=======
import java.util.ArrayList;
import java.util.Collections;
import java.util.List;

>>>>>>> 221dee8a
public class JIfStmt extends AbstractStmt {
  /**
   * 
   */
  private static final long serialVersionUID = -5625186075843518011L;
  final ValueBox conditionBox;
  final IStmtBox targetBox;

  final List<IStmtBox> targetBoxes;

  public JIfStmt(Value condition, IStmt target,PositionInfo positionInfo) {
    this(condition, Jimple.newStmtBox(target),positionInfo);
  }

  public JIfStmt(Value condition, IStmtBox target,PositionInfo positionInfo) {
    this(Jimple.newConditionExprBox(condition), target,positionInfo);
  }

  protected JIfStmt(ValueBox conditionBox, IStmtBox targetBox,PositionInfo positionInfo) {
    super(positionInfo);
    this.conditionBox = conditionBox;
    this.targetBox = targetBox;

    targetBoxes = Collections.singletonList(targetBox);
  }

  @Override
  public JIfStmt clone() {
    return new JIfStmt(Jimple.cloneIfNecessary(getCondition()), getTarget(),getPositionInfo().clone());
  }

  @Override
  public String toString() {
    IStmt t = getTarget();
    String target = "(branch)";
    if (!t.branches()) {
      target = t.toString();
    }
    return Jimple.IF + " " + getCondition().toString() + " " + Jimple.GOTO + " " + target;
  }

  @Override
  public void toString(IStmtPrinter up) {
    up.literal(Jimple.IF);
    up.literal(" ");
    conditionBox.toString(up);
    up.literal(" ");
    up.literal(Jimple.GOTO);
    up.literal(" ");
    targetBox.toString(up);
  }

  public Value getCondition() {
    return conditionBox.getValue();
  }

  public void setCondition(Value condition) {
    conditionBox.setValue(condition);
  }

  public ValueBox getConditionBox() {
    return conditionBox;
  }

  public IStmt getTarget() {
    return targetBox.getStmt();
  }

  public void setTarget(IStmt target) {
    targetBox.setStmt(target);
  }

  public IStmtBox getTargetBox() {
    return targetBox;
  }

  @Override
  public List<ValueBox> getUseBoxes() {

    List<ValueBox> useBoxes = new ArrayList<>(conditionBox.getValue().getUseBoxes());
    useBoxes.add(conditionBox);

    return useBoxes;
  }

  @Override
  public final List<IStmtBox> getStmtBoxes() {
    return targetBoxes;
  }

  @Override
  public void accept(IVisitor sw) {
    ((IStmtVisitor) sw).caseIfStmt(this);
  }

  @Override
  public boolean fallsThrough() {
    return true;
  }

  @Override
  public boolean branches() {
    return true;
  }

  @Override
  public boolean equivTo(Object o) {
    return JimpleComparator.getInstance().caseIfStmt(this, o);
  }

  @Override
  public boolean equivTo(Object o, JimpleComparator comparator) {
    return comparator.caseIfStmt(this, o);
  }

  @Override
  public int equivHashCode() {
    return conditionBox.getValue().equivHashCode() + 31 * targetBox.getStmt().equivHashCode();
  }

}<|MERGE_RESOLUTION|>--- conflicted
+++ resolved
@@ -39,13 +39,6 @@
 import de.upb.soot.jimple.visitor.IVisitor;
 import de.upb.soot.util.printer.IStmtPrinter;
 
-<<<<<<< HEAD
-=======
-import java.util.ArrayList;
-import java.util.Collections;
-import java.util.List;
-
->>>>>>> 221dee8a
 public class JIfStmt extends AbstractStmt {
   /**
    * 
