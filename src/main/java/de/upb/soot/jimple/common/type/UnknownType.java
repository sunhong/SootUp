/* Soot - a J*va Optimization Framework
 * Copyright (C) 1997-1999 Raja Vallee-Rai
 *
 * This library is free software; you can redistribute it and/or
 * modify it under the terms of the GNU Lesser General Public
 * License as published by the Free Software Foundation; either
 * version 2.1 of the License, or (at your option) any later version.
 *
 * This library is distributed in the hope that it will be useful,
 * but WITHOUT ANY WARRANTY; without even the implied warranty of
 * MERCHANTABILITY or FITNESS FOR A PARTICULAR PURPOSE.  See the GNU
 * Lesser General Public License for more details.
 *
 * You should have received a copy of the GNU Lesser General Public
 * License along with this library; if not, write to the
 * Free Software Foundation, Inc., 59 Temple Place - Suite 330,
 * Boston, MA 02111-1307, USA.
 */

/*
 * Modified by the Sable Research Group and others 1997-1999.
 * See the 'credits' file distributed with Soot for the complete list of
 * contributors.  (Soot is distributed at http://www.sable.mcgill.ca/soot)
 */

package de.upb.soot.jimple.common.type;

import de.upb.soot.jimple.visitor.ITypeVisitor;
import de.upb.soot.jimple.visitor.IVisitor;
import de.upb.soot.signatures.TypeSignature;

/** Soot representation used for not-yet-typed objects. Implemented as a singleton. */
@SuppressWarnings("serial")
public class UnknownType extends Type {

  public static final UnknownType INSTANCE = new UnknownType();

<<<<<<< HEAD
  /**
   * Get the UnknownType instance.
   *
   * @return the UnknownType instance.
   */
  public static UnknownType getInstance() {
    if (instance == null) {
      instance = new UnknownType();
    }
    return instance;
=======
  private UnknownType() {
>>>>>>> 9b3be17f
  }

  @Override
  public void accept(IVisitor v) {
    ((ITypeVisitor) v).caseUnknownType(this);
  }

  @Override
  public int hashCode() {
    return 0x5CAE5357;
  }

  @Override
  public boolean equals(Object t) {
    return this == t;
  }

  @Override
  public String toString() {
    return "unknown";
  }

  /** Returns the least common superclass of this type and other. */
  @Override
  public Type merge(Type other) {
    if (other instanceof RefType) {
      return other;
    }
    throw new RuntimeException("illegal type merge: " + this + " and " + other);
  }

  @Override
  public TypeSignature getTypeSignature() {
    return null;
  }
}<|MERGE_RESOLUTION|>--- conflicted
+++ resolved
@@ -35,20 +35,7 @@
 
   public static final UnknownType INSTANCE = new UnknownType();
 
-<<<<<<< HEAD
-  /**
-   * Get the UnknownType instance.
-   *
-   * @return the UnknownType instance.
-   */
-  public static UnknownType getInstance() {
-    if (instance == null) {
-      instance = new UnknownType();
-    }
-    return instance;
-=======
   private UnknownType() {
->>>>>>> 9b3be17f
   }
 
   @Override
