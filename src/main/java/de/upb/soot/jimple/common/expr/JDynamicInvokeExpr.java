--- conflicted
+++ resolved
@@ -114,42 +114,6 @@
 
   @Override
   public boolean equivTo(Object o) {
-<<<<<<< HEAD
-    if (o instanceof JDynamicInvokeExpr) {
-      JDynamicInvokeExpr ie = (JDynamicInvokeExpr) o;
-      if (!(getMethod().equals(ie.getMethod()) && bsmArgBoxes.length == ie.bsmArgBoxes.length)) {
-        return false;
-      }
-      int i = 0;
-      for (ValueBox element : bsmArgBoxes) {
-        if (!(element.getValue().equivTo(ie.getBootstrapArg(i)))) {
-          return false;
-        }
-        i++;
-      }
-      if (!(getMethod().equals(ie.getMethod())
-          && (argBoxes == null ? 0 : argBoxes.length) == (ie.argBoxes == null ? 0 : ie.argBoxes.length))) {
-        return false;
-      }
-      if (argBoxes != null) {
-        i = 0;
-        for (ValueBox element : argBoxes) {
-          if (!(element.getValue().equivTo(ie.getArg(i)))) {
-            return false;
-          }
-          i++;
-        }
-      }
-      if (!methodSignature.equals(ie.methodSignature)) {
-        return false;
-      }
-      if (!bsm.equals(ie.bsm)) {
-        return false;
-      }
-      return true;
-    }
-    return false;
-=======
     return JimpleComparator.getInstance().caseDynamicInvokeExpr(this, o);
   }
 
@@ -164,7 +128,6 @@
   @Override
   public int equivHashCode() {
     return bsm.hashCode() * getMethod().hashCode() * 17;
->>>>>>> 88599cf1
   }
 
   public Optional<SootMethod> getBootstrapMethod() {
