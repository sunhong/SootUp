/* Soot - a J*va Optimization Framework
 * Copyright (C) 1999 Patrick Lam
 * Copyright (C) 2004 Ondrej Lhotak
 *
 * This library is free software; you can redistribute it and/or
 * modify it under the terms of the GNU Lesser General Public
 * License as published by the Free Software Foundation; either
 * version 2.1 of the License, or (at your option) any later version.
 *
 * This library is distributed in the hope that it will be useful,
 * but WITHOUT ANY WARRANTY; without even the implied warranty of
 * MERCHANTABILITY or FITNESS FOR A PARTICULAR PURPOSE.  See the GNU
 * Lesser General Public License for more details.
 *
 * You should have received a copy of the GNU Lesser General Public
 * License along with this library; if not, write to the
 * Free Software Foundation, Inc., 59 Temple Place - Suite 330,
 * Boston, MA 02111-1307, USA.
 */

/*
 * Modified by the Sable Research Group and others 1997-1999.  
 * See the 'credits' file distributed with Soot for the complete list of
 * contributors.  (Soot is distributed at http://www.sable.mcgill.ca/soot)
 */

package de.upb.soot.jimple.common.expr;

import de.upb.soot.core.AbstractClass;
import de.upb.soot.core.IMethod;
import de.upb.soot.core.SootClass;
import de.upb.soot.core.SootMethod;
import de.upb.soot.jimple.Jimple;
import de.upb.soot.jimple.basic.Value;
import de.upb.soot.jimple.basic.ValueBox;
import de.upb.soot.jimple.visitor.IExprVisitor;
import de.upb.soot.jimple.visitor.IVisitor;
import de.upb.soot.signatures.JavaClassSignature;
import de.upb.soot.signatures.MethodSignature;
import de.upb.soot.util.printer.IStmtPrinter;
import de.upb.soot.views.IView;

import java.util.ArrayList;
import java.util.Comparator;
import java.util.List;
import java.util.Optional;

import org.objectweb.asm.Opcodes;

public class JDynamicInvokeExpr extends AbstractInvokeExpr {
  /**
   * 
   */
  private static final long serialVersionUID = 8212277443400470834L;
  protected MethodSignature bsm;
  protected ValueBox[] bsmArgBoxes;
  protected int tag;

  /**
   * Assigns values returned by newImmediateBox to an array bsmArgBoxes of type ValueBox.
   */
  public JDynamicInvokeExpr(IView view, MethodSignature bootstrapMethodRef, List<? extends Value> bootstrapArgs,
      MethodSignature methodRef, int tag, List<? extends Value> methodArgs) {
    super(view, methodRef, new ValueBox[methodArgs.size()]);
    if (!methodRef.toString().startsWith("<" + SootClass.INVOKEDYNAMIC_DUMMY_CLASS_NAME + ": ")) {
      throw new IllegalArgumentException(
          "Receiver type of JDynamicInvokeExpr must be " + SootClass.INVOKEDYNAMIC_DUMMY_CLASS_NAME + "!");
    }
    this.bsm = bootstrapMethodRef;
    this.bsmArgBoxes = new ValueBox[bootstrapArgs.size()];
    this.tag = tag;

    for (int i = 0; i < bootstrapArgs.size(); i++) {
      this.bsmArgBoxes[i] = Jimple.newImmediateBox(bootstrapArgs.get(i));
    }
    for (int i = 0; i < methodArgs.size(); i++) {
      this.argBoxes[i] = Jimple.newImmediateBox(methodArgs.get(i));
    }
  }

  /**
   * Makes a parameterized call to JDynamicInvokeExpr method.
   */
  public JDynamicInvokeExpr(IView view, MethodSignature bootstrapMethodRef, List<? extends Value> bootstrapArgs,
      MethodSignature methodRef, List<? extends Value> methodArgs) {
    /*
     * Here the static-handle is chosen as default value, because this works for Java.
     */
    this(view, bootstrapMethodRef, bootstrapArgs, methodRef, Opcodes.H_INVOKESTATIC, methodArgs);
  }

  public int getBootstrapArgCount() {
    return bsmArgBoxes.length;
  }

  public Value getBootstrapArg(int index) {
    return bsmArgBoxes[index].getValue();
  }

  @Override
  public Object clone() {
    List<Value> clonedBsmArgs = new ArrayList<Value>(getBootstrapArgCount());
    for (int i = 0; i < getBootstrapArgCount(); i++) {
      clonedBsmArgs.add(i, getBootstrapArg(i));
    }

    List<Value> clonedArgs = new ArrayList<Value>(getArgCount());
    for (int i = 0; i < getArgCount(); i++) {
      clonedArgs.add(i, getArg(i));
    }

    return new JDynamicInvokeExpr(this.getView(), bsm, clonedBsmArgs, methodSignature, tag, clonedArgs);
  }

  @Override
  public boolean equivTo(Object o) {
    if (o instanceof JDynamicInvokeExpr) {
      JDynamicInvokeExpr ie = (JDynamicInvokeExpr) o;
      if (!(getMethod().equals(ie.getMethod()) && bsmArgBoxes.length == ie.bsmArgBoxes.length)) {
        return false;
      }
      int i = 0;
      for (ValueBox element : bsmArgBoxes) {
        if (!(element.getValue().equivTo(ie.getBootstrapArg(i)))) {
          return false;
        }
        i++;
      }
      if (!(getMethod().equals(ie.getMethod())
          && (argBoxes == null ? 0 : argBoxes.length) == (ie.argBoxes == null ? 0 : ie.argBoxes.length))) {
        return false;
      }
      if (argBoxes != null) {
        i = 0;
        for (ValueBox element : argBoxes) {
          if (!(element.getValue().equivTo(ie.getArg(i)))) {
            return false;
          }
          i++;
        }
      }
      if (!methodSignature.equals(ie.methodSignature)) {
        return false;
      }
      if (!bsm.equals(ie.bsm)) {
        return false;
      }
      return true;
    }
    return false;
  }

  public Optional<SootMethod> getBootstrapMethod() {
    JavaClassSignature signature = bsm.declClassSignature;
    Optional<AbstractClass> op = this.getView().getClass(signature);
    if (op.isPresent()) {
      AbstractClass klass = op.get();
      Optional<? extends IMethod> m = klass.getMethod(bsm);
      return m.map(c -> (SootMethod) c);
    }
    return Optional.empty();
  }

  /**
   * Returns a hash code for this object, consistent with structural equality.
   */
  @Override
  public int equivHashCode() {
    return bsm.hashCode() * getMethod().hashCode() * 17;
  }

  @Override
  public String toString() {
    StringBuffer buffer = new StringBuffer();
    buffer.append(Jimple.DYNAMICINVOKE);
    buffer.append(" \"");
    buffer.append(methodSignature); // quoted method name (can be any UTF8
    // string)
    buffer.append("\" <");
    buffer.append(methodSignature.getSubSignature());
    buffer.append(">(");

    argBoxesToString(buffer);

    buffer.append(") ");
    buffer.append(bsm);
    buffer.append("(");
    final int len = bsmArgBoxes.length;
    if (0 < len) {
      buffer.append(bsmArgBoxes[0].getValue().toString());
      for (int i = 1; i < len; i++) {
        buffer.append(", ");
        buffer.append(bsmArgBoxes[i].getValue().toString());
      }
    }
    buffer.append(")");

    return buffer.toString();
  }

  @Override
  public void toString(IStmtPrinter up) {
    up.literal(Jimple.DYNAMICINVOKE);
<<<<<<< HEAD
    up.literal(" \"" + methodSignature.name + "\" <" + methodSignature.getSubSignature() + ">(");
    if (argBoxes != null) {
      for (int i = 0; i < argBoxes.length; i++) {
        if (i != 0) {
          up.literal(", ");
        }
=======
    up.literal(" \"" + method.name + "\" <" + method.getSubSignature() + ">(");
>>>>>>> 011b06e4

    argBoxesToPrinter(up);

    up.literal(") ");
    Optional<SootMethod> op = getBootstrapMethod();
    if (op.isPresent()) {
      up.method(op.get());
    }
    up.literal("(");
    final int len = bsmArgBoxes.length;
    if (0 < len) {
      bsmArgBoxes[0].toString(up);
      for (int i = 1; i < len; i++) {
        up.literal(", ");
        bsmArgBoxes[i].toString(up);
      }
    }
    up.literal(")");
  }

  @Override
  public void accept(IVisitor sw) {
    ((IExprVisitor) sw).caseDynamicInvokeExpr(this);
  }

  /**
   * Returns a list containing elements of type ValueBox.
   */
  public List<Value> getBootstrapArgs() {
    List<Value> l = new ArrayList<Value>();
    for (ValueBox element : bsmArgBoxes) {
      l.add(element.getValue());
    }

    return l;
  }

  public int getHandleTag() {
    return tag;
  }

  @Override
  public boolean equivTo(Object o, Comparator comparator) {
    return comparator.compare(this, o) == 0;
  }

}<|MERGE_RESOLUTION|>--- conflicted
+++ resolved
@@ -201,17 +201,7 @@
   @Override
   public void toString(IStmtPrinter up) {
     up.literal(Jimple.DYNAMICINVOKE);
-<<<<<<< HEAD
     up.literal(" \"" + methodSignature.name + "\" <" + methodSignature.getSubSignature() + ">(");
-    if (argBoxes != null) {
-      for (int i = 0; i < argBoxes.length; i++) {
-        if (i != 0) {
-          up.literal(", ");
-        }
-=======
-    up.literal(" \"" + method.name + "\" <" + method.getSubSignature() + ">(");
->>>>>>> 011b06e4
-
     argBoxesToPrinter(up);
 
     up.literal(") ");
