/* Soot - a J*va Optimization Framework
 * Copyright (C) 1997-1999 Raja Vallee-Rai
 *
 * This library is free software; you can redistribute it and/or
 * modify it under the terms of the GNU Lesser General Public
 * License as published by the Free Software Foundation; either
 * version 2.1 of the License, or (at your option) any later version.
 *
 * This library is distributed in the hope that it will be useful,
 * but WITHOUT ANY WARRANTY; without even the implied warranty of
 * MERCHANTABILITY or FITNESS FOR A PARTICULAR PURPOSE.  See the GNU
 * Lesser General Public License for more details.
 *
 * You should have received a copy of the GNU Lesser General Public
 * License along with this library; if not, write to the
 * Free Software Foundation, Inc., 59 Temple Place - Suite 330,
 * Boston, MA 02111-1307, USA.
 */

/*
 * Modified by the Sable Research Group and others 1997-1999.
 * See the 'credits' file distributed with Soot for the complete list of
 * contributors.  (Soot is distributed at http://www.sable.mcgill.ca/soot)
 */

package de.upb.soot.jimple.common.type;

import de.upb.soot.jimple.visitor.ITypeVisitor;
import de.upb.soot.jimple.visitor.IVisitor;
import de.upb.soot.signatures.TypeSignature;
import de.upb.soot.signatures.VoidTypeSignature;

/** Represents the Java void type. */
@SuppressWarnings("serial")
public class VoidType extends Type {

  public static final VoidType INSTANCE = new VoidType();

<<<<<<< HEAD
  /**
   * Get the VoidType instance.
   *
   * @return the VoidType instance.
   */
  public static VoidType getInstance() {
    if (instance == null) {
      instance = new VoidType();
    }
    return instance;
=======
  private VoidType() {
>>>>>>> 9b3be17f
  }

  @Override
  public int hashCode() {
    return 0x3A8C1035;
  }

  @Override
  public boolean equals(Object t) {
    return this == t;
  }

  @Override
  public String toString() {
    return VoidTypeSignature.VOID_TYPE_SIGNATURE.toString();
  }

  @Override
  public boolean isAllowedInFinalCode() {
    return true;
  }

  @Override
  public TypeSignature getTypeSignature() {
    return VoidTypeSignature.VOID_TYPE_SIGNATURE;
  }

  @Override
  public void accept(IVisitor v) {
    ((ITypeVisitor) v).caseVoidType(this);
  }
}<|MERGE_RESOLUTION|>--- conflicted
+++ resolved
@@ -36,20 +36,7 @@
 
   public static final VoidType INSTANCE = new VoidType();
 
-<<<<<<< HEAD
-  /**
-   * Get the VoidType instance.
-   *
-   * @return the VoidType instance.
-   */
-  public static VoidType getInstance() {
-    if (instance == null) {
-      instance = new VoidType();
-    }
-    return instance;
-=======
   private VoidType() {
->>>>>>> 9b3be17f
   }
 
   @Override
