package de.upb.soot.buildactor;

import de.upb.soot.Project;
import de.upb.soot.inputlocation.AnalysisInputLocation;
import de.upb.soot.views.JavaView;
import de.upb.soot.views.View;
import javax.annotation.Nonnull;

/**
 * Bridges the process from bytecode representation to Soot IR (Jimple) representation
 *
 * @author Linghui Luo
 * @author Ben Hermann
 * @author Andreas Dann
 */
public class ViewBuilder<S extends AnalysisInputLocation> {
  private @Nonnull Project<S> project;

  public ViewBuilder(@Nonnull Project<S> project) {
    this.project = project;
  }

  @Nonnull
  public View buildComplete() {
<<<<<<< HEAD
    JavaView<S> javaView = new JavaView<>(project, Integer.MAX_VALUE);
    javaView
        .getClasses()
        .forEach(
            abstractClass -> {
              /* Ignore, only force full resolve */
            });
=======
    JavaView<S> javaView = new JavaView<>(project);
    javaView.getClasses(); // Forces a full resolve
>>>>>>> 15dede40
    return javaView;
  }

  @Nonnull
  public View buildOnDemand() {
    return new JavaView<>(this.project);
  }
}<|MERGE_RESOLUTION|>--- conflicted
+++ resolved
@@ -22,18 +22,8 @@
 
   @Nonnull
   public View buildComplete() {
-<<<<<<< HEAD
-    JavaView<S> javaView = new JavaView<>(project, Integer.MAX_VALUE);
-    javaView
-        .getClasses()
-        .forEach(
-            abstractClass -> {
-              /* Ignore, only force full resolve */
-            });
-=======
     JavaView<S> javaView = new JavaView<>(project);
     javaView.getClasses(); // Forces a full resolve
->>>>>>> 15dede40
     return javaView;
   }
 
