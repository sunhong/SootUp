package de.upb.soot.buildactor;

import de.upb.soot.Project;
import de.upb.soot.core.AbstractClass;
import de.upb.soot.core.ResolvingLevel;
import de.upb.soot.frontends.ClassSource;
import de.upb.soot.frontends.ResolveException;
import de.upb.soot.views.IView;
import de.upb.soot.views.JavaOnDemandView;
import de.upb.soot.views.JavaView;

import javax.annotation.Nonnull;

/**
 * Bridges the process from bytecode representation to Soot IR (Jimple) representation
 *
 * @author Linghui Luo
 * @author Ben Hermann
 * @author Andreas Dann
 *
 */
public class ViewBuilder {
  private @Nonnull Project project;

  public ViewBuilder(@Nonnull Project project) {
    this.project = project;
  }

  public @Nonnull IView buildComplete() {
    IView result = new JavaView(this.project);
    
    // create a starting view
    // iterate over everything in the namespace
    // convert source representation to IR (Jimple) representation
    // e.g. by calling the ClassBuilder
    // compose View

    for (ClassSource cs : this.project.getNamespace().getClassSources(result.getSignatureFactory())) {
      try {
       AbstractClass abstactClass = cs.getContent().resolve(ResolvingLevel.BODIES, result);
      } catch (ResolveException e) {
        e.printStackTrace();
      }
      // Populate view
    }
    return result;
  }

<<<<<<< HEAD
  public @Nonnull IView buildOnDemand() {
    return new JavaOnDemandView(this.project);
=======
  public IView buildOnDemand() {
    // FIXME: why do we need a project for a view?
    return new JavaOnDemandView(null, namespace);
>>>>>>> 9b3be17f
  }
}<|MERGE_RESOLUTION|>--- conflicted
+++ resolved
@@ -28,7 +28,7 @@
 
   public @Nonnull IView buildComplete() {
     IView result = new JavaView(this.project);
-    
+
     // create a starting view
     // iterate over everything in the namespace
     // convert source representation to IR (Jimple) representation
@@ -46,13 +46,7 @@
     return result;
   }
 
-<<<<<<< HEAD
   public @Nonnull IView buildOnDemand() {
     return new JavaOnDemandView(this.project);
-=======
-  public IView buildOnDemand() {
-    // FIXME: why do we need a project for a view?
-    return new JavaOnDemandView(null, namespace);
->>>>>>> 9b3be17f
   }
 }