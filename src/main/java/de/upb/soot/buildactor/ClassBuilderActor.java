--- conflicted
+++ resolved
@@ -50,13 +50,7 @@
     // actually I don't want if, but dispatch based on type .. but hard for constructor calls...
 
     // FIXME: somewhere a soot class needs to be created ....
-<<<<<<< HEAD
     sootClass = new SootClass(view, classSource, content, null, null, null, null, null, null);
-=======
-    // maybe by the class provider???
-    sootClass = new de.upb.soot.core.SootClass(view, classSource, content);
-
->>>>>>> e2be6ca4
     sootClass.resolve(de.upb.soot.core.ResolvingLevel.SIGNATURES);
 
     sender().tell(sootClass, this.getSelf());
