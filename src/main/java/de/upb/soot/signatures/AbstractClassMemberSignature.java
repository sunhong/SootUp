--- conflicted
+++ resolved
@@ -45,7 +45,6 @@
 
   @Override
   public String toString() {
-<<<<<<< HEAD
     StringBuilder sb = new StringBuilder();
     sb.append('<');
     sb.append(declClassSignature.toString());
@@ -53,9 +52,6 @@
     sb.append(getSubSignature());
     sb.append('>');
     return sb.toString();
-=======
-    return "<" + declClassSignature.toString() + ": " + getSubSignature() + '>';
->>>>>>> 221dee8a
   }
 
 }