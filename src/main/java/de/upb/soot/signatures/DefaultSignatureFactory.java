--- conflicted
+++ resolved
@@ -27,14 +27,15 @@
   }
 
   /**
-   * Returns a unique PackageSignature. The methodRef looks up a cache if it already contains a
-   * signature with the given package name. If the cache lookup fails a new signature is created.
-   *
-   * @param packageName the Java package name; must not be null use empty string for the default
-   *     package {@link PackageSignature#DEFAULT_PACKAGE}
+   * Returns a unique PackageSignature. The methodRef looks up a cache if it already contains a signature with the given
+   * package name. If the cache lookup fails a new signature is created.
+   *
+   * @param packageName
+   *          the Java package name; must not be null use empty string for the default package
+   *          {@link PackageSignature#DEFAULT_PACKAGE}
    * @return a PackageSignature
-   * @throws NullPointerException if the given package name is null. Use the empty string to denote
-   *     the default package.
+   * @throws NullPointerException
+   *           if the given package name is null. Use the empty string to denote the default package.
    */
   @Override
   public PackageSignature getPackageSignature(final String packageName) {
@@ -48,15 +49,17 @@
   }
 
   /**
-   * Always creates a new ClassSignature. In opposite to PackageSignatures, ClassSignatures are not
-   * cached because the are unique per class, and thus reusing them does not make sense.
-   *
-   * @param className the simple class name
-   * @param packageName the Java package name; must not be null use empty string for the default
-   *     package {@link PackageSignature#DEFAULT_PACKAGE} the Java package name
+   * Always creates a new ClassSignature. In opposite to PackageSignatures, ClassSignatures are not cached because the are
+   * unique per class, and thus reusing them does not make sense.
+   *
+   * @param className
+   *          the simple class name
+   * @param packageName
+   *          the Java package name; must not be null use empty string for the default package
+   *          {@link PackageSignature#DEFAULT_PACKAGE} the Java package name
    * @return a ClassSignature for a Java class
-   * @throws NullPointerException if the given package name is null. Use the empty string to denote
-   *     the default package.
+   * @throws NullPointerException
+   *           if the given package name is null. Use the empty string to denote the default package.
    */
   @Override
   public JavaClassSignature getClassSignature(final String className, final String packageName) {
@@ -67,7 +70,8 @@
   /**
    * Always creates a new ClassSignature.
    *
-   * @param fullyQualifiedClassName the fully-qualified name of the class
+   * @param fullyQualifiedClassName
+   *          the fully-qualified name of the class
    * @return a ClassSignature for a Java Class
    */
   @Override
@@ -78,16 +82,11 @@
   }
 
   /**
-   * Returns a TypeSignature which can be a {@link JavaClassSignature},{@link
-   * PrimitiveTypeSignature}, {@link VoidTypeSignature}, or {@link NullTypeSignature}.
-   *
-<<<<<<< HEAD
-   * @param typeName the fully-qualified name of the class or for primitives its simple name, e.g.,
-   *     int, null, void, ...
-=======
+   * Returns a TypeSignature which can be a {@link JavaClassSignature},{@link PrimitiveTypeSignature},
+   * {@link VoidTypeSignature}, or {@link NullTypeSignature}.
+   *
    * @param typeDesc
    *          the fully-qualified name of the class or for primitives its simple name, e.g., int, null, void, ...
->>>>>>> 9b3be17f
    * @return the type signature
    */
   @Override
@@ -167,18 +166,19 @@
   /**
    * Always creates a new MethodSignature AND a new ClassSignature.
    *
-   * @param methodName the methodRef's name
-   * @param fullyQualifiedNameDeclClass the fully-qualified name of the declaring class
-   * @param parameters the methods parameters fully-qualified name or a primitive's name
-   * @param fqReturnType the fully-qualified name of the return type or a primitive's name
+   * @param methodName
+   *          the methodRef's name
+   * @param fullyQualifiedNameDeclClass
+   *          the fully-qualified name of the declaring class
+   * @param parameters
+   *          the methods parameters fully-qualified name or a primitive's name
+   * @param fqReturnType
+   *          the fully-qualified name of the return type or a primitive's name
    * @return a MethodSignature
    */
   @Override
-  public MethodSignature getMethodSignature(
-      final String methodName,
-      final String fullyQualifiedNameDeclClass,
-      final String fqReturnType,
-      final List<String> parameters) {
+  public MethodSignature getMethodSignature(final String methodName, final String fullyQualifiedNameDeclClass,
+      final String fqReturnType, final List<String> parameters) {
     JavaClassSignature declaringClass = getClassSignature(fullyQualifiedNameDeclClass);
     TypeSignature returnTypeSignature = getTypeSignature(fqReturnType);
     List<TypeSignature> parameterSignatures = new ArrayList<>();
@@ -186,66 +186,57 @@
       TypeSignature parameterSignature = getTypeSignature(fqParameterName);
       parameterSignatures.add(parameterSignature);
     }
-    return new MethodSignature(
-        methodName, declaringClass, returnTypeSignature, parameterSignatures);
+    return new MethodSignature(methodName, declaringClass, returnTypeSignature, parameterSignatures);
   }
 
   /**
    * Always creates a new MethodSignature reusing the given ClassSignature.
    *
-   * @param methodName the methodRef's name
-   * @param declaringClassSignature the ClassSignature of the declaring class
-   * @param parameters the methods parameters fully-qualified name or a primitive's name
-   * @param fqReturnType the fully-qualified name of the return type or a primitive's name
+   * @param methodName
+   *          the methodRef's name
+   * @param declaringClassSignature
+   *          the ClassSignature of the declaring class
+   * @param parameters
+   *          the methods parameters fully-qualified name or a primitive's name
+   * @param fqReturnType
+   *          the fully-qualified name of the return type or a primitive's name
    * @return a MethodSignature
    */
   @Override
-  public MethodSignature getMethodSignature(
-      final String methodName,
-      final JavaClassSignature declaringClassSignature,
-      final String fqReturnType,
-      final List<String> parameters) {
+  public MethodSignature getMethodSignature(final String methodName, final JavaClassSignature declaringClassSignature,
+      final String fqReturnType, final List<String> parameters) {
     TypeSignature returnTypeSignature = getTypeSignature(fqReturnType);
     List<TypeSignature> parameterSignatures = new ArrayList<>();
     for (String fqParameterName : parameters) {
       TypeSignature parameterSignature = getTypeSignature(fqParameterName);
       parameterSignatures.add(parameterSignature);
     }
-    return new MethodSignature(
-        methodName, declaringClassSignature, returnTypeSignature, parameterSignatures);
-  }
-
-  @Override
-  public MethodSignature getMethodSignature(
-      final String methodName,
-      final JavaClassSignature declaringClassSignature,
-      final TypeSignature fqReturnType,
-      final List<TypeSignature> parameters) {
+    return new MethodSignature(methodName, declaringClassSignature, returnTypeSignature, parameterSignatures);
+  }
+
+  @Override
+  public MethodSignature getMethodSignature(final String methodName, final JavaClassSignature declaringClassSignature,
+      final TypeSignature fqReturnType, final List<TypeSignature> parameters) {
 
     return new MethodSignature(methodName, declaringClassSignature, fqReturnType, parameters);
   }
 
   @Override
-  public FieldSignature getFieldSignature(
-      final String fieldName,
-      final JavaClassSignature declaringClassSignature,
+  public FieldSignature getFieldSignature(final String fieldName, final JavaClassSignature declaringClassSignature,
       final String fieldType) {
     TypeSignature typeSignature = getTypeSignature(fieldType);
     return new FieldSignature(fieldName, declaringClassSignature, typeSignature);
   }
 
   @Override
-  public FieldSignature getFieldSignature(
-      final String fieldName,
-      final JavaClassSignature declaringClassSignature,
+  public FieldSignature getFieldSignature(final String fieldName, final JavaClassSignature declaringClassSignature,
       final TypeSignature fieldType) {
     return new FieldSignature(fieldName, declaringClassSignature, fieldType);
   }
 
   @Override
   public JavaClassSignature fromPath(final Path file) {
-    String fullyQualifiedName =
-        FilenameUtils.removeExtension(file.toString()).replace(File.separator.charAt(0), '.');
+    String fullyQualifiedName = FilenameUtils.removeExtension(file.toString()).replace(File.separator.charAt(0), '.');
     return this.getClassSignature(fullyQualifiedName);
   }
 }