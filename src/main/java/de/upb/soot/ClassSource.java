/* Soot - a J*va Optimization Framework
 * Copyright (C) 2004 Ondrej Lhotak
 *
 * This library is free software; you can redistribute it and/or
 * modify it under the terms of the GNU Lesser General Public
 * License as published by the Free Software Foundation; either
 * version 2.1 of the License, or (at your option) any later version.
 *
 * This library is distributed in the hope that it will be useful,
 * but WITHOUT ANY WARRANTY; without even the implied warranty of
 * MERCHANTABILITY or FITNESS FOR A PARTICULAR PURPOSE.  See the GNU
 * Lesser General Public License for more details.
 *
 * You should have received a copy of the GNU Lesser General Public
 * License along with this library; if not, write to the
 * Free Software Foundation, Inc., 59 Temple Place - Suite 330,
 * Boston, MA 02111-1307, USA.
 */

package de.upb.soot;

import com.google.common.base.Preconditions;

<<<<<<< HEAD
//import soot.javaToJimple.IInitialResolver.Dependencies;

=======
>>>>>>> 48bf8570
import de.upb.soot.ns.INamespace;
import de.upb.soot.signatures.ClassSignature;

/**
 * A class source is responsible for resolving a single class from a particular source format
 * (.class, .jimple, .java, etc.)
 */
public abstract class ClassSource {
<<<<<<< HEAD
  private final INamespace srcNS;
  protected ClassSignature classSignature;

  public ClassSource(ClassSignature classSignature, INamespace srcNS) {
    Preconditions.checkNotNull(classSignature);
    Preconditions.checkNotNull(srcNS);

    this.srcNS = srcNS;
    this.classSignature = classSignature;
=======
  private final INamespace srcNamespace;
  protected String className;

  /**
   * Unresolved source of a class provided by {@link INamespace}.
   *
   * @param className Name of the
   * @param srcNamespace
   */
  public ClassSource(String className, INamespace srcNamespace) {
    Preconditions.checkNotNull(className);
    Preconditions.checkNotNull(srcNamespace);

    this.srcNamespace = srcNamespace;
    this.className = className;
>>>>>>> 48bf8570
  }

  /**
   * Resolve the class into the SootClass sc. Returns a list of Strings or Types referenced by the
   * class.
   */
<<<<<<< HEAD
  //public abstract Dependencies resolve(SootClass sc);
=======
  // public abstract Dependencies resolve(SootClass sc);
>>>>>>> 48bf8570

  public void close() {}

  public String getName() {
    return classSignature.className;
  }
}<|MERGE_RESOLUTION|>--- conflicted
+++ resolved
@@ -21,11 +21,6 @@
 
 import com.google.common.base.Preconditions;
 
-<<<<<<< HEAD
-//import soot.javaToJimple.IInitialResolver.Dependencies;
-
-=======
->>>>>>> 48bf8570
 import de.upb.soot.ns.INamespace;
 import de.upb.soot.signatures.ClassSignature;
 
@@ -34,48 +29,31 @@
  * (.class, .jimple, .java, etc.)
  */
 public abstract class ClassSource {
-<<<<<<< HEAD
-  private final INamespace srcNS;
+  private final INamespace srcNamespace;
   protected ClassSignature classSignature;
-
-  public ClassSource(ClassSignature classSignature, INamespace srcNS) {
-    Preconditions.checkNotNull(classSignature);
-    Preconditions.checkNotNull(srcNS);
-
-    this.srcNS = srcNS;
-    this.classSignature = classSignature;
-=======
-  private final INamespace srcNamespace;
-  protected String className;
 
   /**
    * Unresolved source of a class provided by {@link INamespace}.
    *
-   * @param className Name of the
+   * @param classSignature signature of the class to lookup
    * @param srcNamespace
    */
-  public ClassSource(String className, INamespace srcNamespace) {
-    Preconditions.checkNotNull(className);
+  public ClassSource(ClassSignature classSignature, INamespace srcNamespace) {
     Preconditions.checkNotNull(srcNamespace);
 
     this.srcNamespace = srcNamespace;
-    this.className = className;
->>>>>>> 48bf8570
+    this.classSignature = classSignature;
   }
 
   /**
    * Resolve the class into the SootClass sc. Returns a list of Strings or Types referenced by the
    * class.
    */
-<<<<<<< HEAD
-  //public abstract Dependencies resolve(SootClass sc);
-=======
   // public abstract Dependencies resolve(SootClass sc);
->>>>>>> 48bf8570
 
   public void close() {}
 
   public String getName() {
-    return classSignature.className;
+    return classSignature.toString();
   }
 }