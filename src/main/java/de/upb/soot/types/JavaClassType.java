package de.upb.soot.types;

/*-
 * #%L
 * Soot
 * %%
 * Copyright (C) 2018 Secure Software Engineering Department, University of Paderborn
 * %%
 * This program is free software: you can redistribute it and/or modify
 * it under the terms of the GNU Lesser General Public License as
 * published by the Free Software Foundation, either version 2.1 of the
 * License, or (at your option) any later version.
 *
 * This program is distributed in the hope that it will be useful,
 * but WITHOUT ANY WARRANTY; without even the implied warranty of
 * MERCHANTABILITY or FITNESS FOR A PARTICULAR PURPOSE.  See the
 * GNU General Lesser Public License for more details.
 *
 * You should have received a copy of the GNU General Lesser Public
 * License along with this program.  If not, see
 * <http://www.gnu.org/licenses/lgpl-2.1.html>.
 * #L%
 */

import static de.upb.soot.util.Utils.Functional.tryCastTo;

import com.google.common.base.Objects;
import com.google.common.base.Strings;
import de.upb.soot.IdentifierFactory;
import de.upb.soot.ModuleIdentifierFactory;
import de.upb.soot.core.SootClass;
import de.upb.soot.namespaces.FileType;
<<<<<<< HEAD
import de.upb.soot.signatures.ModuleSignatureFactory;
import de.upb.soot.signatures.PackageSignature;
=======
import de.upb.soot.signatures.PackageName;
>>>>>>> 82e84232
import de.upb.soot.views.IView;
import java.nio.file.FileSystem;
import java.nio.file.FileSystems;
import java.nio.file.Path;
import java.util.Optional;
import java.util.regex.Pattern;
import javax.annotation.Nonnull;

/** Represents the unique fully-qualified name of a Class (aka its signature). */
public class JavaClassType extends ReferenceType {

  private final String className;

  private final PackageName packageName;

  private final boolean isInnerClass;

  // TODO Can we hide this somehow from the public API surface?
  /**
   * Internal: Constructs the fully-qualified ClassSignature. Instances should only be created by a
<<<<<<< HEAD
   * {@link DefaultTypeFactory}
=======
   * {@link IdentifierFactory}
>>>>>>> 82e84232
   *
   * @param className the simple name of the class, e.g., ClassA NOT my.package.ClassA
   * @param packageName the corresponding package
   */
  public JavaClassType(final String className, final PackageName packageName) {
    String realClassName = className;
    boolean innerClass = false;
    // use $ to separate inner and outer class name
    if (realClassName.contains(".")) {
      realClassName = realClassName.replace(".", "$");
    }
    // if the constructor was invoked with an ASM classname
    if (realClassName.contains("$")) {
      innerClass = true;
    }
    this.className = realClassName;
    this.packageName = packageName;
    this.isInnerClass = innerClass;
  }

  @Override
  public boolean equals(Object o) {
    if (this == o) {
      return true;
    }
    if (o == null || getClass() != o.getClass()) {
      return false;
    }
    JavaClassType that = (JavaClassType) o;
    return Objects.equal(className, that.className)
        && Objects.equal(packageName, that.packageName)
        && isInnerClass == that.isInnerClass;
  }

  @Override
  public int hashCode() {
    return Objects.hashCode(className, packageName, isInnerClass);
  }

  /**
   * The fully-qualified name of the class. Concat package and class name , e.g.,
   * "java.lang.System".
   *
   * @return fully-qualified name
   */
  public String getFullyQualifiedName() {
    StringBuilder sb = new StringBuilder();
    // TODO: [ms] enforce at signature generation?
    if (!Strings.isNullOrEmpty(packageName.getPackageName())) {
      sb.append(packageName.toString());
      sb.append('.');
    }
    sb.append(className);
    return sb.toString();
  }

  @Override
  public String toString() {
    return getFullyQualifiedName();
  }

  public Path toPath(FileType fileType) {
    return toPath(fileType, FileSystems.getDefault());
  }

  public Path toPath(FileType fileType, FileSystem fs) {
    String fileName = getFullyQualifiedName();
    // for a java file the file name of the inner class is the name of outerclass
    // e.g., for an inner class org.acme.Foo$Bar, the filename is org/acme/Foo.java
    if (fileType == FileType.JAVA && this.isInnerClass) {
      int idxInnerClassChar = fileName.indexOf("$");
      if (idxInnerClassChar != -1) {
        fileName = fileName.substring(0, idxInnerClassChar);
      }
    }

    return fs.getPath(fileName.replace('.', '/') + "." + fileType.getExtension());
  }

  public boolean isModuleInfo() {
    return this.className.equals(ModuleIdentifierFactory.MODULE_INFO_CLASS.className);
  }

  /** The simple class name. */
  public String getClassName() {
    return className;
  }

  /** The package in which the class resides. */
  public PackageName getPackageName() {
    return packageName;
  }

  /** Whether the class is an inner class * */
  public boolean isInnerClass() {
    return isInnerClass;
  }

  private static final class SplitPatternHolder {
    private static final char SPLIT_CHAR = '.';

    @Nonnull
    private static final Pattern SPLIT_PATTERN =
        Pattern.compile(Character.toString(SPLIT_CHAR), Pattern.LITERAL);
  }

  /**
   * Tries to resolve this {@link JavaClassType} to the corresponding {@link SootClass}.
   *
   * @param view The {@link IView} to resolve with.
   * @return An {@link Optional} containing the {@link SootClass}, if the resolution was successful;
   *     otherwise, an {@link Optional#empty() empty Optional}.
   */
  @Nonnull
  public Optional<SootClass> resolve(@Nonnull IView view) {
    // TODO: [JMP] Clarify: What if cast fails? Return empty or throw cast exception?
    return view.getClass(this).flatMap(tryCastTo(SootClass.class));
  }
}<|MERGE_RESOLUTION|>--- conflicted
+++ resolved
@@ -30,12 +30,7 @@
 import de.upb.soot.ModuleIdentifierFactory;
 import de.upb.soot.core.SootClass;
 import de.upb.soot.namespaces.FileType;
-<<<<<<< HEAD
-import de.upb.soot.signatures.ModuleSignatureFactory;
-import de.upb.soot.signatures.PackageSignature;
-=======
 import de.upb.soot.signatures.PackageName;
->>>>>>> 82e84232
 import de.upb.soot.views.IView;
 import java.nio.file.FileSystem;
 import java.nio.file.FileSystems;
@@ -56,14 +51,10 @@
   // TODO Can we hide this somehow from the public API surface?
   /**
    * Internal: Constructs the fully-qualified ClassSignature. Instances should only be created by a
-<<<<<<< HEAD
-   * {@link DefaultTypeFactory}
-=======
    * {@link IdentifierFactory}
->>>>>>> 82e84232
    *
    * @param className the simple name of the class, e.g., ClassA NOT my.package.ClassA
-   * @param packageName the corresponding package
+   * @param packageSignature the corresponding package
    */
   public JavaClassType(final String className, final PackageName packageName) {
     String realClassName = className;
