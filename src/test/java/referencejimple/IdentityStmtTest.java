package referencejimple;

import com.ibm.wala.cast.loader.AstMethod;
import de.upb.soot.DefaultIdentifierFactory;
import de.upb.soot.core.Body;
import de.upb.soot.core.Modifier;
import de.upb.soot.core.SootClass;
import de.upb.soot.core.SootField;
import de.upb.soot.core.SootMethod;
import de.upb.soot.core.SourceType;
import de.upb.soot.frontends.IMethodSourceContent;
import de.upb.soot.frontends.java.EagerJavaClassSource;
import de.upb.soot.jimple.Jimple;
import de.upb.soot.jimple.basic.Local;
import de.upb.soot.jimple.basic.LocalGenerator;
import de.upb.soot.jimple.basic.NoPositionInformation;
import de.upb.soot.jimple.basic.PositionInfo;
import de.upb.soot.jimple.basic.Trap;
import de.upb.soot.jimple.basic.Value;
import de.upb.soot.jimple.common.constant.IntConstant;
import de.upb.soot.jimple.common.stmt.IStmt;
import de.upb.soot.namespaces.JavaClassPathNamespace;
import de.upb.soot.signatures.FieldSignature;
import de.upb.soot.signatures.MethodSignature;
import de.upb.soot.types.JavaClassType;
import de.upb.soot.types.PrimitiveType;
import de.upb.soot.types.VoidType;
import java.net.URI;
import java.nio.file.Path;
import java.nio.file.Paths;
import java.util.Arrays;
import java.util.Collections;
import java.util.EnumSet;
import java.util.HashSet;
import java.util.LinkedHashSet;
import java.util.LinkedList;
import java.util.List;
import java.util.Set;
import javax.annotation.Nonnull;

/** @author Markus Schmidt */
class DummyMethodSource implements IMethodSourceContent {
  private Body body;
  private MethodSignature methodSignature;

  public DummyMethodSource(MethodSignature methodSignature, Body body) {
    this.body = body;
    this.methodSignature = methodSignature;
  }

  @Override
  public Body resolveBody(@Nonnull SootMethod m) {
    return body;
  }

  @Nonnull
  @Override
  public MethodSignature getSignature() {
    return methodSignature;
  }
}

public class IdentityStmtTest extends JimpleInstructionsTestBase {

  JavaClassType classSignature;

  @Override
  public void build() {
    DefaultIdentifierFactory dif = DefaultIdentifierFactory.getInstance();

    Path dummyPath = Paths.get(URI.create("file:/C:/nonexistent.java"));
<<<<<<< HEAD
=======
    JavaClassSource javaClassSource =
        new JavaClassSource(
            new JavaClassPathNamespace("src/main/java/de/upb/soot"),
            dummyPath,
            dif.getClassType("de.upb.soot.instructions.stmt.IdentityStmt"));
>>>>>>> 82e84232

    JavaClassType superClassSignature = dif.getClassType("java.lang.Object");
    classSignature = dif.getClassType("de.upb.soot.instructions.stmt.IdentityStmt");

    Set<SootField> fields = new LinkedHashSet<>();

    // Decl field
    fields.add(
        new SootField(
            dif.getFieldSignature("declProperty", classSignature, PrimitiveType.getInt()),
            EnumSet.noneOf(Modifier.class)));

    FieldSignature initFieldSignature =
        dif.getFieldSignature("initProperty", classSignature, PrimitiveType.getInt());

    // Init field
    fields.add(new SootField(initFieldSignature, EnumSet.noneOf(Modifier.class)));

    Set<SootMethod> methods = new LinkedHashSet<>();

    methods.add(init(initFieldSignature));

    // methods.add( atThis());
    // atParameterPrimitive();
    // atParameterNonPrimitive();
    // atExceptionThrow();
    // atExceptionThrowAndCatch();

    EagerJavaClassSource javaClassSource =
        new EagerJavaClassSource(
            new JavaClassPathNamespace("src/main/java/de/upb/soot"),
            dummyPath,
            dtf.getClassType("de.upb.soot.instructions.stmt.IdentityStmt"),
            superClassSignature,
            new HashSet<>(),
            null,
            fields,
            methods,
            new NoPositionInformation(),
            EnumSet.of(Modifier.PUBLIC));

    sootClass = new SootClass(javaClassSource, SourceType.Application);
  }

  SootMethod init(@Nonnull FieldSignature initFieldSignature) {
    PositionInfo nop = PositionInfo.createNoPositionInfo();
    DefaultIdentifierFactory dif = DefaultIdentifierFactory.getInstance();
    LocalGenerator generator = new LocalGenerator();

    MethodSignature methodSignature =
        dif.getMethodSignature(
            "<init>", classSignature, VoidType.getInstance().toString(), Arrays.asList(""));
    AstMethod.DebuggingInformation debugInfo = null;

    List<Local> locals = new LinkedList<>();
    List<Trap> traps = new LinkedList<>();
    List<IStmt> stmts = new LinkedList<>();

    JavaClassType typeSignature = dif.getClassType("de.upb.soot.instructions.stmt.IdentityStmt");
    //    new RefType(view, dsm.getTypeSignature("de.upb.soot.instructions.stmt.IdentityStmt"));
    //    RefType type = RefType.getInstance("de.upb.soot.instructions.stmt.IdentityStmt");

    Local r0 = generator.generateField(typeSignature);
    stmts.add(Jimple.newIdentityStmt(r0, Jimple.newThisRef(typeSignature), nop));

    // TODO: how to add expr to body?
    // add(Jimple.newSpecialInvokeExpr( r0 , currentMethod ));

    Value value = IntConstant.getInstance(42);
    stmts.add(Jimple.newAssignStmt(Jimple.newInstanceFieldRef(r0, initFieldSignature), value, nop));

    stmts.add(Jimple.newReturnVoidStmt(nop));

    Body body = new Body(locals, traps, stmts, new NoPositionInformation());
    IMethodSourceContent methodSource = new DummyMethodSource(methodSignature, body);

    return new SootMethod(
        methodSource,
        methodSignature,
        EnumSet.of(Modifier.PUBLIC),
        Collections.emptyList(),
        debugInfo);
  }

  /*
   *
   * SootMethod atThis(){
   *
   * Remove dsm = new Remove();
   *
   * SootMethod currentMethod = new SootMethod(view, "atThis", Arrays.asList(new Type[]{}), VoidType.INSTANCE,
   * EnumSet.of(Modifier.PUBLIC) ); sootClass.addMethod(currentMethod);
   *
   * SootMethod println = new SootMethod(view, "println", Arrays.asList(new Type[]{ IntType.INSTANCE} ), VoidType.INSTANCE,
   * EnumSet.of(Modifier.PUBLIC, Modifier.STATIC) ); println.setDeclaringClass( new SootClass(view,
   * dsm.getClassSignature("java.lang.System") , EnumSet.of(Modifier.PUBLIC, Modifier.FINAL)) );
   *
   * Body body = Jimple.newBody(currentMethod); LocalGenerator generator = new LocalGenerator(body);
   *
   * //view.addRefType(new RefType(view, "de.upb.soot.instructions.stmt.IdentityStmt")); RefType type =
   * RefType.getInstance("de.upb.soot.instructions.stmt.IdentityStmt"); // view.addRefType(new RefType(view,
   * "java.io.PrintStream")); RefType printStream = RefType.getInstance("java.io.PrintStream"); // view.addRefType(new
   * RefType(view, "java.lang.System")); RefType system = RefType.getInstance("java.lang.System");
   *
   *
   * Local r0 = generator.generateField( type ); body.addStmt(Jimple.newIdentityStmt( r0 , Jimple.newThisRef(type) ));
   *
   * Local r1 = generator.generateLocal( printStream); SootField out = new SootField(view, "out", system,
   * EnumSet.<Modifier>of(Modifier.PUBLIC, Modifier.STATIC, Modifier.FINAL) );
   *
   *
   * // TODO: expr to body // Jimple.newAssignStmt( r1, Jimple.newStaticField(view, out ) ); // Jimple.newAssignStmt( r1,
   * Jimple.newInstanceFieldRef(r1,Jimple.newStaticField(view, out )) );
   *
   *
   *
   * Local i0 = generator.generateLocal( IntType.INSTANCE); Value value = IntConstant.getInstance( 42 );
   * body.addStmt(Jimple.newAssignStmt( i0, Jimple.newInstanceFieldRef( r0 , declField ) )); // TODO: add to body //
   * Jimple.newVirtualInvokeExpr(r1, println, i0);
   *
   *
   * Local i1 = generator.generateLocal( IntType.INSTANCE); Local i2 = generator.generateLocal( IntType.INSTANCE); Local i3 =
   * generator.generateLocal( IntType.INSTANCE);
   *
   * Local r2 = generator.generateLocal( printStream); Local r3 = generator.generateLocal( printStream); Local r4 =
   * generator.generateLocal( printStream);
   *
   *
   *
   * body.addStmt(Jimple.newReturnVoidStmt() ); currentMethod.setActiveBody(body);
   *
   * }
   *
   * SootMethod atParameterPrimitive(){
   *
   * SootMethod currentMethod = new SootMethod(view, "atParameterPrimitive", Arrays.asList(new Type[]{IntType.INSTANCE,
   * BooleanType.INSTANCE}), VoidType.INSTANCE, EnumSet.of(Modifier.PUBLIC) ); sootClass.addMethod(currentMethod);
   *
   * Body body = Jimple.newBody(currentMethod); LocalGenerator generator = new LocalGenerator(body);
   *
   * RefType type = RefType.getInstance("de.upb.soot.instructions.stmt.IdentityStmt");
   *
   * Local r0 = generator.generateField( type ); body.addStmt(Jimple.newIdentityStmt( r0 , Jimple.newThisRef(type) ));
   *
   * Local i0 = generator.generateField( IntType.INSTANCE); body.addStmt( Jimple.newIdentityStmt( i0, Jimple.newParameterRef(
   * IntType.INSTANCE, 0)) );
   *
   * Local z0 = generator.generateField( BooleanType.INSTANCE); body.addStmt( Jimple.newIdentityStmt( z0,
   * Jimple.newParameterRef( BooleanType.INSTANCE, 1)) );
   *
   *
   * type = RefType.getInstance("java.io.PrintStream"); Local r1 = generator.generateLocal( type ); Local r2 =
   * generator.generateLocal( type );
   *
   *
   *
   *
   * body.addStmt(Jimple.newReturnVoidStmt() ); currentMethod.setActiveBody(body);
   *
   *
   *
   * }
   *
   * SootMethod atParameterNonPrimitive(){
   *
   * SootMethod currentMethod = new SootMethod(view, "atParameterNonPrimitive", Arrays.asList(new Type[]{
   * RefType.getInstance("java.lang.Integer"), RefType.getInstance("java.lang.String"),
   * RefType.getInstance("java.lang.Boolean"), RefType.getInstance("int[]")
   *
   * }), VoidType.INSTANCE, EnumSet.of(Modifier.PUBLIC) ); sootClass.addMethod(currentMethod);
   *
   * Body body = Jimple.newBody(currentMethod); LocalGenerator generator = new LocalGenerator(body);
   *
   * RefType type = RefType.getInstance("de.upb.soot.instructions.stmt.IdentityStmt"); Local r0 = generator.generateField(
   * type ); body.addStmt(Jimple.newIdentityStmt( r0 , Jimple.newThisRef(type) ));
   *
   * type = RefType.getInstance("java.lang.Integer"); Local r1= generator.generateField( type ); body.addStmt(
   * Jimple.newIdentityStmt( r1, Jimple.newParameterRef( type, 0)) );
   *
   * type = RefType.getInstance("java.lang.String"); Local r2 = generator.generateField( type ); body.addStmt(
   * Jimple.newIdentityStmt( r2, Jimple.newParameterRef( type, 1)) );
   *
   * type = RefType.getInstance("java.lang.Boolean"); Local r3 = generator.generateField( type ); body.addStmt(
   * Jimple.newIdentityStmt( r3, Jimple.newParameterRef( type, 2)) );
   *
   * type = RefType.getInstance("int[]"); Local r4 = generator.generateField( type ); body.addStmt( Jimple.newIdentityStmt(
   * r4, Jimple.newParameterRef( type, 3)) );
   *
   *
   *
   *
   *
   * type = RefType.getInstance("java.io.PrintStream"); Local r5 = generator.generateLocal( type ); Local r6 =
   * generator.generateLocal( type ); Local r7 = generator.generateLocal( type ); Local r8 = generator.generateLocal( type );
   *
   *
   * body.addStmt(Jimple.newReturnVoidStmt() ); currentMethod.setActiveBody(body);
   *
   * }
   *
   * SootMethod atExceptionThrow(){
   *
   * SootClass exception = new SootClass(view, new Remove().getClassSignature("java.lang.Exception"));
   * SootMethod currentMethod = new SootMethod(view, "atExceptionThrow", Arrays.asList(new Type[]{}), VoidType.INSTANCE,
   * EnumSet.of(Modifier.PUBLIC) , Arrays.asList(exception) ); sootClass.addMethod(currentMethod);
   *
   * Body body = Jimple.newBody(currentMethod); LocalGenerator generator = new LocalGenerator(body);
   *
   * RefType type = RefType.getInstance("de.upb.soot.instructions.stmt.IdentityStmt"); Local r0 = generator.generateField(
   * type ); body.addStmt(Jimple.newIdentityStmt( r0 , Jimple.newThisRef(type) ));
   *
   * type = RefType.getInstance("java.lang.Exception"); Local r1 = generator.generateLocal( type );
   * body.addStmt(Jimple.newAssignStmt( r1, Jimple.newNewExpr( type)) );
   *
   * // TODO: // specialinvoke $r1.<java.lang.Exception: void <init>(java.lang.String)>("Issue");
   *
   * body.addStmt(Jimple.newThrowStmt(r1) ); body.addStmt(Jimple.newReturnVoidStmt() ); currentMethod.setActiveBody(body);
   *
   *
   * }
   *
   * SootMethod atExceptionThrowAndCatch() {
   *
   * SootMethod currentMethod = new SootMethod(view, "atExceptionThrowAndCatch", Arrays.asList(new Type[]{}),
   * VoidType.INSTANCE, EnumSet.of(Modifier.PUBLIC) ); sootClass.addMethod(currentMethod);
   *
   * Body body = Jimple.newBody(currentMethod); LocalGenerator generator = new LocalGenerator(body);
   *
   * RefType type = RefType.getInstance("de.upb.soot.instructions.stmt.IdentityStmt"); Local r0 = generator.generateField(
   * type ); body.addStmt(Jimple.newIdentityStmt( r0 , Jimple.newThisRef(type) ));
   *
   * type = RefType.getInstance("java.io.PrintStream"); Local r1 = generator.generateLocal( type ); Local r2 =
   * generator.generateLocal( type ); Local r3 = generator.generateLocal( type );
   *
   * Local i0 = generator.generateLocal( IntType.INSTANCE ); Local i1 = generator.generateLocal( IntType.INSTANCE ); Local i2
   * = generator.generateField( IntType.INSTANCE );
   *
   * type = RefType.getInstance("java.lang.Exception"); Local r4 = generator.generateLocal( type );
   * body.addStmt(Jimple.newAssignStmt( r4, Jimple.newNewExpr( type)) );
   *
   * Local r5 = generator.generateLocal( RefType.getInstance("java.io.PrintStream") );
   *
   *
   * /* TODO label1: $r1 = <java.lang.System: java.io.PrintStream out>; virtualinvoke $r1.<java.io.PrintStream: void
   * println(java.lang.String)>("A1"); $i1 = r0.<de.upb.soot.instructions.stmt.IdentityStmt: int declProperty>; $i0 =
   * r0.<de.upb.soot.instructions.stmt.IdentityStmt: int initProperty>; i2 = $i1 * $i0; $r2 = <java.lang.System:
   * java.io.PrintStream out>; virtualinvoke $r2.<java.io.PrintStream: void println(int)>(i2);
   *
   * ...
   *
   * /
   *
   *
   *
   *
   *
   * // body.addStmt(Jimple.newThrowStmt(r1) ); body.addStmt(Jimple.newReturnVoidStmt() ); currentMethod.setActiveBody(body);
   *
   * }
   *
   * SootMethod exceptionMultiple(){
   *
   * }
   *
   * SootMethod exceptionFinally(){
   *
   *
   * }
   *
   */
}<|MERGE_RESOLUTION|>--- conflicted
+++ resolved
@@ -69,14 +69,6 @@
     DefaultIdentifierFactory dif = DefaultIdentifierFactory.getInstance();
 
     Path dummyPath = Paths.get(URI.create("file:/C:/nonexistent.java"));
-<<<<<<< HEAD
-=======
-    JavaClassSource javaClassSource =
-        new JavaClassSource(
-            new JavaClassPathNamespace("src/main/java/de/upb/soot"),
-            dummyPath,
-            dif.getClassType("de.upb.soot.instructions.stmt.IdentityStmt"));
->>>>>>> 82e84232
 
     JavaClassType superClassSignature = dif.getClassType("java.lang.Object");
     classSignature = dif.getClassType("de.upb.soot.instructions.stmt.IdentityStmt");
@@ -109,7 +101,7 @@
         new EagerJavaClassSource(
             new JavaClassPathNamespace("src/main/java/de/upb/soot"),
             dummyPath,
-            dtf.getClassType("de.upb.soot.instructions.stmt.IdentityStmt"),
+            dif.getClassType("de.upb.soot.instructions.stmt.IdentityStmt"),
             superClassSignature,
             new HashSet<>(),
             null,
