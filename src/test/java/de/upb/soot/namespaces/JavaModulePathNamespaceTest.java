package de.upb.soot.namespaces;

import static org.junit.Assert.assertEquals;
import static org.junit.Assert.assertTrue;

import categories.Java9Test;
<<<<<<< HEAD
import de.upb.soot.ModuleFactories;
import de.upb.soot.frontends.AbstractClassSource;
import de.upb.soot.signatures.ModuleSignatureFactory;
=======
import de.upb.soot.IdentifierFactory;
import de.upb.soot.ModuleIdentifierFactory;
import de.upb.soot.frontends.ClassSource;
>>>>>>> 82e84232
import de.upb.soot.types.JavaClassType;
import java.util.Optional;
import org.junit.Before;
import org.junit.Test;
import org.junit.experimental.categories.Category;
import org.powermock.reflect.Whitebox;

@Category(Java9Test.class)
public class JavaModulePathNamespaceTest extends AbstractNamespaceTest {

  private ModuleIdentifierFactory identifierFactory;

  @Before
  @Override
  public void setUp() {
    super.setUp();

    identifierFactory = ModuleIdentifierFactory.getInstance();
  }

  @Override
  protected ModuleIdentifierFactory getIdentifierFactory() {
    return identifierFactory;
  }

  @Test
  public void singleDir() {
    final JavaModulePathNamespace javaClassPathNamespace =
        new JavaModulePathNamespace(
            "target/test-classes/de/upb/soot/namespaces/modules", getClassProvider());
<<<<<<< HEAD
    final JavaClassType sig = getTypeFactory().getClassType("module-info", "", "fancyMod");
    Optional<? extends AbstractClassSource> classSource =
        javaClassPathNamespace.getClassSource(sig);
=======
    final JavaClassType sig = getIdentifierFactory().getClassType("module-info", "", "fancyMod");
    Optional<ClassSource> classSource = javaClassPathNamespace.getClassSource(sig);
>>>>>>> 82e84232
    assertTrue(classSource.isPresent());
  }

  @Test
  public void singleDir2() {
    final JavaModulePathNamespace javaClassPathNamespace =
        new JavaModulePathNamespace(
            "target/test-classes/de/upb/soot/namespaces/modules", getClassProvider());
    final JavaClassType sig = getIdentifierFactory().getClassType("module-info", "", "fancyMod");
    // TODO: check for a better minClassFoundNumber
    // also all JDK classes are loaded
    testClassReceival(javaClassPathNamespace, sig, 50);
  }

  @Test
  public void singleJar() {
    final JavaModulePathNamespace javaClassPathNamespace =
        new JavaModulePathNamespace(
            "target/test-classes/de/upb/soot/namespaces/modules/de.upb.mod.jar",
            getClassProvider());
<<<<<<< HEAD
    final JavaClassType sig = getTypeFactory().getClassType("module-info", "", "de.upb.mod");
    Optional<? extends AbstractClassSource> classSource =
        javaClassPathNamespace.getClassSource(sig);
=======
    final JavaClassType sig = getIdentifierFactory().getClassType("module-info", "", "de.upb.mod");
    Optional<ClassSource> classSource = javaClassPathNamespace.getClassSource(sig);
>>>>>>> 82e84232
    assertTrue(classSource.isPresent());
  }

  @Test
  public void testTypeWrapper() throws Exception {
    final JavaModulePathNamespace javaClassPathNamespace =
        new JavaModulePathNamespace(
            "target/test-classes/de/upb/soot/namespaces/modules/de.upb.mod.jar",
            getClassProvider());
    Class<?> signatureClass =
        Whitebox.getInnerClassType(JavaModulePathNamespace.class, "IdentifierFactoryWrapper");
    // Constructor constructor = Whitebox.getConstructor(signatureClass, IdentifierFactory.class,
    // String.class);
    Object typeFactoryWrapper =
        Whitebox.invokeConstructor(
            signatureClass,
            new Class[] {IdentifierFactory.class, String.class},
            new Object[] {getIdentifierFactory(), "myJava.mod"});
    Object res1 = Whitebox.invokeMethod(typeFactoryWrapper, "getClassType", "java.lang.System");
    assertEquals(res1, getIdentifierFactory().getClassType("java.lang.System"));

    res1 = Whitebox.invokeMethod(typeFactoryWrapper, "getClassType", "java.lang", "System");
    assertEquals(res1, getIdentifierFactory().getClassType("java.lang", "System"));

    res1 = Whitebox.invokeMethod(typeFactoryWrapper, "getType", "int");
    assertEquals(res1, getIdentifierFactory().getType("int"));

    res1 = Whitebox.invokeMethod(typeFactoryWrapper, "getType", "int");
    assertEquals(res1, getIdentifierFactory().getType("int"));
  }
}<|MERGE_RESOLUTION|>--- conflicted
+++ resolved
@@ -4,18 +4,13 @@
 import static org.junit.Assert.assertTrue;
 
 import categories.Java9Test;
-<<<<<<< HEAD
-import de.upb.soot.ModuleFactories;
-import de.upb.soot.frontends.AbstractClassSource;
-import de.upb.soot.signatures.ModuleSignatureFactory;
-=======
 import de.upb.soot.IdentifierFactory;
 import de.upb.soot.ModuleIdentifierFactory;
-import de.upb.soot.frontends.ClassSource;
->>>>>>> 82e84232
+import de.upb.soot.frontends.AbstractClassSource;
 import de.upb.soot.types.JavaClassType;
 import java.util.Optional;
 import org.junit.Before;
+import org.junit.Ignore;
 import org.junit.Test;
 import org.junit.experimental.categories.Category;
 import org.powermock.reflect.Whitebox;
@@ -43,18 +38,14 @@
     final JavaModulePathNamespace javaClassPathNamespace =
         new JavaModulePathNamespace(
             "target/test-classes/de/upb/soot/namespaces/modules", getClassProvider());
-<<<<<<< HEAD
-    final JavaClassType sig = getTypeFactory().getClassType("module-info", "", "fancyMod");
+    final JavaClassType sig = getIdentifierFactory().getClassType("module-info", "", "fancyMod");
     Optional<? extends AbstractClassSource> classSource =
         javaClassPathNamespace.getClassSource(sig);
-=======
-    final JavaClassType sig = getIdentifierFactory().getClassType("module-info", "", "fancyMod");
-    Optional<ClassSource> classSource = javaClassPathNamespace.getClassSource(sig);
->>>>>>> 82e84232
     assertTrue(classSource.isPresent());
   }
 
   @Test
+  @Ignore // does not work before adapting module loading in soot
   public void singleDir2() {
     final JavaModulePathNamespace javaClassPathNamespace =
         new JavaModulePathNamespace(
@@ -71,14 +62,9 @@
         new JavaModulePathNamespace(
             "target/test-classes/de/upb/soot/namespaces/modules/de.upb.mod.jar",
             getClassProvider());
-<<<<<<< HEAD
-    final JavaClassType sig = getTypeFactory().getClassType("module-info", "", "de.upb.mod");
+    final JavaClassType sig = getIdentifierFactory().getClassType("module-info", "", "de.upb.mod");
     Optional<? extends AbstractClassSource> classSource =
         javaClassPathNamespace.getClassSource(sig);
-=======
-    final JavaClassType sig = getIdentifierFactory().getClassType("module-info", "", "de.upb.mod");
-    Optional<ClassSource> classSource = javaClassPathNamespace.getClassSource(sig);
->>>>>>> 82e84232
     assertTrue(classSource.isPresent());
   }
 
