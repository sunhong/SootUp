--- conflicted
+++ resolved
@@ -12,14 +12,8 @@
 import org.junit.Test;
 import org.junit.experimental.categories.Category;
 
-<<<<<<< HEAD
-/**
- * @author Manuel Benz created on 06.06.18
- */
-=======
 /** @author Manuel Benz created on 06.06.18 */
 @Category(Java8Test.class)
->>>>>>> 7b88bd06
 public class PathBasedNamespaceTest extends AbstractNamespaceTest {
 
   @Test(expected = IllegalArgumentException.class)
