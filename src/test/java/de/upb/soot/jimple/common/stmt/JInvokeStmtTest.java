--- conflicted
+++ resolved
@@ -23,17 +23,8 @@
 package de.upb.soot.jimple.common.stmt;
 
 import categories.Java8Test;
-<<<<<<< HEAD
-import de.upb.soot.DefaultFactories;
-=======
 import de.upb.soot.DefaultIdentifierFactory;
-import de.upb.soot.core.ClassType;
->>>>>>> 82e84232
-import de.upb.soot.core.Modifier;
-import de.upb.soot.core.SootClass;
-import de.upb.soot.core.SootField;
-import de.upb.soot.core.SootMethod;
-import de.upb.soot.core.SourceType;
+import de.upb.soot.core.*;
 import de.upb.soot.frontends.java.EagerJavaClassSource;
 import de.upb.soot.jimple.basic.Local;
 import de.upb.soot.jimple.basic.NoPositionInformation;
@@ -50,12 +41,7 @@
 import java.net.URI;
 import java.nio.file.Path;
 import java.nio.file.Paths;
-import java.util.Arrays;
-import java.util.EnumSet;
-import java.util.HashSet;
-import java.util.LinkedHashSet;
-import java.util.List;
-import java.util.Set;
+import java.util.*;
 import org.junit.Assert;
 import org.junit.Test;
 import org.junit.experimental.categories.Category;
@@ -71,25 +57,14 @@
     DefaultIdentifierFactory dif = DefaultIdentifierFactory.getInstance();
 
     Path dummyPath = Paths.get(URI.create("file:/C:/nonexistent.java"));
-<<<<<<< HEAD
-    JavaClassType superClassSignature = dtf.getClassType("java.lang.Object");
-=======
-    JavaClassSource javaClassSource =
-        new JavaClassSource(
-            new JavaClassPathNamespace("src/main/java/de/upb/soot"),
-            dummyPath,
-            dif.getClassType("de.upb.soot.instructions.stmt.IdentityStmt"));
-
     JavaClassType superClassSignature = dif.getClassType("java.lang.Object");
-
->>>>>>> 82e84232
     Set<SootField> fields = new LinkedHashSet<>();
     Set<SootMethod> methods = new LinkedHashSet<>();
     EagerJavaClassSource javaClassSource =
         new EagerJavaClassSource(
             new JavaClassPathNamespace("src/main/java/de/upb/soot"),
             dummyPath,
-            dtf.getClassType("de.upb.soot.instructions.stmt.IdentityStmt"),
+            dif.getClassType("de.upb.soot.instructions.stmt.IdentityStmt"),
             superClassSignature,
             new HashSet<>(),
             null,
