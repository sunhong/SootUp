--- conflicted
+++ resolved
@@ -31,13 +31,8 @@
     IView view = new JavaView(new Project(null, factories));
     JavaClassType type = view.getIdentifierFactory().getClassType("java.lang.String");
 
-<<<<<<< HEAD
     List<Stmt> stmts = new ArrayList<>();
-    LocalGenerator generator = new LocalGenerator();
-=======
-    List<IStmt> stmts = new ArrayList<>();
     LocalGenerator generator = new LocalGenerator(new HashSet<>());
->>>>>>> 32e2c5d9
     stmts.add(
         Jimple.newIdentityStmt(
             generator.generateLocal(type),
