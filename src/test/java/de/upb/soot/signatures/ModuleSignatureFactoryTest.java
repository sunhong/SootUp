--- conflicted
+++ resolved
@@ -12,13 +12,8 @@
     ModuleSignatureFactory signatureFactory = new ModuleSignatureFactory();
     PackageSignature packageSignature1 = signatureFactory.getPackageSignature("java.lang");
     assertTrue(packageSignature1 instanceof ModulePackageSignature);
-<<<<<<< HEAD
-    assertTrue(
-        ((ModulePackageSignature) packageSignature1).moduleSignature
+    assertTrue(((ModulePackageSignature) packageSignature1).moduleSignature == ModuleSignature.UNNAMED_MODULE_SIGNATURE);
             == ModuleSignature.UNNAMED_MODULE);
-=======
-    assertTrue(((ModulePackageSignature) packageSignature1).moduleSignature == ModuleSignature.UNNAMED_MODULE_SIGNATURE);
->>>>>>> 8d0dda6d
   }
 
   @Test
@@ -26,22 +21,18 @@
     ModuleSignatureFactory signatureFactory = new ModuleSignatureFactory();
     PackageSignature packageSignature1 = signatureFactory.getPackageSignature("java.lang", "myModule");
     assertTrue(packageSignature1 instanceof ModulePackageSignature);
-<<<<<<< HEAD
-    assertFalse(
-            ((ModulePackageSignature) packageSignature1).moduleSignature
+    assertFalse(((ModulePackageSignature) packageSignature1).moduleSignature == ModuleSignature.UNNAMED_MODULE_SIGNATURE);
                     == ModuleSignature.UNNAMED_MODULE);
-=======
-    assertFalse(((ModulePackageSignature) packageSignature1).moduleSignature == ModuleSignature.UNNAMED_MODULE_SIGNATURE);
->>>>>>> 8d0dda6d
   }
 
   @Test
   public void getModulePackageSignature() {
     ModuleSignatureFactory signatureFactory = new ModuleSignatureFactory();
-    ModulePackageSignature packageSignature1
-        = (ModulePackageSignature) signatureFactory.getPackageSignature("java.lang", "myModule");
-    ModulePackageSignature packageSignature2
-        = (ModulePackageSignature) signatureFactory.getPackageSignature("java.lang.invoke", "myModule");
+    ModulePackageSignature packageSignature1 =
+        (ModulePackageSignature) signatureFactory.getPackageSignature("java.lang", "myModule");
+    ModulePackageSignature packageSignature2 =
+        (ModulePackageSignature)
+            signatureFactory.getPackageSignature("java.lang.invoke", "myModule");
     boolean sameObject = packageSignature1 == packageSignature2;
     assertFalse(sameObject);
   }
@@ -54,6 +45,12 @@
     ModulePackageSignature packageSignature2
         = (ModulePackageSignature) signatureFactory.getPackageSignature("java.lang", "myModule");
     boolean samePackage = packageSignature1 == packageSignature2;
+    ModulePackageSignature packageSignature1 =
+        (ModulePackageSignature) signatureFactory.getPackageSignature("java.lang", "myModule");
+    ModulePackageSignature packageSignature2 =
+        (ModulePackageSignature)
+            signatureFactory.getPackageSignature("java.lang", "myModule");
+    boolean samePackage = packageSignature1==packageSignature2;
     assertTrue(samePackage);
 
     boolean sameModuleObject = packageSignature1.moduleSignature == packageSignature2.moduleSignature;
@@ -63,17 +60,17 @@
   @Test
   public void getModulePackageSignatureDiffModule() {
     ModuleSignatureFactory signatureFactory = new ModuleSignatureFactory();
-    ModulePackageSignature packageSignature1
-        = (ModulePackageSignature) signatureFactory.getPackageSignature("java.lang", "myModule1");
-    ModulePackageSignature packageSignature2
-        = (ModulePackageSignature) signatureFactory.getPackageSignature("java.lang", "myModule2");
-    boolean samePackage = packageSignature1 == packageSignature2;
+    ModulePackageSignature packageSignature1 =
+            (ModulePackageSignature) signatureFactory.getPackageSignature("java.lang", "myModule1");
+    ModulePackageSignature packageSignature2 =
+            (ModulePackageSignature)
+                    signatureFactory.getPackageSignature("java.lang", "myModule2");
+    boolean samePackage = packageSignature1==packageSignature2;
     assertFalse(samePackage);
     boolean sameObject = packageSignature1.moduleSignature == packageSignature2.moduleSignature;
     assertFalse(sameObject);
   }
 
-<<<<<<< HEAD
   @Test(expected = NullPointerException.class)
   public void checkNullModule(){
     ModuleSignatureFactory signatureFactory = new ModuleSignatureFactory();
@@ -86,7 +83,4 @@
     ClassSignature classSignature = signatureFactory.getClassSignature("A","mypackage",null);
   }
 
-
-=======
->>>>>>> 8d0dda6d
 }