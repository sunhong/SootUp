package de.upb.soot.signatures;

import static org.junit.Assert.assertFalse;
import static org.junit.Assert.assertTrue;

import java.util.Collections;
import java.util.List;

import org.junit.Test;

public class SignatureFactoryTest {

  @Test
  public void getSamePackageSignature() {
    SignatureFactory signatureFactory = new SignatureFactory();
    PackageSignature packageSignature1 = signatureFactory.getPackageSignature("java.lang");
    PackageSignature packageSignature2 = signatureFactory.getPackageSignature("java.lang");
    boolean sameObject = packageSignature1 == packageSignature2;
    assertTrue(sameObject);
  }

  @Test
  public void getDiffPackageSignature() {
    SignatureFactory signatureFactory = new SignatureFactory();
    PackageSignature packageSignature1 = signatureFactory.getPackageSignature("java.lang");
    PackageSignature packageSignature2 = signatureFactory.getPackageSignature("java.lang.invoke");
    boolean sameObject = packageSignature1 == packageSignature2;
    assertFalse(sameObject);
  }

  @Test
  public void getClassSignature() {
    SignatureFactory signatureFactory = new SignatureFactory();
    ClassSignature classSignature1 = signatureFactory.getClassSignature("System", "java.lang");
    ClassSignature classSignature2 = signatureFactory.getClassSignature("System", "java.lang");
    // Class Signatures are unique but not their package
    boolean sameObject = classSignature1 == classSignature2;
    assertFalse(sameObject);
  }

  @Test
<<<<<<< HEAD
  public void getClassSignatureEmptyPackage() {
    SignatureFactory signatureFactory = new SignatureFactory();
    ClassSignature classSignature1 = signatureFactory.getClassSignature("A", "");
    ClassSignature classSignature2 = signatureFactory.getClassSignature("A");
    // Class Signatures are unique but not their package
    boolean sameObject = classSignature1 == classSignature2;
    assertFalse(sameObject);

    boolean samePackageSignatureObject = classSignature1.packageSignature == classSignature2.packageSignature;
    assertTrue(samePackageSignatureObject);
    String className = "A";

    assertTrue(classSignature1.toString().equals(className));
    assertTrue(classSignature2.toString().equals(className));

  }

  @Test
  public void getClassSignatureFQN() {
=======
  public void getClassSignatureFullyQualified() {
>>>>>>> 8d0dda6d
    SignatureFactory signatureFactory = new SignatureFactory();
    ClassSignature classSignature1 = signatureFactory.getClassSignature("java.lang.System");
    ClassSignature classSignature2 = signatureFactory.getClassSignature("System", "java.lang");
    // Class Signatures are unique but not their package
    boolean sameObject = classSignature1 == classSignature2;
    assertFalse(sameObject);
  }

  @Test
  public void getClassSignaturesPackage() {
    SignatureFactory signatureFactory = new SignatureFactory();
    ClassSignature classSignature1 = signatureFactory.getClassSignature("System", "java.lang");
    ClassSignature classSignature2 = signatureFactory.getClassSignature("System", "java.lang");
    // Class Signatures are unique but not their package
    boolean samePackageSignature = classSignature1.packageSignature == classSignature2.packageSignature;
    assertTrue(samePackageSignature);

    // but they are equal
    assertTrue(classSignature1.equals(classSignature2));
    assertTrue(classSignature1.hashCode() == classSignature2.hashCode());
  }

  @Test
  public void getMethodSignature() {
    SignatureFactory signatureFactory = new SignatureFactory();
    ClassSignature declClass = signatureFactory.getClassSignature("System", "java.lang");
    ClassSignature parameter = signatureFactory.getClassSignature("java.lang.Class");
    ClassSignature returnType = signatureFactory.getClassSignature("java.lang.A");

    List<String> parameters = Collections.singletonList("java.lang.Class");

    MethodSignature methodSignature
        = signatureFactory.getMethodSignature("foo", "java.lang.System", "java.lang.A", parameters);
    assertTrue(declClass.equals(methodSignature.declClassSignature));
    assertTrue(returnType.equals(methodSignature.returnTypeSignature));
    assertTrue(parameter.equals(methodSignature.parameterSignatures.get(0)));
  }

  @Test
  public void getMethodSignatureString() {
    SignatureFactory signatureFactory = new SignatureFactory();

    List<String> parameters = Collections.singletonList("java.lang.Class");

    MethodSignature methodSignature
        = signatureFactory.getMethodSignature("foo", "java.lang.System", "java.lang.A", parameters);
    assertTrue(methodSignature.toString().equals("<java.lang.System:java.lang.A foo(java.lang.Class)>"));
  }

  @Test
  public void getMethodSignatureString2() {
    SignatureFactory signatureFactory = new SignatureFactory();

    List<String> parameters = Collections.singletonList("java.lang.Class");

    MethodSignature methodSignature = signatureFactory.getMethodSignature("foo", "java.lang.System", "void", parameters);
    assertTrue(methodSignature.toString().equals("<java.lang.System:void foo(java.lang.Class)>"));
  }

  @Test
  public void getMethodSignatureString3() {
    SignatureFactory signatureFactory = new SignatureFactory();

    List<String> parameters = Collections.EMPTY_LIST;

    MethodSignature methodSignature = signatureFactory.getMethodSignature("foo", "java.lang.System", "void", parameters);
    assertTrue(methodSignature.toString().equals("<java.lang.System:void foo()>"));
  }

  @Test
  public void getMethodSignatureString4() {
    SignatureFactory signatureFactory = new SignatureFactory();

    List<String> parameters = Collections.EMPTY_LIST;
    ClassSignature classSignature = signatureFactory.getClassSignature("java.lang.System");
    MethodSignature methodSignature =
            signatureFactory.getMethodSignature("foo", classSignature, "void", parameters);
    assertTrue(
            methodSignature.toString().equals("<java.lang.System:void foo()>"));
    assertTrue(methodSignature.declClassSignature == classSignature);
  }

  @Test
  public void getTypeSignature() {
    SignatureFactory signatureFactory = new SignatureFactory();
    ClassSignature classSignature1 = signatureFactory.getClassSignature("System", "java.lang");
    TypeSignature classSignature2 = signatureFactory.getTypeSignature("java.lang.System");
    assertTrue(classSignature1.equals(classSignature2));
  }

  @Test
  public void getTypeSignatureTypes() {
    SignatureFactory signatureFactory = new SignatureFactory();

    TypeSignature byteSig = signatureFactory.getTypeSignature("byte");
    assertTrue(byteSig == PrimitiveTypeSignature.BYTE_TYPE_SIGNATURE);

    TypeSignature shortSig = signatureFactory.getTypeSignature("SHORT");
    assertTrue(shortSig == PrimitiveTypeSignature.SHORT_TYPE_SIGNATURE);

    TypeSignature intSig = signatureFactory.getTypeSignature("int");
    assertTrue(intSig == PrimitiveTypeSignature.INT_TYPE_SIGNATURE);

    TypeSignature longSig = signatureFactory.getTypeSignature("loNg");
    assertTrue(longSig == PrimitiveTypeSignature.LONG_TYPE_SIGNATURE);

    TypeSignature floatSig = signatureFactory.getTypeSignature("floAt");
    assertTrue(floatSig == PrimitiveTypeSignature.FLOAT_TYPE_SIGNATURE);

    TypeSignature doubleSig = signatureFactory.getTypeSignature("doUble");
    assertTrue(doubleSig == PrimitiveTypeSignature.DOUBLE_TYPE_SIGNATURE);

    TypeSignature charSig = signatureFactory.getTypeSignature("chaR");
    assertTrue(charSig == PrimitiveTypeSignature.CHAR_TYPE_SIGNATURE);

    TypeSignature boolSig = signatureFactory.getTypeSignature("boolean");
    assertTrue(boolSig == PrimitiveTypeSignature.BOOLEAN_TYPE_SIGNATURE);

    TypeSignature nullSig = signatureFactory.getTypeSignature("nuLl");
    assertTrue(nullSig == NullTypeSignature.NULL_TYPE_SIGNATURE);

    TypeSignature voidSig = signatureFactory.getTypeSignature("void");
    assertTrue(voidSig == VoidTypeSignature.VOID_TYPE_SIGNATURE);
  }


  @Test(expected = NullPointerException.class)
  public void checkNullPackage(){
    SignatureFactory signatureFactory = new SignatureFactory();
    PackageSignature packageSignature = signatureFactory.getPackageSignature(null);
  }

  @Test(expected = NullPointerException.class)
  public void checkNullPackage2(){
    SignatureFactory signatureFactory = new SignatureFactory();
    ClassSignature classSignature = signatureFactory.getClassSignature("A",null);
  }
}<|MERGE_RESOLUTION|>--- conflicted
+++ resolved
@@ -39,7 +39,6 @@
   }
 
   @Test
-<<<<<<< HEAD
   public void getClassSignatureEmptyPackage() {
     SignatureFactory signatureFactory = new SignatureFactory();
     ClassSignature classSignature1 = signatureFactory.getClassSignature("A", "");
@@ -58,10 +57,7 @@
   }
 
   @Test
-  public void getClassSignatureFQN() {
-=======
   public void getClassSignatureFullyQualified() {
->>>>>>> 8d0dda6d
     SignatureFactory signatureFactory = new SignatureFactory();
     ClassSignature classSignature1 = signatureFactory.getClassSignature("java.lang.System");
     ClassSignature classSignature2 = signatureFactory.getClassSignature("System", "java.lang");
@@ -76,7 +72,8 @@
     ClassSignature classSignature1 = signatureFactory.getClassSignature("System", "java.lang");
     ClassSignature classSignature2 = signatureFactory.getClassSignature("System", "java.lang");
     // Class Signatures are unique but not their package
-    boolean samePackageSignature = classSignature1.packageSignature == classSignature2.packageSignature;
+    boolean samePackageSignature =
+        classSignature1.packageSignature == classSignature2.packageSignature;
     assertTrue(samePackageSignature);
 
     // but they are equal
@@ -93,8 +90,8 @@
 
     List<String> parameters = Collections.singletonList("java.lang.Class");
 
-    MethodSignature methodSignature
-        = signatureFactory.getMethodSignature("foo", "java.lang.System", "java.lang.A", parameters);
+    MethodSignature methodSignature =
+        signatureFactory.getMethodSignature("foo", "java.lang.System", "java.lang.A", parameters);
     assertTrue(declClass.equals(methodSignature.declClassSignature));
     assertTrue(returnType.equals(methodSignature.returnTypeSignature));
     assertTrue(parameter.equals(methodSignature.parameterSignatures.get(0)));
@@ -106,9 +103,10 @@
 
     List<String> parameters = Collections.singletonList("java.lang.Class");
 
-    MethodSignature methodSignature
-        = signatureFactory.getMethodSignature("foo", "java.lang.System", "java.lang.A", parameters);
-    assertTrue(methodSignature.toString().equals("<java.lang.System:java.lang.A foo(java.lang.Class)>"));
+    MethodSignature methodSignature =
+        signatureFactory.getMethodSignature("foo", "java.lang.System", "java.lang.A", parameters);
+    assertTrue(
+        methodSignature.toString().equals("<java.lang.System:java.lang.A foo(java.lang.Class)>"));
   }
 
   @Test
@@ -119,6 +117,7 @@
 
     MethodSignature methodSignature = signatureFactory.getMethodSignature("foo", "java.lang.System", "void", parameters);
     assertTrue(methodSignature.toString().equals("<java.lang.System:void foo(java.lang.Class)>"));
+
   }
 
   @Test
@@ -127,8 +126,10 @@
 
     List<String> parameters = Collections.EMPTY_LIST;
 
-    MethodSignature methodSignature = signatureFactory.getMethodSignature("foo", "java.lang.System", "void", parameters);
-    assertTrue(methodSignature.toString().equals("<java.lang.System:void foo()>"));
+    MethodSignature methodSignature =
+            signatureFactory.getMethodSignature("foo", "java.lang.System", "void", parameters);
+    assertTrue(
+            methodSignature.toString().equals("<java.lang.System:void foo()>"));
   }
 
   @Test
