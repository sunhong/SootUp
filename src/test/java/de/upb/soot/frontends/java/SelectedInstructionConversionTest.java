--- conflicted
+++ resolved
@@ -96,13 +96,10 @@
     assertEquals(expectedStmts, actualStmts);
   }
 
-<<<<<<< HEAD
-  @Ignore
-=======
   // TODO This test should not be ignored
   //  https://github.com/secure-software-engineering/soot-reloaded/issues/108
-  @Test @Ignore
->>>>>>> dcaef7eb
+  @Test
+  @Ignore
   public void test3() {
     declareClassSig = typeFactory.getClassType("alreadywalaunittests.InnerClassAA");
     Optional<SootMethod> m =
