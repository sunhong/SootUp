--- conflicted
+++ resolved
@@ -103,7 +103,6 @@
     // Build a soot class
 
     SootClass c =
-<<<<<<< HEAD
         new SootClass(
             new EagerJavaClassSource(
                 new JavaSourcePathNamespace(Collections.emptySet()),
@@ -130,7 +129,7 @@
                               @Override
                               @Nonnull
                               public MethodSignature getSignature() {
-                                return DefaultSignatureFactory.getInstance()
+                                return DefaultIdentifierFactory.getInstance()
                                     .getMethodSignature(
                                         utilsClass, optionalToStreamMethodSubSignature);
                               }
@@ -142,42 +141,6 @@
                 null,
                 EnumSet.of(Modifier.PUBLIC)),
             SourceType.Application);
-=======
-        SootClass.builder()
-            .withResolvingLevel(ResolvingLevel.BODIES)
-            .withClassSource(
-                new JavaClassSource(
-                    new JavaSourcePathNamespace(Collections.emptySet()), null, classSignature))
-            .withClassType(ClassType.Application)
-            .withModifiers(Modifier.PUBLIC)
-            .withFields(
-                SootField.builder()
-                    .withSignature(nameFieldSubSignature.toFullSignature(classSignature))
-                    .withModifiers(Modifier.PUBLIC)
-                    .build())
-            .withMethods(
-                SootMethod.builder()
-                    .withSource(
-                        new IMethodSourceContent() {
-                          @Override
-                          @Nullable
-                          public Body resolveBody(@Nonnull SootMethod m) {
-                            return null;
-                          }
-
-                          @Override
-                          @Nonnull
-                          public MethodSignature getSignature() {
-                            return DefaultIdentifierFactory.getInstance()
-                                .getMethodSignature(utilsClass, optionalToStreamMethodSubSignature);
-                          }
-                        })
-                    .withSignature(
-                        optionalToStreamMethodSubSignature.toFullSignature(classSignature))
-                    .withModifiers(Modifier.PUBLIC)
-                    .build())
-            .build();
->>>>>>> 82e84232
 
     // Print some information
     // System.out.println("Field sub-signature: " + nameFieldSubSignature);
