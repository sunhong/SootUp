--- conflicted
+++ resolved
@@ -26,30 +26,6 @@
 
 - `StmtGraph`: represents the control flow graph of a method body in Jimple statements.
 
-<<<<<<< HEAD
-=======
-- `Signature`: represents a class ,a methods or a field and they have the following structure:
-```jimple 
-<DeclaringClassPackages.DeclaringClass>
-<DeclaringClassPackages.DeclaringClass: methodName()>
-<DeclaringClassPackages.DeclaringClass: methodName(parameterType1,parameterType2 )>
-<DeclaringClassPackages.DeclaringClass: FieldTypePackage.FieldType FieldName>
-```
-
-## Add Soot as Library Dependency to Your Project
-1. Maven
-
-TODO
-
-2. Gradle
-
-TODO
-
-3. Eclipse
-
-TODO
-
->>>>>>> e115f45f
 ## Basic Project Setup
 1. Create a project to analyze Java bytecode. 
 ~~~java
