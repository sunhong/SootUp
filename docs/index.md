--- conflicted
+++ resolved
@@ -27,11 +27,7 @@
 The goal is a lighter library that can easily be understood and maintained to be included in other projects.
 
 ### Is this a drop-in replacement for Soot?
-<<<<<<< HEAD
-Not really. SootUp has a completely new architecture and API, so it is not trivial to update existing projects that build on soot. We recommend using it for greenfield projects.
-=======
 Not really. SootUp has a completely new architecture and API, so it is not trivial to update existing projects that build on soot. We recommend using SootUp for greenfield projects.
->>>>>>> f9dfcdfc
 
 
 ## Supporters
