--- conflicted
+++ resolved
@@ -12,55 +12,22 @@
         <version>1.1.2-SNAPSHOT</version>
     </parent>
 
-<<<<<<< HEAD
-
-    <dependencyManagement>
-        <dependencies>
-            <dependency>
-                <groupId>org.soot-oss</groupId>
-                <artifactId>sootup.java.sourcecode</artifactId>
-                <version>1.1.2-SNAPSHOT</version>
-                <type>pom</type>
-                <scope>import</scope>
-            </dependency>
-        </dependencies>
-    </dependencyManagement>
-
-=======
->>>>>>> f9dfcdfc
     <dependencies>
         <dependency>
             <groupId>org.soot-oss</groupId>
             <artifactId>sootup.callgraph</artifactId>
-<<<<<<< HEAD
-            <version>1.1.2-SNAPSHOT</version>
-        </dependency>
-        <dependency>
-            <groupId>de.upb.cs.swt</groupId>
-            <artifactId>heros</artifactId>
-            <version>1.2.3</version>
-=======
             <version>${project.version}</version>
->>>>>>> f9dfcdfc
         </dependency>
         <dependency>
             <groupId>org.soot-oss</groupId>
             <artifactId>sootup.java.bytecode</artifactId>
-<<<<<<< HEAD
-            <version>1.1.2-SNAPSHOT</version>
-=======
             <version>${project.version}</version>
->>>>>>> f9dfcdfc
             <scope>test</scope>
         </dependency>
         <dependency>
             <groupId>org.soot-oss</groupId>
             <artifactId>sootup.java.sourcecode</artifactId>
-<<<<<<< HEAD
-            <version>1.1.2-SNAPSHOT</version>
-=======
             <version>${project.version}</version>
->>>>>>> f9dfcdfc
             <scope>test</scope>
         </dependency>
 
