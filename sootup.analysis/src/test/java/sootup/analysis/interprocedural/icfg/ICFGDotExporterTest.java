--- conflicted
+++ resolved
@@ -40,19 +40,9 @@
 
   @Test
   public void ICFGDotExportTest() {
-<<<<<<< HEAD
-    List<AnalysisInputLocation<? extends JavaSootClass>> inputLocations = new ArrayList<>();
-    inputLocations.add(
-        new JavaClassPathAnalysisInputLocation(System.getProperty("java.home") + "/lib/rt.jar"));
-    inputLocations.add(new JavaClassPathAnalysisInputLocation("src/test/resources/icfg/binary"));
-=======
-    JavaProject javaProject =
-        JavaProject.builder(new JavaLanguage(8))
-            .addInputLocation(new DefaultRTJarAnalysisInputLocation())
-            .addInputLocation(
-                new JavaClassPathAnalysisInputLocation("src/test/resources/icfg/binary"))
-            .build();
->>>>>>> 8169e2d7
+    List<AnalysisInputLocation<? extends JavaSootClass>> inputLocations = new ArrayList<>();
+    inputLocations.add(new DefaultRTJarAnalysisInputLocation());
+    inputLocations.add(new JavaClassPathAnalysisInputLocation("src/test/resources/icfg/binary"));
 
     view = new JavaView(inputLocations);
 
@@ -85,19 +75,9 @@
 
   @Test
   public void ICFGDotExportTest2() {
-<<<<<<< HEAD
-    List<AnalysisInputLocation<? extends JavaSootClass>> inputLocations = new ArrayList<>();
-    inputLocations.add(
-        new JavaClassPathAnalysisInputLocation(System.getProperty("java.home") + "/lib/rt.jar"));
-    inputLocations.add(new JavaClassPathAnalysisInputLocation("src/test/resources/icfg/binary"));
-=======
-    JavaProject javaProject =
-        JavaProject.builder(new JavaLanguage(8))
-            .addInputLocation(new DefaultRTJarAnalysisInputLocation())
-            .addInputLocation(
-                new JavaClassPathAnalysisInputLocation("src/test/resources/icfg/binary"))
-            .build();
->>>>>>> 8169e2d7
+    List<AnalysisInputLocation<? extends JavaSootClass>> inputLocations = new ArrayList<>();
+    inputLocations.add(new DefaultRTJarAnalysisInputLocation());
+    inputLocations.add(new JavaClassPathAnalysisInputLocation("src/test/resources/icfg/binary"));
 
     view = new JavaView(inputLocations);
 
@@ -130,19 +110,9 @@
 
   @Test
   public void ICFGArrayListDotExport() {
-<<<<<<< HEAD
-    List<AnalysisInputLocation<? extends JavaSootClass>> inputLocations = new ArrayList<>();
-    inputLocations.add(
-        new JavaClassPathAnalysisInputLocation(System.getProperty("java.home") + "/lib/rt.jar"));
-    inputLocations.add(new JavaClassPathAnalysisInputLocation("src/test/resources/icfg/binary"));
-=======
-    JavaProject javaProject =
-        JavaProject.builder(new JavaLanguage(8))
-            .addInputLocation(new DefaultRTJarAnalysisInputLocation())
-            .addInputLocation(
-                new JavaClassPathAnalysisInputLocation("src/test/resources/icfg/binary"))
-            .build();
->>>>>>> 8169e2d7
+    List<AnalysisInputLocation<? extends JavaSootClass>> inputLocations = new ArrayList<>();
+    inputLocations.add(new DefaultRTJarAnalysisInputLocation());
+    inputLocations.add(new JavaClassPathAnalysisInputLocation("src/test/resources/icfg/binary"));
 
     view = new JavaView(inputLocations);
 
@@ -167,23 +137,11 @@
 
   @Test
   public void ICFGInterfaceDotExport() {
-<<<<<<< HEAD
-    List<AnalysisInputLocation<? extends JavaSootClass>> inputLocations = new ArrayList<>();
-    inputLocations.add(
-        new JavaClassPathAnalysisInputLocation(System.getProperty("java.home") + "/lib/rt.jar"));
-    inputLocations.add(new JavaClassPathAnalysisInputLocation("src/test/resources/icfg/binary"));
-
-    view = new JavaView(inputLocations);
-=======
-    JavaProject javaProject =
-        JavaProject.builder(new JavaLanguage(8))
-            .addInputLocation(new DefaultRTJarAnalysisInputLocation())
-            .addInputLocation(
-                new JavaClassPathAnalysisInputLocation("src/test/resources/icfg/binary"))
-            .build();
-
-    view = javaProject.createView();
->>>>>>> 8169e2d7
+    List<AnalysisInputLocation<? extends JavaSootClass>> inputLocations = new ArrayList<>();
+    inputLocations.add(new DefaultRTJarAnalysisInputLocation());
+    inputLocations.add(new JavaClassPathAnalysisInputLocation("src/test/resources/icfg/binary"));
+
+    view = new JavaView(inputLocations);
 
     JavaIdentifierFactory identifierFactory = JavaIdentifierFactory.getInstance();
     JavaClassType mainClassSignature = identifierFactory.getClassType("ICFGInterfaceExample");
