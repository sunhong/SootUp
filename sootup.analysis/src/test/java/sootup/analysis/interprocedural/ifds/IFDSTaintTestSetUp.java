--- conflicted
+++ resolved
@@ -74,19 +74,9 @@
    * classes.
    */
   private void setupSoot(String targetTestClassName) {
-<<<<<<< HEAD
     List<AnalysisInputLocation<? extends JavaSootClass>> inputLocations = new ArrayList<>();
-    inputLocations.add(
-        new JavaClassPathAnalysisInputLocation(System.getProperty("java.home") + "/lib/rt.jar"));
+    inputLocations.add(new DefaultRTJarAnalysisInputLocation());
     inputLocations.add(new JavaClassPathAnalysisInputLocation("src/test/resources/taint/binary"));
-=======
-    JavaProject javaProject =
-        JavaProject.builder(new JavaLanguage(8))
-            .addInputLocation(new DefaultRTJarAnalysisInputLocation())
-            .addInputLocation(
-                new JavaClassPathAnalysisInputLocation("src/test/resources/taint/binary"))
-            .build();
->>>>>>> 8169e2d7
 
     view = new JavaView(inputLocations);
 
