package sootup.tests;

import static org.junit.jupiter.api.Assertions.assertEquals;
import static org.junit.jupiter.api.Assertions.assertTrue;

import java.util.ArrayList;
import java.util.Collections;
import java.util.List;
<<<<<<< HEAD
import org.junit.jupiter.api.Tag;
import org.junit.jupiter.api.Test;
=======
import java.util.stream.Collectors;
import org.junit.Test;
import org.junit.experimental.categories.Category;
>>>>>>> fee34511
import sootup.core.jimple.basic.Local;
import sootup.core.jimple.basic.StmtPositionInfo;
import sootup.core.jimple.basic.Value;
import sootup.core.jimple.common.expr.AbstractInvokeExpr;
import sootup.core.jimple.common.expr.Expr;
import sootup.core.jimple.common.ref.Ref;
import sootup.core.jimple.common.stmt.Stmt;
import sootup.core.jimple.visitor.ReplaceUseStmtVisitor;
import sootup.core.signatures.MethodSignature;
import sootup.java.core.JavaIdentifierFactory;
import sootup.java.core.language.JavaJimple;
import sootup.java.core.types.JavaClassType;

/** @author Zun Wang */
@Tag("Java8")
public class ReplaceUseStmtVisitorTest {
  JavaIdentifierFactory factory = JavaIdentifierFactory.getInstance();
  JavaJimple javaJimple = JavaJimple.getInstance();
  JavaClassType intType = factory.getClassType("int");
  JavaClassType testClass = factory.getClassType("TestClass");
  JavaClassType voidType = factory.getClassType("void");

  Local op1 = JavaJimple.newLocal("op1", intType);
  Local op2 = JavaJimple.newLocal("op2", intType);
  Local newOp = JavaJimple.newLocal("op#", intType);
  Local var = JavaJimple.newLocal("var", intType);

  Local base = JavaJimple.newLocal("base", testClass);

  MethodSignature methodeWithOutParas =
      new MethodSignature(testClass, "invokeExpr", Collections.emptyList(), voidType);

  StmtPositionInfo noStmtPositionInfo = StmtPositionInfo.getNoStmtPositionInfo();

  /** Test use replacing in case JAssignStmt. */
  @Test
  public void testcaseAssignStmt() {

    ReplaceUseStmtVisitor visitor = new ReplaceUseStmtVisitor(op1, newOp);

    // rValue is a Expr
    Expr addExpr = JavaJimple.newAddExpr(op1, op2);
    Stmt stmt = JavaJimple.newAssignStmt(var, addExpr, noStmtPositionInfo);
    stmt.accept(visitor);
    Stmt newStmt = visitor.getResult();

    List<Value> expectedUses = new ArrayList<>();

    expectedUses.add(JavaJimple.newAddExpr(newOp, op2));
    expectedUses.add(newOp);
    expectedUses.add(op2);

    boolean isExpected = false;
    List<Value> collect = newStmt.getUses().collect(Collectors.toList());
    for (int i = 0; i < 3; i++) {
      isExpected = collect.get(i).equivTo(expectedUses.get(i));
      if (!isExpected) {
        break;
      }
    }
    assertTrue(isExpected);

    // rValue is a Ref
    Ref ref = javaJimple.newArrayRef(op1, op2);
    stmt = JavaJimple.newAssignStmt(var, ref, noStmtPositionInfo);
    stmt.accept(visitor);
    newStmt = visitor.getResult();

    expectedUses.set(0, javaJimple.newArrayRef(newOp, op2));
    expectedUses.set(1, newOp);

    isExpected = false;
    collect = newStmt.getUses().collect(Collectors.toList());
    for (int i = 0; i < 3; i++) {
      isExpected = collect.get(i).equivTo(expectedUses.get(i));
      if (!isExpected) {
        break;
      }
    }
    assertTrue(isExpected);

    // rValue is a Local, use local to replace it
    stmt = JavaJimple.newAssignStmt(var, op1, noStmtPositionInfo);
    stmt.accept(visitor);
    stmt = visitor.getResult();

    expectedUses.clear();
    expectedUses.add(newOp);

<<<<<<< HEAD
    assertEquals(stmt.getUses(), expectedUses);
=======
    assertEquals(expectedUses, stmt.getUses().collect(Collectors.toList()));
>>>>>>> fee34511
  }

  /** Test use replacing in case JInvokeStmt and JIfStmt Here JInvokeStmt is as an example */
  @Test
  public void testcaseInvokeStmt() {

    ReplaceUseStmtVisitor visitor = new ReplaceUseStmtVisitor(base, newOp);

    // invokeExpr
    AbstractInvokeExpr invokeExpr =
        JavaJimple.newSpecialInvokeExpr(base, methodeWithOutParas, Collections.emptyList());
    Stmt stmt = JavaJimple.newInvokeStmt(invokeExpr, noStmtPositionInfo);
    stmt.accept(visitor);
    Stmt newStmt = visitor.getResult();

    List<Value> expectedUses = new ArrayList<>();
    expectedUses.add(newOp);
    expectedUses.add(
        JavaJimple.newSpecialInvokeExpr(newOp, methodeWithOutParas, Collections.emptyList()));

    boolean isExpected = false;
    List<Value> collect = newStmt.getUses().collect(Collectors.toList());
    for (int i = 0; i < 2; i++) {
      isExpected = collect.get(i).equivTo(expectedUses.get(i));
      if (!isExpected) {
        break;
      }
    }
    assertTrue(isExpected);
  }

  /** Test use replacing in other cases Here JReturnStmt is as an example */
  @Test
  public void testCaseReturnStmt() {
    ReplaceUseStmtVisitor visitor = new ReplaceUseStmtVisitor(op1, newOp);
    Stmt stmt = JavaJimple.newRetStmt(op1, noStmtPositionInfo);
    stmt.accept(visitor);
    Stmt newStmt = visitor.getResult();

    List<Value> expectedUses = new ArrayList<>();
    expectedUses.add(newOp);
<<<<<<< HEAD
    assertEquals(newStmt.getUses(), expectedUses);
=======
    assertEquals(expectedUses, newStmt.getUses().collect(Collectors.toList()));
>>>>>>> fee34511
  }
}<|MERGE_RESOLUTION|>--- conflicted
+++ resolved
@@ -6,14 +6,8 @@
 import java.util.ArrayList;
 import java.util.Collections;
 import java.util.List;
-<<<<<<< HEAD
 import org.junit.jupiter.api.Tag;
 import org.junit.jupiter.api.Test;
-=======
-import java.util.stream.Collectors;
-import org.junit.Test;
-import org.junit.experimental.categories.Category;
->>>>>>> fee34511
 import sootup.core.jimple.basic.Local;
 import sootup.core.jimple.basic.StmtPositionInfo;
 import sootup.core.jimple.basic.Value;
@@ -103,11 +97,7 @@
     expectedUses.clear();
     expectedUses.add(newOp);
 
-<<<<<<< HEAD
-    assertEquals(stmt.getUses(), expectedUses);
-=======
     assertEquals(expectedUses, stmt.getUses().collect(Collectors.toList()));
->>>>>>> fee34511
   }
 
   /** Test use replacing in case JInvokeStmt and JIfStmt Here JInvokeStmt is as an example */
@@ -149,10 +139,6 @@
 
     List<Value> expectedUses = new ArrayList<>();
     expectedUses.add(newOp);
-<<<<<<< HEAD
-    assertEquals(newStmt.getUses(), expectedUses);
-=======
     assertEquals(expectedUses, newStmt.getUses().collect(Collectors.toList()));
->>>>>>> fee34511
   }
 }