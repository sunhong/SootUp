package sootup.tests.typehierarchy;

import static org.junit.Assert.assertEquals;

import categories.Java8Test;
import java.util.ArrayList;
import java.util.Collections;
import java.util.List;
import java.util.stream.Collectors;
import org.junit.BeforeClass;
import org.junit.Test;
import org.junit.experimental.categories.Category;
import sootup.core.inputlocation.AnalysisInputLocation;
import sootup.core.model.SootClass;
import sootup.core.typehierarchy.HierarchyComparator;
import sootup.core.types.ClassType;
import sootup.core.views.View;
<<<<<<< HEAD
import sootup.java.bytecode.inputlocation.JavaClassPathAnalysisInputLocation;
import sootup.java.core.JavaSootClass;
import sootup.java.core.views.JavaView;
=======
import sootup.java.bytecode.inputlocation.DefaultRTJarAnalysisInputLocation;
import sootup.java.core.JavaProject;
import sootup.java.core.language.JavaLanguage;
>>>>>>> 8169e2d7
import sootup.java.sourcecode.inputlocation.JavaSourcePathAnalysisInputLocation;

@Category(Java8Test.class)
public class HierarchyComparatorTest {

  private static View<? extends SootClass<?>> view;

  @BeforeClass
  public static void setUp() {
<<<<<<< HEAD
    List<AnalysisInputLocation<? extends JavaSootClass>> inputLocations = new ArrayList<>();
    inputLocations.add(
        new JavaSourcePathAnalysisInputLocation(
            Collections.singleton("src/test/resources/javatypehierarchy/Comparator")));
    inputLocations.add(
        new JavaClassPathAnalysisInputLocation(System.getProperty("java.home") + "/lib/rt.jar"));

    view = new JavaView(inputLocations);
=======
    JavaProject project =
        JavaProject.builder(new JavaLanguage(8))
            .addInputLocation(
                new JavaSourcePathAnalysisInputLocation(
                    Collections.singleton("src/test/resources/javatypehierarchy/Comparator")))
            .addInputLocation(new DefaultRTJarAnalysisInputLocation())
            .build();
    view = project.createView();
>>>>>>> 8169e2d7
  }

  @Test
  public void testHierarchyComparatorOnClasses() {
    ClassType superclass = view.getIdentifierFactory().getClassType("Superclass", "");
    ClassType subclass = view.getIdentifierFactory().getClassType("Subclass", "");
    ClassType subSubclass = view.getIdentifierFactory().getClassType("SubSubclass", "");

    HierarchyComparator hc = new HierarchyComparator(view);
    assertEquals(-1, hc.compare(subclass, superclass));
    assertEquals(-1, hc.compare(subSubclass, superclass));
    assertEquals(-1, hc.compare(subSubclass, subclass));
    assertEquals(1, hc.compare(superclass, subclass));
    assertEquals(1, hc.compare(superclass, subSubclass));
    assertEquals(1, hc.compare(subclass, subSubclass));

    ArrayList<ClassType> classes = new ArrayList<>();
    classes.add(superclass);
    classes.add(subSubclass);
    classes.add(subclass);
    List<ClassType> classesSorted = classes.stream().sorted(hc).collect(Collectors.toList());
    assertEquals(subSubclass, classesSorted.get(0));
    assertEquals(subclass, classesSorted.get(1));
    assertEquals(superclass, classesSorted.get(2));
  }

  @Test
  public void testHierarchyComparatorOnInterfaces() {
    ClassType Interface = view.getIdentifierFactory().getClassType("Interface", "");
    ClassType subInterface = view.getIdentifierFactory().getClassType("SubInterface", "");
    ClassType subSubInterface2 = view.getIdentifierFactory().getClassType("SubSubInterface", "");

    HierarchyComparator hc = new HierarchyComparator(view);
    assertEquals(-1, hc.compare(subInterface, Interface));
    assertEquals(-1, hc.compare(subSubInterface2, Interface));
    assertEquals(-1, hc.compare(subSubInterface2, subInterface));
    assertEquals(1, hc.compare(Interface, subInterface));
    assertEquals(1, hc.compare(Interface, subSubInterface2));
    assertEquals(1, hc.compare(subInterface, subSubInterface2));

    ArrayList<ClassType> classes = new ArrayList<>();
    classes.add(Interface);
    classes.add(subSubInterface2);
    classes.add(subInterface);
    List<ClassType> classesSorted = classes.stream().sorted(hc).collect(Collectors.toList());
    assertEquals(subSubInterface2, classesSorted.get(0));
    assertEquals(subInterface, classesSorted.get(1));
    assertEquals(Interface, classesSorted.get(2));
  }

  @Test
  public void testHierarchyComparatorOnMixed() {
    ClassType Interface = view.getIdentifierFactory().getClassType("Interface", "");
    ClassType subInterface = view.getIdentifierFactory().getClassType("SubInterface", "");
    ClassType subSubInterface = view.getIdentifierFactory().getClassType("SubSubInterface", "");
    ClassType superclass = view.getIdentifierFactory().getClassType("Superclass", "");
    ClassType subclass = view.getIdentifierFactory().getClassType("Subclass", "");
    ClassType subSubclass = view.getIdentifierFactory().getClassType("SubSubclass", "");

    HierarchyComparator hc = new HierarchyComparator(view);

    assertEquals(-1, hc.compare(subSubInterface, Interface));
    assertEquals(-1, hc.compare(subSubInterface, subInterface));
    assertEquals(1, hc.compare(subSubInterface, superclass));
    assertEquals(1, hc.compare(subSubInterface, subclass));
    assertEquals(1, hc.compare(subSubInterface, subSubclass));

    assertEquals(-1, hc.compare(subInterface, Interface));
    assertEquals(1, hc.compare(subInterface, subSubInterface));
    assertEquals(1, hc.compare(subInterface, superclass));
    assertEquals(1, hc.compare(subInterface, subclass));
    assertEquals(1, hc.compare(subInterface, subSubclass));

    assertEquals(1, hc.compare(Interface, subInterface));
    assertEquals(1, hc.compare(Interface, subSubInterface));
    assertEquals(1, hc.compare(Interface, superclass));
    assertEquals(1, hc.compare(Interface, subclass));
    assertEquals(1, hc.compare(Interface, subSubclass));

    assertEquals(-1, hc.compare(superclass, Interface));
    assertEquals(-1, hc.compare(superclass, subInterface));
    assertEquals(-1, hc.compare(superclass, subSubInterface));
    assertEquals(1, hc.compare(superclass, subclass));
    assertEquals(1, hc.compare(superclass, subSubclass));

    assertEquals(-1, hc.compare(subclass, Interface));
    assertEquals(-1, hc.compare(subclass, subInterface));
    assertEquals(-1, hc.compare(subclass, subSubInterface));
    assertEquals(-1, hc.compare(subclass, superclass));
    assertEquals(1, hc.compare(subclass, subSubclass));

    assertEquals(-1, hc.compare(subSubclass, Interface));
    assertEquals(-1, hc.compare(subSubclass, subInterface));
    assertEquals(-1, hc.compare(subSubclass, subSubInterface));
    assertEquals(-1, hc.compare(subSubclass, superclass));
    assertEquals(-1, hc.compare(subSubclass, subclass));

    ArrayList<ClassType> classes = new ArrayList<>();
    classes.add(Interface);
    classes.add(subclass);
    classes.add(subSubInterface);
    classes.add(superclass);
    classes.add(subInterface);
    classes.add(subSubclass);
    List<ClassType> classesSorted = classes.stream().sorted(hc).collect(Collectors.toList());
    assertEquals(subSubclass, classesSorted.get(0));
    assertEquals(subclass, classesSorted.get(1));
    assertEquals(superclass, classesSorted.get(2));
    assertEquals(subSubInterface, classesSorted.get(3));
    assertEquals(subInterface, classesSorted.get(4));
    assertEquals(Interface, classesSorted.get(5));
  }
}<|MERGE_RESOLUTION|>--- conflicted
+++ resolved
@@ -15,15 +15,10 @@
 import sootup.core.typehierarchy.HierarchyComparator;
 import sootup.core.types.ClassType;
 import sootup.core.views.View;
-<<<<<<< HEAD
 import sootup.java.bytecode.inputlocation.JavaClassPathAnalysisInputLocation;
 import sootup.java.core.JavaSootClass;
 import sootup.java.core.views.JavaView;
-=======
 import sootup.java.bytecode.inputlocation.DefaultRTJarAnalysisInputLocation;
-import sootup.java.core.JavaProject;
-import sootup.java.core.language.JavaLanguage;
->>>>>>> 8169e2d7
 import sootup.java.sourcecode.inputlocation.JavaSourcePathAnalysisInputLocation;
 
 @Category(Java8Test.class)
@@ -33,25 +28,13 @@
 
   @BeforeClass
   public static void setUp() {
-<<<<<<< HEAD
     List<AnalysisInputLocation<? extends JavaSootClass>> inputLocations = new ArrayList<>();
     inputLocations.add(
         new JavaSourcePathAnalysisInputLocation(
             Collections.singleton("src/test/resources/javatypehierarchy/Comparator")));
-    inputLocations.add(
-        new JavaClassPathAnalysisInputLocation(System.getProperty("java.home") + "/lib/rt.jar"));
+    inputLocations.add(new DefaultRTJarAnalysisInputLocation());
 
     view = new JavaView(inputLocations);
-=======
-    JavaProject project =
-        JavaProject.builder(new JavaLanguage(8))
-            .addInputLocation(
-                new JavaSourcePathAnalysisInputLocation(
-                    Collections.singleton("src/test/resources/javatypehierarchy/Comparator")))
-            .addInputLocation(new DefaultRTJarAnalysisInputLocation())
-            .build();
-    view = project.createView();
->>>>>>> 8169e2d7
   }
 
   @Test
