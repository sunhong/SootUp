<?xml version="1.0" encoding="UTF-8"?>
<project xmlns="http://maven.apache.org/POM/4.0.0"
	xmlns:xsi="http://www.w3.org/2001/XMLSchema-instance"
	xsi:schemaLocation="http://maven.apache.org/POM/4.0.0 http://maven.apache.org/xsd/maven-4.0.0.xsd">
	<modelVersion>4.0.0</modelVersion>

	<name>SootUp (integration) testing and coverage module </name>
	<artifactId>sootup.tests</artifactId>

	<parent>
		<groupId>org.soot-oss</groupId>
		<artifactId>sootup</artifactId>
		<version>1.1.2-SNAPSHOT</version>
	</parent>

	<dependencies>
		<dependency>
			<groupId>org.soot-oss</groupId>
			<artifactId>sootup.core</artifactId>
<<<<<<< HEAD
			<version>1.1.2-SNAPSHOT</version>
=======
			<version>${project.version}</version>
>>>>>>> f9dfcdfc
		</dependency>
		<dependency>
			<groupId>org.soot-oss</groupId>
			<artifactId>sootup.java.core</artifactId>
<<<<<<< HEAD
			<version>1.1.2-SNAPSHOT</version>
=======
			<version>${project.version}</version>
>>>>>>> f9dfcdfc
		</dependency>
		<dependency>
			<groupId>org.soot-oss</groupId>
			<artifactId>sootup.java.bytecode</artifactId>
<<<<<<< HEAD
			<version>1.1.2-SNAPSHOT</version>
=======
			<version>${project.version}</version>
>>>>>>> f9dfcdfc
		</dependency>
		<dependency>
			<groupId>org.soot-oss</groupId>
			<artifactId>sootup.java.sourcecode</artifactId>
<<<<<<< HEAD
			<version>1.1.2-SNAPSHOT</version>
=======
			<version>${project.version}</version>
>>>>>>> f9dfcdfc
		</dependency>
		<dependency>
			<groupId>org.soot-oss</groupId>
			<artifactId>sootup.callgraph</artifactId>
<<<<<<< HEAD
			<version>1.1.2-SNAPSHOT</version>
		</dependency>
	</dependencies>

	<dependencyManagement>
		<dependencies>
			<dependency>
				<groupId>org.soot-oss</groupId>
				<artifactId>sootup.java.sourcecode</artifactId>
				<version>1.1.2-SNAPSHOT</version>
				<type>pom</type>
				<scope>import</scope>
			</dependency>
		</dependencies>
	</dependencyManagement>

=======
			<version>${project.version}</version>
		</dependency>
	</dependencies>

>>>>>>> f9dfcdfc
	<build>
		<plugins>
			<plugin>
				<groupId>org.apache.maven.plugins</groupId>
				<artifactId>maven-deploy-plugin</artifactId>
				<version>${maven-deploy-plugin.version}</version>
				<configuration>
					<skip>true</skip>
				</configuration>
			</plugin>
		</plugins>
	</build>

</project><|MERGE_RESOLUTION|>--- conflicted
+++ resolved
@@ -17,65 +17,30 @@
 		<dependency>
 			<groupId>org.soot-oss</groupId>
 			<artifactId>sootup.core</artifactId>
-<<<<<<< HEAD
-			<version>1.1.2-SNAPSHOT</version>
-=======
 			<version>${project.version}</version>
->>>>>>> f9dfcdfc
 		</dependency>
 		<dependency>
 			<groupId>org.soot-oss</groupId>
 			<artifactId>sootup.java.core</artifactId>
-<<<<<<< HEAD
-			<version>1.1.2-SNAPSHOT</version>
-=======
 			<version>${project.version}</version>
->>>>>>> f9dfcdfc
 		</dependency>
 		<dependency>
 			<groupId>org.soot-oss</groupId>
 			<artifactId>sootup.java.bytecode</artifactId>
-<<<<<<< HEAD
-			<version>1.1.2-SNAPSHOT</version>
-=======
 			<version>${project.version}</version>
->>>>>>> f9dfcdfc
 		</dependency>
 		<dependency>
 			<groupId>org.soot-oss</groupId>
 			<artifactId>sootup.java.sourcecode</artifactId>
-<<<<<<< HEAD
-			<version>1.1.2-SNAPSHOT</version>
-=======
 			<version>${project.version}</version>
->>>>>>> f9dfcdfc
 		</dependency>
 		<dependency>
 			<groupId>org.soot-oss</groupId>
 			<artifactId>sootup.callgraph</artifactId>
-<<<<<<< HEAD
-			<version>1.1.2-SNAPSHOT</version>
-		</dependency>
-	</dependencies>
-
-	<dependencyManagement>
-		<dependencies>
-			<dependency>
-				<groupId>org.soot-oss</groupId>
-				<artifactId>sootup.java.sourcecode</artifactId>
-				<version>1.1.2-SNAPSHOT</version>
-				<type>pom</type>
-				<scope>import</scope>
-			</dependency>
-		</dependencies>
-	</dependencyManagement>
-
-=======
 			<version>${project.version}</version>
 		</dependency>
 	</dependencies>
 
->>>>>>> f9dfcdfc
 	<build>
 		<plugins>
 			<plugin>
